ARG BASE_IMAGE
FROM $BASE_IMAGE

# Copy metatrain repository within the container
# The repo is cloned by CI (GIT_STRATEGY: clone)
COPY . /metatrain/

RUN python3 -m venv /mtt-venv && \
	. /mtt-venv/bin/activate && \
<<<<<<< HEAD
	python -m pip install torch==2.8.0+cu129 setuptools wheel cmake>=3.30 && \
	python -m pip install --no-build-isolation sphericart-torch==1.0.2 && \ 
=======
	python -m pip install torch==2.7.1+cu128 setuptools wheel cmake>=3.30 && \
	python -m pip install --no-build-isolation sphericart-torch && \ 
>>>>>>> 8826f5df
	python -m pip install /metatrain[soap-bpnn]<|MERGE_RESOLUTION|>--- conflicted
+++ resolved
@@ -7,11 +7,6 @@
 
 RUN python3 -m venv /mtt-venv && \
 	. /mtt-venv/bin/activate && \
-<<<<<<< HEAD
 	python -m pip install torch==2.8.0+cu129 setuptools wheel cmake>=3.30 && \
-	python -m pip install --no-build-isolation sphericart-torch==1.0.2 && \ 
-=======
-	python -m pip install torch==2.7.1+cu128 setuptools wheel cmake>=3.30 && \
 	python -m pip install --no-build-isolation sphericart-torch && \ 
->>>>>>> 8826f5df
 	python -m pip install /metatrain[soap-bpnn]