--- conflicted
+++ resolved
@@ -175,13 +175,10 @@
     "ignore:No libgomp shared library found in 'sphericart_torch.libs'.",
     # Multi-threaded tests clash with multi-process data-loading
     "ignore:This process \\(pid=\\d+\\) is multi-threaded, use of fork\\(\\) may lead to deadlocks in the child.:DeprecationWarning",
-<<<<<<< HEAD
     # MACE warning with newer versions of pytorch (because they use e3nn==0.4.4)
     "ignore:Environment variable TORCH_FORCE_NO_WEIGHTS_ONLY_LOAD detected, since the`weights_only` argument was not explicitly passed:UserWarning"
-=======
     # Initialization of tensors of zero size
     "ignore:Initializing zero-element tensors is a no-op:UserWarning"
->>>>>>> bfaeea28
 ]
 addopts = ["-p", "mtt_plugin"]
 pythonpath = "src/metatrain/utils/testing"
