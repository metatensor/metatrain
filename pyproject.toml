[project]
name = "metatrain"
dynamic = ["version"]
requires-python = ">=3.9"

readme = "README.rst"
license = {text = "BSD-3-Clause"}
description = "Training and evaluating machine learning models for atomistic systems."
authors = [{name = "metatrain developers"}]

dependencies = [
    "ase < 3.23.0",
    "metatensor-learn==0.3.0",
    "metatensor-operations==0.3.0",
<<<<<<< HEAD
    "metatensor-torch==0.6.0",
=======
    "metatensor-torch==0.6.1",
>>>>>>> 36de384d
    "jsonschema",
    "omegaconf",
    "python-hostlist",
    "torch",
    "vesin",
    "numpy < 2.0.0"
]

keywords = ["machine learning", "molecular modeling"]
classifiers = [
    "Development Status :: 4 - Beta",
    "Intended Audience :: Science/Research",
    "License :: OSI Approved :: BSD License",
    "Operating System :: POSIX",
    "Operating System :: MacOS :: MacOS X",
    "Operating System :: Microsoft :: Windows",
    "Programming Language :: Python",
    "Programming Language :: Python :: 3",
    "Topic :: Scientific/Engineering",
    "Topic :: Scientific/Engineering :: Bio-Informatics",
    "Topic :: Scientific/Engineering :: Chemistry",
    "Topic :: Scientific/Engineering :: Physics",
    "Topic :: Software Development :: Libraries",
    "Topic :: Software Development :: Libraries :: Python Modules",
]

[project.urls]
homepage = "https://lab-cosmo.github.io/metatrain/latest/"
documentation = "https://lab-cosmo.github.io/metatrain/latest/"
repository = "https://github.com/lab-cosmo/metatrain"
# changelog = "TODO"

[project.scripts]
mtt = "metatrain.__main__:main"

### ======================================================================== ###

[build-system]
requires = [
    "setuptools >= 68",
    "wheel",
]
build-backend = "setuptools.build_meta"

[project.optional-dependencies]
soap-bpnn = [
    "rascaline-torch @ git+https://github.com/luthaf/rascaline@5326b6e#subdirectory=python/rascaline-torch",
]
alchemical-model = [
  "torch_alchemical @ git+https://github.com/abmazitov/torch_alchemical.git@51ff519",
]
pet = [
<<<<<<< HEAD
  "pet @ git+https://github.com/lab-cosmo/pet@7eddb2e",
=======
  "pet @ git+https://github.com/lab-cosmo/pet@ee90692",
>>>>>>> 36de384d
]
nanopet = []
gap = [
    "rascaline-torch @ git+https://github.com/luthaf/rascaline@5326b6e#subdirectory=python/rascaline-torch",
    "skmatter",
    "metatensor-learn",
    "scipy",
]

[tool.setuptools.packages.find]
where = ["src"]

[tool.setuptools.dynamic]
version = {attr = "metatrain.__version__"}

[tool.coverage.report]
skip_covered = true
show_missing = true
exclude_lines = [
    "if __name__ == .__main__.:",
]
omit = [
    "*/site-packages/*",
    "*/metatrain/experimental/*"
]

[tool.coverage.paths]
source = [
    "src/metatrain",
    ".tox/*/lib/python*/site-packages/metatrain"
]

[tool.black]
exclude = 'docs/src/examples'

[tool.isort]
skip = "__init__.py"
profile = "black"
line_length = 88
indent = 4
include_trailing_comma = true
lines_after_imports = 2
known_first_party = "metatrain"

[tool.mypy]
exclude = [
    "docs/src/examples"
]
follow_imports = 'skip'
ignore_missing_imports = true

[tool.pytest.ini_options]
# ignore" a bunch of internal warnings with Python 3.12 and PyTorch
filterwarnings = [
    "ignore:ast.Str is deprecated and will be removed in Python 3.14:DeprecationWarning",
    "ignore:Attribute s is deprecated and will be removed in Python 3.14:DeprecationWarning",
    "ignore:ast.NameConstant is deprecated and will be removed in Python 3.14:DeprecationWarning",
]<|MERGE_RESOLUTION|>--- conflicted
+++ resolved
@@ -12,11 +12,7 @@
     "ase < 3.23.0",
     "metatensor-learn==0.3.0",
     "metatensor-operations==0.3.0",
-<<<<<<< HEAD
-    "metatensor-torch==0.6.0",
-=======
     "metatensor-torch==0.6.1",
->>>>>>> 36de384d
     "jsonschema",
     "omegaconf",
     "python-hostlist",
@@ -69,11 +65,7 @@
   "torch_alchemical @ git+https://github.com/abmazitov/torch_alchemical.git@51ff519",
 ]
 pet = [
-<<<<<<< HEAD
-  "pet @ git+https://github.com/lab-cosmo/pet@7eddb2e",
-=======
   "pet @ git+https://github.com/lab-cosmo/pet@ee90692",
->>>>>>> 36de384d
 ]
 nanopet = []
 gap = [
