--- conflicted
+++ resolved
@@ -72,17 +72,14 @@
     "skmatter",
     "scipy",
 ]
-<<<<<<< HEAD
 phace = [
     "physical_basis",
     "wigners",
 ]
-=======
 llpr = []
 
 [tool.check-manifest]
 ignore = ["src/metatrain/_version.py"]
->>>>>>> 6e60b2fd
 
 [tool.setuptools.packages.find]
 where = ["src"]
