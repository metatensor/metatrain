--- conflicted
+++ resolved
@@ -65,7 +65,6 @@
     "torch-spex>=0.1,<0.2",
     "wigners",
 ]
-<<<<<<< HEAD
 deprecated-pet = [
     "pet-neighbors-convert",
     "torch_geometric",
@@ -75,8 +74,6 @@
     "scipy",
 ]
 
-=======
->>>>>>> 6e60b2fd
 pet = []
 nanopet = []
 gap = [
@@ -84,14 +81,11 @@
     "skmatter",
     "scipy",
 ]
-<<<<<<< HEAD
 phace = [
     "physical_basis",
     "wigners",
 ]
-=======
 llpr = []
->>>>>>> 6e60b2fd
 
 [tool.check-manifest]
 ignore = ["src/metatrain/_version.py"]
