[project]
name = "metatrain"
dynamic = ["version"]
requires-python = ">=3.10"

readme = "README.md"
license = "BSD-3-Clause"
description = "Training and evaluating machine learning models for atomistic systems."
authors = [{name = "metatrain developers"}]

# Strict version pinning to avoid regression test failing on new versions
dependencies = [
    "ase",
    "huggingface_hub",
    "numpy",
    "metatensor-learn >=0.4.0,<0.5",
    "metatensor-operations >=0.4.0,<0.5",
    "metatensor-torch >=0.8.2,<0.9",
    "metatomic-torch >=0.1.7,<0.2",
    "jsonschema",
    "pydantic >= 2.12", # Because of passing arguments to validator functions
    "typing_extensions", # For python < 3.12 typing.TypedDict has limited functionality
    "omegaconf >= 2.3.0",
    "python-hostlist",
    "tqdm",
    "vesin",
]

keywords = ["machine learning", "molecular modeling"]
classifiers = [
    "Development Status :: 4 - Beta",
    "Intended Audience :: Science/Research",
    "Operating System :: POSIX",
    "Operating System :: MacOS :: MacOS X",
    "Operating System :: Microsoft :: Windows",
    "Programming Language :: Python",
    "Programming Language :: Python :: 3",
    "Topic :: Scientific/Engineering",
    "Topic :: Scientific/Engineering :: Bio-Informatics",
    "Topic :: Scientific/Engineering :: Chemistry",
    "Topic :: Scientific/Engineering :: Physics",
    "Topic :: Software Development :: Libraries",
    "Topic :: Software Development :: Libraries :: Python Modules",
]

[project.urls]
homepage = "https://metatensor.github.io/metatrain"
documentation = "https://metatensor.github.io/metatrain"
repository = "https://github.com/metatensor/metatrain"
issues = "https://github.com/metatensor/metatrain/issues"
changelog = "https://metatensor.github.io/metatrain/latest/dev-docs/changelog.html"

[project.scripts]
mtt = "metatrain.__main__:main"

### ======================================================================== ###

[build-system]
requires = [
    "setuptools >= 77",
    "setuptools_scm>=8",
    "wheel",
]
build-backend = "setuptools.build_meta"

[project.optional-dependencies]
soap-bpnn = [
    "torch-spex>=0.1,<0.2",
    "wigners",
]
pet = []
nanopet = []
gap = [
    "featomic-torch >=0.7,<0.8",
    "skmatter",
    "scipy",
]
phace = [
    "physical_basis",
    "wigners",
    "opt-einsum",
]
llpr = []
mace = [
    "mace-torch >=0.3.14",
    "e3nn"
]

[tool.check-manifest]
ignore = ["src/metatrain/_version.py"]

[tool.setuptools.packages.find]
where = ["src"]

[tool.setuptools_scm]
version_file = "src/metatrain/_version.py"

[tool.coverage.report]
skip_covered = true
show_missing = true
exclude_lines = [
    "if __name__ == .__main__.:",
]
omit = [
    "*/site-packages/*",
    "*/metatrain/experimental/*",
    "*/metatrain/utils/testing/*"
]

[tool.coverage.paths]
source = [
    "src/metatrain",
    ".tox/*/lib/python*/site-packages/metatrain"
]

[tool.coverage.run]
patch = ["subprocess"]

[tool.ruff]
exclude = ["docs/src/examples/**", "src/metatrain/_version.py"]
line-length = 88

[tool.ruff.lint]
select = ["E", "F", "B", "I", "D103"]
ignore = ["B018", "B904"]

[tool.ruff.lint.per-file-ignores]
"**/{docs,deprecated,examples,experimental,tests}/*" = ["D"]

[tool.ruff.lint.isort]
lines-after-imports = 2
known-first-party = ["metatrain"]
known-third-party = ["torch"]

[tool.ruff.format]
docstring-code-format = true

[tool.mypy]
exclude = [
    "docs/src/generated_examples"
]
follow_imports = 'skip'
ignore_missing_imports = true
# Ignore mypy misc errors in documentation.py files, which come from
# TypedDict not supporting defaults.
[[tool.mypy.overrides]]
module = "metatrain.*.documentation"
disable_error_code = ["misc"]

[tool.pydoclint]
quiet = true
style = "sphinx"
check_return_types = false
arg_type_hints_in_docstring = false
skip_checking_raises = true
check_class_attributes = false
skip_checking_short_docstrings = false

[tool.pytest.ini_options]
# ignore" a bunch of internal warnings with Python 3.13 and PyTorch
filterwarnings = [
    "error",
    # PyTorch deprecation warnings
    "ignore:ast.Str is deprecated and will be removed in Python 3.14:DeprecationWarning",
    "ignore:Attribute s is deprecated and will be removed in Python 3.14:DeprecationWarning",
    "ignore:ast.NameConstant is deprecated and will be removed in Python 3.14:DeprecationWarning",
    # PyTorch does not want these, but mypy requires them
    "ignore:The TorchScript type system doesn't support instance-level annotations on empty non-base types",
    # Sphericart double backward warning
    "ignore:Second derivatives of the spherical harmonics with respect to the Cartesian coordinates were not requested at class creation.",
    # OldCompositionModel deprecation warning
    "ignore:`OldCompositionModel` composition model is deprecated. Please use `CompositionModel` instead.",
    # We don't yet have a linux-aarch64 wheel on PyPI, so libgomp is not copied to
    # sphericart_torch.libs' by cibuildwheels
    "ignore:No libgomp shared library found in 'sphericart_torch.libs'.",
    # Multi-threaded tests clash with multi-process data-loading
    "ignore:This process \\(pid=\\d+\\) is multi-threaded, use of fork\\(\\) may lead to deadlocks in the child.:DeprecationWarning",
    # Initialization of tensors of zero size
    "ignore:Initializing zero-element tensors is a no-op:UserWarning",
    # MACE warning with newer versions of pytorch (because they use e3nn==0.4.4)
    "ignore:Environment variable TORCH_FORCE_NO_WEIGHTS_ONLY_LOAD detected, since the`weights_only` argument was not explicitly passed:UserWarning",
<<<<<<< HEAD
    # Initialization of tensors of zero size
    "ignore:Initializing zero-element tensors is a no-op:UserWarning",
=======
>>>>>>> d7f1d70e
]
addopts = ["-p", "mtt_plugin"]
pythonpath = "src/metatrain/utils/testing"

[tool.yamlfix]
line_length = 88
explicit_start = false
section_whitelines = 1
none_representation = "null"<|MERGE_RESOLUTION|>--- conflicted
+++ resolved
@@ -179,11 +179,6 @@
     "ignore:Initializing zero-element tensors is a no-op:UserWarning",
     # MACE warning with newer versions of pytorch (because they use e3nn==0.4.4)
     "ignore:Environment variable TORCH_FORCE_NO_WEIGHTS_ONLY_LOAD detected, since the`weights_only` argument was not explicitly passed:UserWarning",
-<<<<<<< HEAD
-    # Initialization of tensors of zero size
-    "ignore:Initializing zero-element tensors is a no-op:UserWarning",
-=======
->>>>>>> d7f1d70e
 ]
 addopts = ["-p", "mtt_plugin"]
 pythonpath = "src/metatrain/utils/testing"
