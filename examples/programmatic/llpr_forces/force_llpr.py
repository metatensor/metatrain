--- conflicted
+++ resolved
@@ -29,11 +29,7 @@
         "unit": "kcal/mol",
         "type": "scalar",
         "per_atom": False,
-<<<<<<< HEAD
-        "num_properties": 1,
-=======
         "num_subtargets": 1,
->>>>>>> 444fb728
         "forces": {
             "read_from": "train.xyz",
             "file_format": ".xyz",
@@ -62,11 +58,7 @@
         "unit": "kcal/mol",
         "type": "scalar",
         "per_atom": False,
-<<<<<<< HEAD
-        "num_properties": 1,
-=======
         "num_subtargets": 1,
->>>>>>> 444fb728
         "forces": {
             "read_from": "valid.xyz",
             "file_format": ".xyz",
@@ -95,11 +87,7 @@
         "unit": "kcal/mol",
         "type": "scalar",
         "per_atom": False,
-<<<<<<< HEAD
-        "num_properties": 1,
-=======
         "num_subtargets": 1,
->>>>>>> 444fb728
         "forces": {
             "read_from": "test.xyz",
             "file_format": ".xyz",
