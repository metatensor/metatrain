name: Architecture tests

on:
  push:
    branches: [main]
  pull_request:
    # Check all PR

jobs:
  tests:
    name: ${{ matrix.architecture-name }}
    strategy:
      fail-fast: false
      matrix:
        architecture-name:
          - gap
          - soap-bpnn
          - llpr
          - pet
          - nanopet
<<<<<<< HEAD
          - phace
          - deprecated-pet
=======
          - flashmd
>>>>>>> 6e60b2fd

    runs-on: ubuntu-22.04

    steps:
    - uses: actions/checkout@v5

    - name: Set up Python
      uses: actions/setup-python@v6
      with:
        python-version: "3.13"
    - run: pip install tox

    - name: run architecture tests
      run: tox -e ${{ matrix.architecture-name }}-tests
      env:
        # Use the CPU only version of torch when building/running the code
        PIP_EXTRA_INDEX_URL: https://download.pytorch.org/whl/cpu<|MERGE_RESOLUTION|>--- conflicted
+++ resolved
@@ -18,12 +18,9 @@
           - llpr
           - pet
           - nanopet
-<<<<<<< HEAD
           - phace
           - deprecated-pet
-=======
           - flashmd
->>>>>>> 6e60b2fd
 
     runs-on: ubuntu-22.04
 
