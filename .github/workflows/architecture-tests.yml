name: Architecture tests

on:
  push:
    branches: [main]
  pull_request:
    # Check all PR

jobs:
  tests:
    name: ${{ matrix.architecture-name }}
    strategy:
      fail-fast: false
      matrix:
        architecture-name:
          - flashmd
          - gap
          - llpr
          - mace
          - nanopet
<<<<<<< HEAD
          - pet
          - soap-bpnn        
=======
          - phace
          - flashmd
>>>>>>> bfaeea28

    runs-on: ubuntu-22.04

    steps:
    - uses: actions/checkout@v6

    - name: Install uv
      uses: astral-sh/setup-uv@v7
      with:
        version: "0.9.0"
        python-version: "3.13"
        enable-cache: true
        activate-environment: true

    - name: Setup dependencies
      run: |
        uv tool install tox --with tox-uv

    - name: run architecture tests
      run: tox -e ${{ matrix.architecture-name }}-tests
      env:
        # Use the CPU only version of torch when building/running the code
        PIP_EXTRA_INDEX_URL: https://download.pytorch.org/whl/cpu<|MERGE_RESOLUTION|>--- conflicted
+++ resolved
@@ -18,13 +18,9 @@
           - llpr
           - mace
           - nanopet
-<<<<<<< HEAD
           - pet
+          - phace
           - soap-bpnn        
-=======
-          - phace
-          - flashmd
->>>>>>> bfaeea28
 
     runs-on: ubuntu-22.04
 
