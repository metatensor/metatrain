name: Architecture tests

on:
  push:
    branches: [main]
  pull_request:
    # Check all PR

jobs:
  tests:
    name: ${{ matrix.architecture-name }}
    strategy:
      fail-fast: false
      matrix:
<<<<<<< HEAD
        include:
          - architecture-name: gap
          - architecture-name: soap-bpnn
          - architecture-name: pet
          - architecture-name: nanopet
          - architecture-name: phace
=======
        architecture-name:
          - gap
          - soap-bpnn
          - pet
          - nanopet
          - deprecated-pet
>>>>>>> dcd12aeb

    runs-on: ubuntu-22.04

    steps:
    - uses: actions/checkout@v4

    - name: Set up Python
      uses: actions/setup-python@v5
      with:
        python-version: "3.13"
    - run: pip install tox

    - name: run architecture tests
      run: tox -e ${{ matrix.architecture-name }}-tests
      env:
        # Use the CPU only version of torch when building/running the code
        PIP_EXTRA_INDEX_URL: https://download.pytorch.org/whl/cpu<|MERGE_RESOLUTION|>--- conflicted
+++ resolved
@@ -12,21 +12,13 @@
     strategy:
       fail-fast: false
       matrix:
-<<<<<<< HEAD
-        include:
-          - architecture-name: gap
-          - architecture-name: soap-bpnn
-          - architecture-name: pet
-          - architecture-name: nanopet
-          - architecture-name: phace
-=======
         architecture-name:
           - gap
           - soap-bpnn
           - pet
           - nanopet
+          - phace
           - deprecated-pet
->>>>>>> dcd12aeb
 
     runs-on: ubuntu-22.04
 
