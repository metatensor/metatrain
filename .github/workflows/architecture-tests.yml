name: Architecture tests

on:
  push:
    branches: [main]
  pull_request:
    # Check all PR

jobs:
  tests:
    name: ${{ matrix.architecture-name }}
    strategy:
      fail-fast: false
      matrix:
<<<<<<< HEAD
        include:
          - architecture-name: gap
          - architecture-name: soap-bpnn
          - architecture-name: pet
          - architecture-name: nanopet
          - architecture-name: phace
=======
        architecture-name:
          - gap
          - soap-bpnn
          - llpr
          - pet
          - nanopet
          - flashmd
>>>>>>> 6e60b2fd

    runs-on: ubuntu-22.04

    steps:
    - uses: actions/checkout@v5

    - name: Set up Python
      uses: actions/setup-python@v6
      with:
        python-version: "3.13"
    - run: pip install tox

    - name: run architecture tests
      run: tox -e ${{ matrix.architecture-name }}-tests
      env:
        # Use the CPU only version of torch when building/running the code
        PIP_EXTRA_INDEX_URL: https://download.pytorch.org/whl/cpu<|MERGE_RESOLUTION|>--- conflicted
+++ resolved
@@ -12,14 +12,6 @@
     strategy:
       fail-fast: false
       matrix:
-<<<<<<< HEAD
-        include:
-          - architecture-name: gap
-          - architecture-name: soap-bpnn
-          - architecture-name: pet
-          - architecture-name: nanopet
-          - architecture-name: phace
-=======
         architecture-name:
           - gap
           - soap-bpnn
@@ -27,7 +19,6 @@
           - pet
           - nanopet
           - flashmd
->>>>>>> 6e60b2fd
 
     runs-on: ubuntu-22.04
 
