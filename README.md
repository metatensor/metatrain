--- conflicted
+++ resolved
@@ -38,12 +38,7 @@
 |--------------------------|--------------------------------------------------------------------------------------------------------------------------------------|
 | GAP                      | Sparse Gaussian Approximation Potential (GAP) using Smooth Overlap of Atomic Positions (SOAP).                                       |
 | PET                      | Point Edge Transformer (PET), interatomic machine learning potential                                                                 |
-<<<<<<< HEAD
-| NanoPET *(deprecated)* | Re-implementation of the original PET, now deprecated in favour of the stable version of PET                                           |
-| PET *(deprecated)*       | Original implementation of the PET model used for prototyping, now deprecated in favor of the native `metatrain` PET implementation. |
-=======
-| NanoPET *(experimental)* | Re-implementation of the original PET with slightly improved training and evaluation speed                                           |
->>>>>>> e5f6f668
+| NanoPET *(deprecated)* | Re-implementation of the original PET with slightly improved training and evaluation speed                                           |
 | SOAP BPNN                | A Behler-Parrinello neural network with SOAP features                                                                                |
 
 <!-- marker-documentation -->
