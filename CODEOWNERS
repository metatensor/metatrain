--- conflicted
+++ resolved
@@ -4,11 +4,6 @@
 
 **/soap_bpnn            @frostedoyster
 **/alchemical_model     @abmazitov
-<<<<<<< HEAD
-**/pet                  @spozdn @abmazitov
-**/gap                  @DavideTisi
-**/nanopet              @frostedoyster
-=======
 **/pet                  @abmazitov
 **/gap                  @DavideTisi
->>>>>>> 188f2301
+**/nanopet              @frostedoyster