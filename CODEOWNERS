--- conflicted
+++ resolved
@@ -4,10 +4,6 @@
 
 **/soap_bpnn            @frostedoyster
 **/alchemical_model     @abmazitov
-<<<<<<< HEAD
-**/pet                  @spozdn @abmazitov
-=======
 **/pet                  @abmazitov
->>>>>>> 8ae40887
 **/gap                  @DavideTisi
 **/nanopet              @frostedoyster