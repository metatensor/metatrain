--- conflicted
+++ resolved
@@ -62,11 +62,7 @@
     pytest-xdist
     spherical  # for nanoPET spherical target
     torch-pme  # for long-range tests
-<<<<<<< HEAD
-    wandb==0.22.1
-=======
     # wandb # XXX(rg): fix later
->>>>>>> aeb080b7
     cmake
 changedir = tests
 extras =  # architectures used in the package tests
