import warnings
from typing import Dict, List, Union

import torch
from metatensor.torch import Labels, TensorBlock, TensorMap
from metatensor.torch.atomistic import (
    MetatensorAtomisticModel,
    ModelEvaluationOptions,
    ModelOutput,
    System,
    register_autograd_neighbors,
)

from .data import TargetInfoDict
from .export import is_exported
from .output_gradient import compute_gradient


# Ignore metatensor-torch warning due to the fact that positions/cell
# already require grad when registering the NL
warnings.filterwarnings(
    "ignore",
    category=UserWarning,
    message="neighbor",
)  # TODO: this is not filtering out the warning for some reason, therefore:
<<<<<<< HEAD
warnings.filterwarnings("ignore")  # ignore all warnings if not in debug mode
=======
>>>>>>> bcfd69b1


def evaluate_model(
    model: Union[
        torch.nn.Module,
        MetatensorAtomisticModel,
        torch.jit._script.RecursiveScriptModule,
    ],
    systems: List[System],
    targets: TargetInfoDict,
    is_training: bool,
) -> Dict[str, TensorMap]:
    """
    Evaluate the model (in training or exported) on a set of requested targets.

    :param model: The model to use. This can either be a model in training
        (``torch.nn.Module``) or an exported model
        (``torch.jit._script.RecursiveScriptModule``).
    :param systems: The systems to use.
    :param targets: The names of the targets to evaluate (keys), along with
        their associated gradients (values).
    :param is_training: Whether the model is being computed during training.

    :returns: The predictions of the model for the requested targets.
    """
    model_outputs = _get_outputs(model)
    # Assert that all targets are within the model's capabilities:
    if not set(targets.keys()).issubset(model_outputs.keys()):
        raise ValueError("Not all targets are within the model's capabilities.")

    # Find if there are any energy targets that require gradients:
    energy_targets = []
    energy_targets_that_require_position_gradients = []
    energy_targets_that_require_strain_gradients = []
    for target_name in targets.keys():
        # Check if the target is an energy:
        if model_outputs[target_name].quantity == "energy":
            energy_targets.append(target_name)
            # Check if the energy requires gradients:
            if "positions" in targets[target_name].gradients:
                energy_targets_that_require_position_gradients.append(target_name)
            if "strain" in targets[target_name].gradients:
                energy_targets_that_require_strain_gradients.append(target_name)

    if len(energy_targets_that_require_strain_gradients) > 0:
        if not all([not torch.all(system.cell == 0) for system in systems]):
            raise ValueError(
                "One or more systems does not have a cell, "
                "but strain gradients were requested."
            )
        strains = [
            torch.eye(
                3,
                requires_grad=True,
                dtype=system.cell.dtype,
                device=system.cell.device,
            )
            for system in systems
        ]
        # Create new "displaced" systems:
        new_systems = []
        for system, strain in zip(systems, strains):
            new_system = System(
                positions=system.positions @ strain,
                cell=system.cell @ strain,
                types=system.types,
            )
            for nl_options in system.known_neighbor_lists():
                nl = system.get_neighbor_list(nl_options)
                register_autograd_neighbors(
                    new_system,
                    TensorBlock(
                        values=nl.values.detach(),
                        samples=nl.samples,
                        components=nl.components,
                        properties=nl.properties,
                    ),
                    check_consistency=True,
                )
                new_system.add_neighbor_list(nl_options, nl)
            new_systems.append(new_system)
        systems = new_systems
    else:
        if len(energy_targets_that_require_position_gradients) > 0:
            if not is_exported(model):
                new_systems = []
                for system in systems:
                    new_system = System(
                        positions=system.positions.detach()
                        .clone()
                        .requires_grad_(True),
                        cell=system.cell,
                        types=system.types,
                    )
                    for nl_options in system.known_neighbor_lists():
                        nl = system.get_neighbor_list(nl_options)
                        register_autograd_neighbors(
                            new_system,
                            TensorBlock(
                                values=nl.values.detach(),
                                samples=nl.samples,
                                components=nl.components,
                                properties=nl.properties,
                            ),
                            check_consistency=True,
                        )
                        new_system.add_neighbor_list(nl_options, nl)
                    new_systems.append(new_system)
                systems = new_systems
            else:
                for system in systems:
                    system.positions.requires_grad_(True)
                    for nl_options in system.known_neighbor_lists():
                        nl = system.get_neighbor_list(nl_options)
                        register_autograd_neighbors(
                            system,
                            nl,
                            check_consistency=True,
                        )

    # Based on the keys of the targets, get the outputs of the model:
    model_outputs = _get_model_outputs(model, systems, targets)

    for energy_target in energy_targets:
        # If the energy target requires gradients, compute them:
        target_requires_pos_gradients = (
            energy_target in energy_targets_that_require_position_gradients
        )
        target_requires_disp_gradients = (
            energy_target in energy_targets_that_require_strain_gradients
        )
        if target_requires_pos_gradients and target_requires_disp_gradients:
            gradients = compute_gradient(
                model_outputs[energy_target].block().values,
                [system.positions for system in systems] + strains,
                is_training=is_training,
            )
            old_energy_tensor_map = model_outputs[energy_target]
            new_block = old_energy_tensor_map.block().copy()
            new_block.add_gradient(
                "positions", _position_gradients_to_block(gradients[: len(systems)])
            )
            new_block.add_gradient(
                "strain",
                _strain_gradients_to_block(gradients[len(systems) :]),
            )
            new_energy_tensor_map = TensorMap(
                keys=old_energy_tensor_map.keys,
                blocks=[new_block],
            )
            model_outputs[energy_target] = new_energy_tensor_map
        elif target_requires_pos_gradients:
            gradients = compute_gradient(
                model_outputs[energy_target].block().values,
                [system.positions for system in systems],
                is_training=is_training,
            )
            old_energy_tensor_map = model_outputs[energy_target]
            new_block = old_energy_tensor_map.block().copy()
            new_block.add_gradient("positions", _position_gradients_to_block(gradients))
            new_energy_tensor_map = TensorMap(
                keys=old_energy_tensor_map.keys,
                blocks=[new_block],
            )
            model_outputs[energy_target] = new_energy_tensor_map
        elif target_requires_disp_gradients:
            gradients = compute_gradient(
                model_outputs[energy_target].block().values,
                strains,
                is_training=is_training,
            )
            old_energy_tensor_map = model_outputs[energy_target]
            new_block = old_energy_tensor_map.block().copy()
            new_block.add_gradient("strain", _strain_gradients_to_block(gradients))
            new_energy_tensor_map = TensorMap(
                keys=old_energy_tensor_map.keys,
                blocks=[new_block],
            )
            model_outputs[energy_target] = new_energy_tensor_map
        else:
            pass

    return model_outputs


def _position_gradients_to_block(gradients_list):
    """Convert a list of position gradients to a `TensorBlock`
    which can act as a gradient block to an energy block."""

    # `gradients` consists of a list of tensors where the second dimension is 3
    gradients = torch.concatenate(gradients_list, dim=0).unsqueeze(-1)
    # unsqueeze for the property dimension

    samples = Labels(
        names=["sample", "atom"],
        values=torch.stack(
            [
                torch.concatenate(
                    [
                        torch.tensor([i] * len(system))
                        for i, system in enumerate(gradients_list)
                    ]
                ),
                torch.concatenate(
                    [torch.arange(len(system)) for system in gradients_list]
                ),
            ],
            dim=1,
        ),
    )

    components = [
        Labels(
            names=["xyz"],
            values=torch.tensor([[0], [1], [2]]),
        )
    ]

    return TensorBlock(
        values=gradients,
        samples=samples.to(gradients.device),
        components=[c.to(gradients.device) for c in components],
        properties=Labels("energy", torch.tensor([[0]])).to(gradients.device),
    )


def _strain_gradients_to_block(gradients_list):
    """Convert a list of strain gradients to a `TensorBlock`
    which can act as a gradient block to an energy block."""

    gradients = torch.stack(gradients_list, dim=0).unsqueeze(-1)
    # unsqueeze for the property dimension

    samples = Labels(
        names=["sample"], values=torch.arange(len(gradients_list)).unsqueeze(-1)
    )

    components = [
        Labels(
            names=["xyz_1"],
            values=torch.tensor([[0], [1], [2]]),
        ),
        Labels(
            names=["xyz_2"],
            values=torch.tensor([[0], [1], [2]]),
        ),
    ]

    return TensorBlock(
        values=gradients,
        samples=samples.to(gradients.device),
        components=[c.to(gradients.device) for c in components],
        properties=Labels("energy", torch.tensor([[0]])).to(gradients.device),
    )


def _get_outputs(
    model: Union[torch.nn.Module, torch.jit._script.RecursiveScriptModule]
):
    if is_exported(model):
        return model.capabilities().outputs
    else:
        return model.outputs


def _get_model_outputs(
    model: Union[
        torch.nn.Module,
        MetatensorAtomisticModel,
        torch.jit._script.RecursiveScriptModule,
    ],
    systems: List[System],
    targets: TargetInfoDict,
) -> Dict[str, TensorMap]:
    if is_exported(model):
        # put together an EvaluationOptions object
        options = ModelEvaluationOptions(
            length_unit="",  # this is only needed for unit conversions in MD engines
            outputs={
                key: ModelOutput(
                    quantity=value.quantity, unit=value.unit, per_atom=value.per_atom
                )
                for key, value in targets.items()
            },
        )
        # we check consistency here because this could be called from eval
        return model(systems, options, check_consistency=True)
    else:
        return model(
            systems,
            {
                key: ModelOutput(
                    quantity=value.quantity, unit=value.unit, per_atom=value.per_atom
                )
                for key, value in targets.items()
            },
        )<|MERGE_RESOLUTION|>--- conflicted
+++ resolved
@@ -23,10 +23,6 @@
     category=UserWarning,
     message="neighbor",
 )  # TODO: this is not filtering out the warning for some reason, therefore:
-<<<<<<< HEAD
-warnings.filterwarnings("ignore")  # ignore all warnings if not in debug mode
-=======
->>>>>>> bcfd69b1
 
 
 def evaluate_model(
