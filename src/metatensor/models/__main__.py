--- conflicted
+++ resolved
@@ -39,26 +39,7 @@
     elif callable == "export_model":
         export_model(**args.__dict__)
     elif callable == "train_model":
-<<<<<<< HEAD
-        # HACK: Hydra parses command line arguments directlty from `sys.argv`. We
-        # override `sys.argv` to be compatible with our CLI architecture.
-        argv = sys.argv[:1]
-
-        options = Path(args.options)
-        argv.append(f"--config-dir={options.parent}")
-        argv.append(f"--config-name={options.name}")
-        argv.append(f"+continue={args.continue_from}")
-        argv.append(f"+output_path={args.output}")
-
-        if args.hydra_paramters is not None:
-            argv += args.hydra_paramters
-
-        sys.argv = argv
-
-        train_model()
-=======
         train_model(**args.__dict__)
->>>>>>> 699d726a
     else:
         raise ValueError("internal error when selecting a sub-command.")
 
