--- conflicted
+++ resolved
@@ -51,11 +51,7 @@
         key: ModelOutput(
             quantity=value.quantity,
             unit=value.unit,
-<<<<<<< HEAD
-            per_atom=value.per_atom,
-=======
             per_atom=False,
->>>>>>> c657ceb3
         )
         for key, value in dataset_info.targets.items()
     }
