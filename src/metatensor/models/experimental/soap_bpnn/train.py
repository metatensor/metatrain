--- conflicted
+++ resolved
@@ -309,7 +309,7 @@
             optimizer.step()
 
             if is_distributed:
-                train_loss_batch = torch.distributed.all_reduce(train_loss_batch)
+                torch.distributed.all_reduce(train_loss_batch)
             train_loss += train_loss_batch.item()
             train_rmse_calculator.update(predictions, targets)
         finalized_train_info = train_rmse_calculator.finalize(
@@ -343,7 +343,7 @@
             validation_loss_batch = loss_fn(predictions, targets)
 
             if is_distributed:
-                validation_loss_batch = torch.distributed.all_reduce(
+                torch.distributed.all_reduce(
                     validation_loss_batch
                 )
             validation_loss += validation_loss_batch.item()
@@ -377,13 +377,8 @@
             if is_distributed:
                 torch.distributed.barrier()
             save(
-<<<<<<< HEAD
                 (model.module if is_distributed else model),
-                Path(output_dir) / f"model_{epoch}.ckpt",
-=======
-                model,
                 Path(checkpoint_dir) / f"model_{epoch}.ckpt",
->>>>>>> 48361b14
             )
 
         # early stopping criterion:
@@ -400,13 +395,10 @@
                 )
                 break
 
-<<<<<<< HEAD
     if is_distributed:
         torch.distributed.barrier()
 
     return model.module if is_distributed else model
-=======
-    return model
 
 
 def _average_by_num_atoms(predictions, targets, systems, per_structure_targets):
@@ -418,5 +410,4 @@
         predictions[target] = divide_by_num_atoms(predictions[target], num_atoms)
         targets[target] = divide_by_num_atoms(targets[target], num_atoms)
 
-    return predictions, targets
->>>>>>> 48361b14
+    return predictions, targets