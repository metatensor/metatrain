model:
  soap:
    num_pseudo_species: 4
<<<<<<< HEAD
    cutoff: 5.0
    basis_cutoff_power_spectrum: 400  # controls how large the radial-angular basis is
    radial_basis_type: 'physical'  # 'physical' or 'le'
    basis_scale: 3.0  # controls the initial scale of the physical basis (in Angstroms, does not affect the le basis)
    trainable_basis: true  # whether the radial basis is trainable (i.e. contains a small NN)
    normalize: true  # whether to use normalizations, such as LayerNorm
    contract_center_species: true  # whether to use the Alchamical Compression on the center species
                                   # If false, the center species chemical space will remain unchaged,
                                   # and for each original atom type there will be a separate BPNN
=======
    cutoff_radius: 5.0
    basis_cutoff: 400
    radial_basis_type: 'physical'
    basis_scale: 3.0
    trainable_basis: true

>>>>>>> 9895e986
  bpnn:
    hidden_sizes: [32, 32] # hidden sizes of the BPNN layers
    output_size: 1  # output size of the BPNN

training:
  batch_size: 8
  num_epochs: 100
  learning_rate: 0.001
  log_interval: 10
  checkpoint_interval: 25
  per_atom_targets: []<|MERGE_RESOLUTION|>--- conflicted
+++ resolved
@@ -1,27 +1,16 @@
 model:
   soap:
     num_pseudo_species: 4
-<<<<<<< HEAD
     cutoff: 5.0
-    basis_cutoff_power_spectrum: 400  # controls how large the radial-angular basis is
-    radial_basis_type: 'physical'  # 'physical' or 'le'
-    basis_scale: 3.0  # controls the initial scale of the physical basis (in Angstroms, does not affect the le basis)
-    trainable_basis: true  # whether the radial basis is trainable (i.e. contains a small NN)
-    normalize: true  # whether to use normalizations, such as LayerNorm
-    contract_center_species: true  # whether to use the Alchamical Compression on the center species
-                                   # If false, the center species chemical space will remain unchaged,
-                                   # and for each original atom type there will be a separate BPNN
-=======
-    cutoff_radius: 5.0
-    basis_cutoff: 400
+    basis_cutoff_power_spectrum: 400
     radial_basis_type: 'physical'
     basis_scale: 3.0
     trainable_basis: true
-
->>>>>>> 9895e986
+    normalize: true
+    contract_center_species: true
   bpnn:
-    hidden_sizes: [32, 32] # hidden sizes of the BPNN layers
-    output_size: 1  # output size of the BPNN
+    hidden_sizes: [32, 32]
+    output_size: 1
 
 training:
   batch_size: 8
