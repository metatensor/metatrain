{
  "$schema": "http://json-schema.org/draft-07/schema#",
  "$defs": {
    "read_from": {
      "type": "string",
      "format": "uri"
    },
    "reader": {
      "oneOf": [
        {
          "type": "null"
        },
        {
          "type": "string"
        }
      ]
    },
    "gradient_section": {
      "oneOf": [
        {
          "type": "boolean"
        },
        {
          "$ref": "#/$defs/read_from"
        },
        {
          "type": "object",
          "properties": {
            "read_from": {
              "$ref": "#/$defs/read_from"
            },
            "reader": {
              "$ref": "#/$defs/reader"
            },
            "key": {
              "type": "string"
            }
          },
          "additionalProperties": false
        }
      ]
    },
    "dataset_section": {
      "oneOf": [
        {
          "type": "object",
          "additionalProperties": true
        },
        {
          "type": "array",
          "items": {
            "type": "object",
            "additionalProperties": true
          }
        },
        {
          "type": "string",
          "format": "uri"
        }
      ]
    }
  },
  "type": "object",
  "properties": {
    "systems": {
      "oneOf": [
        {
          "$ref": "#/$defs/read_from"
        },
        {
          "type": "object",
          "properties": {
            "read_from": {
              "$ref": "#/$defs/read_from"
            },
            "reader": {
              "$ref": "#/$defs/reader"
            },
            "length_unit": {
              "oneOf": [
                {
                  "type": "null"
                },
                {
                  "type": "string"
                }
              ]
            }
          },
          "additionalProperties": false
        }
      ]
    },
    "targets": {
      "type": "object",
      "patternProperties": {
        ".*": {
          "oneOf": [
            {
              "$ref": "#/$defs/read_from"
            },
            {
              "type": "object",
              "properties": {
                "quantity": {
                  "type": "string"
                },
                "read_from": {
                  "$ref": "#/$defs/read_from"
                },
                "reader": {
                  "oneOf": [
                    {
                      "$ref": "#/$defs/reader"
                    },
                    {
                      "type": "object",
                      "additionalProperties": true
                    }
                  ]
                },
                "key": {
                  "type": "string"
                },
                "unit": {
                  "oneOf": [
                    {
                      "type": "null"
                    },
                    {
                      "type": "string"
                    }
                  ]
                },
                "per_atom": {
                  "type": "boolean"
                },
<<<<<<< HEAD
                "num_properties": {
=======
                "num_subtargets": {
>>>>>>> 444fb728
                  "type": "integer"
                },
                "type": {
                  "oneOf": [
                    {
                      "type": "string",
                      "enum": ["scalar"]
                    },
                    {
                      "type": "object",
                      "properties": {
                        "cartesian": {
                          "type": "object",
                          "properties": {
                            "rank": { "type": "integer" }
                          },
                          "required": ["rank"],
                          "additionalProperties": false
                        }
                      },
                      "required": ["cartesian"],
                      "additionalProperties": false
                    },
                    {
                      "type": "object",
                      "properties": {
                        "spherical": {
                          "type": "object",
                          "properties": {
                            "irreps": {
                              "type": "array",
                              "items": {
                                "type": "object",
                                "properties": {
                                  "o3_lambda": { "type": "integer" },
                                  "o3_sigma": { "type": "number" }
                                },
                                "required": ["o3_lambda", "o3_sigma"],
                                "additionalProperties": false
                              }
                            }
                          },
                          "required": ["irreps"],
                          "additionalProperties": false
                        }
                      },
                      "required": ["spherical"],
                      "additionalProperties": false
                    }
                  ]
                },
                "forces": {
                  "$ref": "#/$defs/gradient_section"
                },
                "stress": {
                  "$ref": "#/$defs/gradient_section"
                },
                "virial": {
                  "$ref": "#/$defs/gradient_section"
                }
              },
              "additionalProperties": false
            }
          ]
        }
      },
      "additionalProperties": false
    }
  },
  "additionalProperties": false
}<|MERGE_RESOLUTION|>--- conflicted
+++ resolved
@@ -135,11 +135,7 @@
                 "per_atom": {
                   "type": "boolean"
                 },
-<<<<<<< HEAD
-                "num_properties": {
-=======
                 "num_subtargets": {
->>>>>>> 444fb728
                   "type": "integer"
                 },
                 "type": {
