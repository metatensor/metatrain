{
  "$schema": "http://json-schema.org/draft-07/schema#",
  "$defs": {
    "read_from": {
      "type": "string",
      "format": "uri"
    },
    "reader": {
      "oneOf": [
        {
          "type": "null"
        },
        {
          "type": "string"
        }
      ]
    },
    "gradient_section": {
      "oneOf": [
        {
          "type": "boolean"
        },
        {
          "$ref": "#/$defs/read_from"
        },
        {
          "type": "object",
          "properties": {
            "read_from": {
              "$ref": "#/$defs/read_from"
            },
            "reader": {
              "$ref": "#/$defs/reader"
            },
            "key": {
              "type": "string"
            }
          },
          "additionalProperties": false
        }
      ]
    },
    "dataset_section": {
      "oneOf": [
        {
          "type": "object",
          "additionalProperties": true
        },
        {
          "type": "array",
          "items": {
            "type": "object",
            "additionalProperties": true
          }
        },
        {
          "type": "string",
          "format": "uri"
        }
      ]
    }
  },
  "type": "object",
  "properties": {
    "systems": {
      "oneOf": [
        {
          "$ref": "#/$defs/read_from"
        },
        {
          "type": "object",
          "properties": {
            "read_from": {
              "$ref": "#/$defs/read_from"
            },
            "reader": {
              "$ref": "#/$defs/reader"
            },
            "length_unit": {
              "oneOf": [
                {
                  "type": "null"
                },
                {
                  "type": "string"
                }
              ]
            }
          },
          "additionalProperties": false
        }
      ]
    },
    "targets": {
      "type": "object",
      "patternProperties": {
        ".*": {
          "oneOf": [
            {
              "$ref": "#/$defs/read_from"
            },
            {
              "type": "object",
              "properties": {
                "quantity": {
                  "type": "string"
                },
                "read_from": {
                  "$ref": "#/$defs/read_from"
                },
                "reader": {
                  "oneOf": [
                    {
                      "$ref": "#/$defs/reader"
                    },
                    {
                      "type": "object",
                      "additionalProperties": true
                    }
                  ]
                },
                "key": {
                  "type": "string"
                },
                "unit": {
                  "oneOf": [
                    {
                      "type": "null"
                    },
                    {
                      "type": "string"
                    }
                  ]
                },
                "per_atom": {
                  "type": "boolean"
                },
                "num_subtargets": {
                  "type": "integer"
                },
                "type": {
                  "oneOf": [
                    {
                      "type": "string",
                      "enum": [
                        "scalar"
                      ]
                    },
                    {
                      "type": "object",
                      "properties": {
                        "cartesian": {
                          "type": "object",
                          "properties": {
                            "rank": {
                              "type": "integer"
                            }
                          },
                          "required": [
                            "rank"
                          ],
                          "additionalProperties": false
                        }
                      },
                      "required": [
                        "cartesian"
                      ],
                      "additionalProperties": false
                    },
                    {
                      "type": "object",
                      "properties": {
                        "spherical": {
                          "type": "object",
                          "properties": {
                            "irreps": {
                              "type": "array",
                              "items": {
                                "type": "object",
                                "properties": {
<<<<<<< HEAD
                                  "o3_lambda": { "type": "integer" },
                                  "o3_sigma": { "type": "number" },
                                  "n_centers": { "type": "integer" },
                                  "s2_pi": { "type": "number" }
=======
                                  "o3_lambda": {
                                    "type": "integer"
                                  },
                                  "o3_sigma": {
                                    "type": "number"
                                  }
>>>>>>> 753d7190
                                },
                                "required": [
                                  "o3_lambda",
                                  "o3_sigma"
                                ],
                                "additionalProperties": false
                              }
                            }
                          },
                          "required": [
                            "irreps"
                          ],
                          "additionalProperties": false
                        }
                      },
                      "required": [
                        "spherical"
                      ],
                      "additionalProperties": false
                    }
                  ]
                },
                "forces": {
                  "$ref": "#/$defs/gradient_section"
                },
                "stress": {
                  "$ref": "#/$defs/gradient_section"
                },
                "virial": {
                  "$ref": "#/$defs/gradient_section"
                }
              },
              "additionalProperties": false
            }
          ]
        }
      },
      "additionalProperties": false
    },
    "extra_data": {
      "type": "object",
      "patternProperties": {
        ".*": {
          "oneOf": [
            {
              "$ref": "#/$defs/read_from"
            },
            {
              "type": "object",
              "properties": {
                "quantity": {
                  "type": "string"
                },
                "read_from": {
                  "$ref": "#/$defs/read_from"
                },
                "reader": {
                  "oneOf": [
                    {
                      "$ref": "#/$defs/reader"
                    },
                    {
                      "type": "object",
                      "additionalProperties": true
                    }
                  ]
                },
                "key": {
                  "type": "string"
                },
                "unit": {
                  "oneOf": [
                    {
                      "type": "null"
                    },
                    {
                      "type": "string"
                    }
                  ]
                },
                "per_atom": {
                  "type": "boolean"
                },
                "num_subtargets": {
                  "type": "integer"
                },
                "type": {
                  "oneOf": [
                    {
                      "type": "string",
                      "enum": [
                        "scalar"
                      ]
                    },
                    {
                      "type": "object",
                      "properties": {
                        "cartesian": {
                          "type": "object",
                          "properties": {
                            "rank": {
                              "type": "integer"
                            }
                          },
                          "required": [
                            "rank"
                          ],
                          "additionalProperties": false
                        }
                      },
                      "required": [
                        "cartesian"
                      ],
                      "additionalProperties": false
                    },
                    {
                      "type": "object",
                      "properties": {
                        "spherical": {
                          "type": "object",
                          "properties": {
                            "irreps": {
                              "type": "array",
                              "items": {
                                "type": "object",
                                "properties": {
<<<<<<< HEAD
                                  "o3_lambda": { "type": "integer" },
                                  "o3_sigma": { "type": "number" },
                                  "n_centers": { "type": "integer" },
                                  "s2_pi": { "type": "number" }
=======
                                  "o3_lambda": {
                                    "type": "integer"
                                  },
                                  "o3_sigma": {
                                    "type": "number"
                                  }
>>>>>>> 753d7190
                                },
                                "required": [
                                  "o3_lambda",
                                  "o3_sigma"
                                ],
                                "additionalProperties": false
                              }
                            }
                          },
                          "required": [
                            "irreps"
                          ],
                          "additionalProperties": false
                        }
                      },
                      "required": [
                        "spherical"
                      ],
                      "additionalProperties": false
                    }
                  ]
                }
              },
              "additionalProperties": false
            }
          ]
        }
      },
      "additionalProperties": false
    }
  },
  "additionalProperties": false
}<|MERGE_RESOLUTION|>--- conflicted
+++ resolved
@@ -178,19 +178,18 @@
                               "items": {
                                 "type": "object",
                                 "properties": {
-<<<<<<< HEAD
-                                  "o3_lambda": { "type": "integer" },
-                                  "o3_sigma": { "type": "number" },
-                                  "n_centers": { "type": "integer" },
-                                  "s2_pi": { "type": "number" }
-=======
                                   "o3_lambda": {
                                     "type": "integer"
                                   },
                                   "o3_sigma": {
                                     "type": "number"
+                                  },
+                                  "n_centers": {
+                                    "type": "integer"
+                                  },
+                                  "s2_pi": {
+                                    "type": "number"
                                   }
->>>>>>> 753d7190
                                 },
                                 "required": [
                                   "o3_lambda",
@@ -317,19 +316,18 @@
                               "items": {
                                 "type": "object",
                                 "properties": {
-<<<<<<< HEAD
-                                  "o3_lambda": { "type": "integer" },
-                                  "o3_sigma": { "type": "number" },
-                                  "n_centers": { "type": "integer" },
-                                  "s2_pi": { "type": "number" }
-=======
                                   "o3_lambda": {
                                     "type": "integer"
                                   },
                                   "o3_sigma": {
                                     "type": "number"
+                                  },
+                                  "n_centers": {
+                                    "type": "integer"
+                                  },
+                                  "s2_pi": {
+                                    "type": "number"
                                   }
->>>>>>> 753d7190
                                 },
                                 "required": [
                                   "o3_lambda",
