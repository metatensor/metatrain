--- conflicted
+++ resolved
@@ -38,18 +38,13 @@
     trainer_from_checkpoint,
 )
 from ..utils.jsonschema import validate
-<<<<<<< HEAD
-from ..utils.logging import ROOT_LOGGER, WandbHandler
+from ..utils.logging import ROOT_LOGGER, WandbHandler, human_readable
 from ..utils.omegaconf import (
     BASE_OPTIONS,
     check_units,
     expand_dataset_config,
     expand_loss_config,
 )
-=======
-from ..utils.logging import ROOT_LOGGER, WandbHandler, human_readable
-from ..utils.omegaconf import BASE_OPTIONS, check_units, expand_dataset_config
->>>>>>> 85298515
 from .eval import _eval_targets
 from .export import _has_extensions
 from .formatter import CustomHelpFormatter
