import argparse
import itertools
import json
import logging
import os
import random
import shutil
import time
from pathlib import Path
from typing import Dict, Optional, Union

import numpy as np
import torch
from omegaconf import DictConfig, OmegaConf

from .. import PACKAGE_ROOT
from ..utils.architectures import (
    check_architecture_options,
    get_default_hypers,
    import_architecture,
)
from ..utils.data import (
    DatasetInfo,
    TargetInfo,
    get_atomic_types,
    get_dataset,
    get_stats,
)
from ..utils.data.dataset import _save_indices, _train_test_random_split
from ..utils.devices import pick_devices
from ..utils.distributed.logging import is_main_process
from ..utils.errors import ArchitectureError
from ..utils.io import (
    check_file_extension,
    load_model,
    model_from_checkpoint,
    trainer_from_checkpoint,
)
from ..utils.jsonschema import validate
from ..utils.logging import ROOT_LOGGER, WandbHandler
from ..utils.omegaconf import BASE_OPTIONS, check_units, expand_dataset_config
from .eval import _eval_targets
from .export import _has_extensions
from .formatter import CustomHelpFormatter


def _add_train_model_parser(subparser: argparse._SubParsersAction) -> None:
    """Add `train_model` paramaters to an argparse (sub)-parser."""

    if train_model.__doc__ is not None:
        description = train_model.__doc__.split(r":param")[0]
    else:
        description = None

    # If you change the synopsis of these commands or add new ones adjust the completion
    # script at `src/metatrain/share/metatrain-completion.bash`.
    parser = subparser.add_parser(
        "train",
        description=description,
        formatter_class=CustomHelpFormatter,
    )
    parser.set_defaults(callable="train_model")

    parser.add_argument(
        "options",
        type=str,
        help="Options YAML file for training.",
    )
    parser.add_argument(
        "-o",
        "--output",
        dest="output",
        type=str,
        required=False,
        default="model.pt",
        help="Path to save the final model (default: %(default)s).",
    )
    parser.add_argument(
        "-e",
        "--extensions",
        dest="extensions",
        type=str,
        required=False,
        default="extensions/",
        help=(
            "Folder where the extensions of the model, if any, will be collected "
            "(default: %(default)s)"
        ),
    )
    parser.add_argument(
        "--continue",
        dest="continue_from",
        type=_process_continue_from,
        required=False,
        help=(
            "Checkpoint file (.ckpt) to continue interrupted training. "
            "Set to `'auto'` to use latest checkpoint from the outputs directory."
        ),
    )
    parser.add_argument(
        "-r",
        "--override",
        dest="override_options",
        action="append",
        help="Command-line override flags.",
        default=[],
    )


def _prepare_train_model_args(args: argparse.Namespace) -> None:
    """Prepare arguments for train_model."""
    args.options = OmegaConf.load(args.options)
    # merge/override file options with command line options
    override_options = args.__dict__.pop("override_options")
    override_options = OmegaConf.from_dotlist(override_options)

    args.options = OmegaConf.merge(args.options, override_options)


def _process_continue_from(continue_from: str) -> Optional[str]:
    # covers the case where `continue_from` is `auto`
    if continue_from == "auto":
        # try to find the `outputs` directory; if it doesn't exist
        # then we are not continuing from a previous run
        if Path("outputs/").exists():
            # take the latest year-month-day directory
            dir = sorted(Path("outputs/").iterdir())[-1]
            # take the latest hour-minute-second directory
            dir = sorted(dir.iterdir())[-1]
            # take the latest checkpoint. This cannot be done with
            # `sorted` because some checkpoint files are named with
            # the epoch number (e.g. `epoch_10.ckpt` would be before
            # `epoch_8.ckpt`). We therefore sort by file creation time.
            new_continue_from = str(
                sorted(dir.glob("*.ckpt"), key=lambda f: f.stat().st_ctime)[-1]
            )
            logging.info(f"Auto-continuing from `{new_continue_from}`")
        else:
            new_continue_from = None
            logging.info(
                "Auto-continuation did not find any previous runs, "
                "training from scratch"
            )
        # sleep for a few seconds to allow all processes to catch up. This is
        # necessary because the `outputs` directory is created by the main
        # process and the other processes might detect it by mistake if they're
        # still executing this function
        time.sleep(3)
    else:
        new_continue_from = continue_from

    return new_continue_from


def train_model(
    options: Union[DictConfig, Dict],
    output: str = "model.pt",
    extensions: str = "extensions/",
    checkpoint_dir: Union[str, Path] = ".",
    continue_from: Optional[str] = None,
) -> None:
    """Train an atomistic machine learning model using provided ``options``.

    This function sets up the dataset and model architecture, then runs the training
    process. The dataset is prepared by reading structural data and target values from
    specified paths. The model architecture is dynamically imported and instantiated
    based on the configuration. Training is executed with the specified hyperparameters,
    and the trained model is saved to a designated output path.

    :param options: DictConfig containing the training options
    :param output: Path to save the final model
    :param checkpoint_dir: Path to save checkpoints and other intermediate output files
        like the fully expanded training options for a later restart.
    :param continue_from: File to continue training from.
    """
    ###########################
    # VALIDATE BASE OPTIONS ###
    ###########################

    # Training, test and validation set options are verified within the
    # `expand_dataset_config()` function.

    with open(PACKAGE_ROOT / "share/schema-base.json", "r") as f:
        schema_base = json.load(f)

    validate(instance=OmegaConf.to_container(options), schema=schema_base)

    ###########################
    # LOAD ARCHITECTURE #######
    ###########################

    architecture_name = options["architecture"]["name"]
    check_architecture_options(
        name=architecture_name, options=OmegaConf.to_container(options["architecture"])
    )
    architecture = import_architecture(architecture_name)

    logging.info(f"Running training for {architecture_name!r} architecture")

    Model = architecture.__model__
    Trainer = architecture.__trainer__

    ###########################
    # MERGE OPTIONS ###########
    ###########################

    options = OmegaConf.merge(
        BASE_OPTIONS,
        {"architecture": get_default_hypers(architecture_name)},
        options,
    )
    hypers = OmegaConf.to_container(options["architecture"])

    ###########################
    # PROCESS BASE PARAMETERS #
    ###########################

    # process devices
    devices = pick_devices(
        architecture_devices=Model.__supported_devices__,
        desired_device=options["device"],
    )

    # process base_precision/dtypes
    dtype = getattr(torch, f"float{options['base_precision']}")

    if dtype not in Model.__supported_dtypes__:
        raise ValueError(
            f"Requested dtype {dtype} is not supported. {architecture_name} only "
            f"supports {Model.__supported_dtypes__}."
        )

    # process random seeds
    logging.info(f"Random seed of this run is {options['seed']}")
    torch.manual_seed(options["seed"])
    np.random.seed(options["seed"])
    random.seed(options["seed"])
    os.environ["PYTHONHASHSEED"] = str(options["seed"])
    if torch.cuda.is_available():
        torch.cuda.manual_seed(options["seed"])
        torch.cuda.manual_seed_all(options["seed"])

    # setup wandb logging
    if hasattr(options, "wandb"):
        try:
            import wandb
        except ImportError:
            raise ImportError(
                "Wandb is enabled but not installed. "
                "Please install wandb using `pip install wandb` to use this logger."
            )
        logging.info("Setting up wandb logging")

        run = wandb.init(
            **options["wandb"], config=OmegaConf.to_container(options, resolve=True)
        )
        ROOT_LOGGER.addHandler(WandbHandler(run))

    ############################
    # SET UP TRAINING SET ######
    ############################

    logging.info("Setting up training set")
    options["training_set"] = expand_dataset_config(options["training_set"])

    train_datasets = []
    target_info_dict: Dict[str, TargetInfo] = {}
    for train_options in options["training_set"]:  # loop over training sets
        dataset, target_info_dict_single = get_dataset(train_options)
        train_datasets.append(dataset)
        intersecting_keys = target_info_dict.keys() & target_info_dict_single.keys()
        for key in intersecting_keys:
            if target_info_dict[key] != target_info_dict_single[key]:
                raise ValueError(
                    f"Target information for key {key} differs between training sets. "
                    f"Got {target_info_dict[key]} and {target_info_dict_single[key]}."
                )
        target_info_dict.update(target_info_dict_single)

    train_size = 1.0

    ############################
    # SET UP VALIDATION SET ####
    ############################

    logging.info("Setting up validation set")
    val_datasets = []
    train_indices = []
    val_indices = []
    if isinstance(options["validation_set"], float):
        val_size = options["validation_set"]
        train_size -= val_size

        for i_dataset, train_dataset in enumerate(train_datasets):
            train_dataset_new, val_dataset = _train_test_random_split(
                train_dataset=train_dataset,
                train_size=train_size,
                test_size=val_size,
            )
            train_datasets[i_dataset] = train_dataset_new
            val_datasets.append(val_dataset)
            train_indices.append(train_dataset_new.indices)
            val_indices.append(val_dataset.indices)
    else:
        options["validation_set"] = expand_dataset_config(options["validation_set"])

        if len(options["validation_set"]) != len(options["training_set"]):
            raise ValueError(
                f"Validation dataset with length {len(options['validation_set'])} has "
                "a different size than the training datatset with length "
                f"{len(options['training_set'])}."
            )

        check_units(
            actual_options=options["validation_set"],
            desired_options=options["training_set"],
        )

        for valid_options in options["validation_set"]:
            dataset, _ = get_dataset(valid_options)
            val_datasets.append(dataset)
            train_indices.append(None)
            val_indices.append(None)

    ############################
    # SET UP TEST SET ##########
    ############################

    logging.info("Setting up test set")
    test_datasets = []
    test_indices = []
    if isinstance(options["test_set"], float):
        test_size = options["test_set"]
        train_size -= test_size

        for i_dataset, train_dataset in enumerate(train_datasets):
            train_dataset_new, test_dataset = _train_test_random_split(
                train_dataset=train_dataset,
                train_size=train_size,
                test_size=test_size,
            )

            train_datasets[i_dataset] = train_dataset_new
            test_datasets.append(test_dataset)
            there_was_no_validation_split = train_indices[i_dataset] is None
            new_train_indices = (
                train_dataset_new.indices
                if there_was_no_validation_split
                else [train_indices[i_dataset][i] for i in train_dataset_new.indices]
            )
            test_indices.append(
                test_dataset.indices
                if there_was_no_validation_split
                else [train_indices[i_dataset][i] for i in test_dataset.indices]
            )
            train_indices[i_dataset] = new_train_indices
    else:
        options["test_set"] = expand_dataset_config(options["test_set"])

        if len(options["test_set"]) != len(options["training_set"]):
            raise ValueError(
                f"Test dataset with length {len(options['test_set'])} has a different "
                f"size than the training datatset with length "
                f"{len(options['training_set'])}."
            )

        check_units(
            actual_options=options["test_set"],
            desired_options=options["training_set"],
        )

        for test_options in options["test_set"]:
            dataset, _ = get_dataset(test_options)
            test_datasets.append(dataset)
            test_indices.append(None)

    ############################################
    # SAVE TRAIN, VALIDATION, TEST INDICES #####
    ############################################

    if is_main_process():
        _save_indices(train_indices, val_indices, test_indices, checkpoint_dir)

    ###########################
    # CREATE DATASET_INFO #####
    ###########################

    atomic_types = get_atomic_types(train_datasets + val_datasets)

    dataset_info = DatasetInfo(
        length_unit=options["training_set"][0]["systems"]["length_unit"],
        atomic_types=atomic_types,
        targets=target_info_dict,
    )

    ###########################
    # PRINT DATASET STATS #####
    ###########################

    for i, train_dataset in enumerate(train_datasets):
        if len(train_datasets) == 1:
            index = ""
        else:
            index = f" {i}"
        logging.info(
            f"Training dataset{index}:\n    {get_stats(train_dataset, dataset_info)}"
        )

    for i, val_dataset in enumerate(val_datasets):
        if len(val_datasets) == 1:
            index = ""
        else:
            index = f" {i}"
        logging.info(
            f"Validation dataset{index}:\n    {get_stats(val_dataset, dataset_info)}"
        )

    for i, test_dataset in enumerate(test_datasets):
        if len(test_datasets) == 1:
            index = ""
        else:
            index = f" {i}"
        logging.info(
            f"Test dataset{index}:\n    {get_stats(test_dataset, dataset_info)}"
        )

    ###########################
    # SAVE EXPANDED OPTIONS ###
    ###########################

    if is_main_process():
        OmegaConf.save(
            config=options,
            f=Path(checkpoint_dir) / "options_restart.yaml",
            resolve=True,
        )

    ###########################
    # SETTING UP MODEL ########
    ###########################

    logging.info("Setting up model")
    try:
        if continue_from is not None:
<<<<<<< HEAD
            logging.info(f"Continue training from `{continue_from}`")
            trainer = Trainer.load_checkpoint(
                path=continue_from, context="restart", train_hypers=hypers["training"]
            )
            model = Model.load_checkpoint(path=continue_from, context="restart")
=======
            logging.info(f"Loading checkpoint from `{continue_from}`")
            trainer = trainer_from_checkpoint(continue_from, hypers["training"])
            model = model_from_checkpoint(continue_from)
>>>>>>> b7c63ee4
            model = model.restart(dataset_info)
        else:
            model = Model(hypers["model"], dataset_info)
            trainer = Trainer(hypers["training"])
    except Exception as e:
        raise ArchitectureError(e)

    ###########################
    # TRAIN MODEL #############
    ###########################

    logging.info("Calling trainer")
    try:
        trainer.train(
            model=model,
            dtype=dtype,
            devices=devices,
            train_datasets=train_datasets,
            val_datasets=val_datasets,
            checkpoint_dir=str(checkpoint_dir),
        )
    except Exception as e:
        raise ArchitectureError(e)

    if not is_main_process():
        return  # only save and evaluate on the main process

    ###########################
    # SAVE FINAL MODEL ########
    ###########################

    output_checked = check_file_extension(filename=output, extension=".pt")
    logging.info(
        "Training finished, saving final checkpoint "
        f"to `{str(Path(output_checked).stem)}.ckpt`"
    )
    try:
        trainer.save_checkpoint(model, f"{Path(output_checked).stem}.ckpt")
    except Exception as e:
        raise ArchitectureError(e)

    mts_atomistic_model = model.export()
    if _has_extensions():
        extensions_path = str(Path(extensions).absolute().resolve())
    else:
        extensions_path = None

    if extensions_path is not None:
        logging.info(
            f"Exporting model to `{output_checked}` and extensions to "
            f"`{extensions_path}`"
        )
    else:
        logging.info(f"Exporting model to `{output_checked}`")
    # get device from the model. This device could be different from devices[0]
    # defined above in the case of multi-GPU and/or distributed training
    final_device = next(
        itertools.chain(
            mts_atomistic_model.parameters(),
            mts_atomistic_model.buffers(),
        )
    ).device
    mts_atomistic_model.save(str(output_checked), collect_extensions=extensions_path)
    # the model is first saved and then reloaded 1) for good practice and 2) because
    # MetatensorAtomisticModel only torchscripts (makes faster) during save()

    # Copy the exported model and the checkpoint also to the checkpoint directory
    checkpoint_path = Path(checkpoint_dir)
    if checkpoint_path != Path("."):
        shutil.copy(output_checked, Path(checkpoint_dir) / output_checked)
        if Path(f"{Path(output_checked).stem}.ckpt").exists():
            # inside the if because some models don't have a checkpoint (e.g., GAP)
            shutil.copy(
                f"{Path(output_checked).stem}.ckpt",
                Path(checkpoint_dir) / f"{Path(output_checked).stem}.ckpt",
            )

    ###########################
    # EVALUATE FINAL MODEL ####
    ###########################

    mts_atomistic_model = load_model(
        path=output_checked,
        extensions_directory=extensions_path,
    )
    mts_atomistic_model = mts_atomistic_model.to(final_device)

    batch_size = _get_batch_size_from_hypers(hypers)
    if batch_size is None:
        logging.warning(
            "Could not find batch size in hypers dictionary. "
            "Using default value of 1 for final evaluation."
        )
        batch_size = 1
    else:
        logging.info(f"Running final evaluation with batch size {batch_size}")

    for i, train_dataset in enumerate(train_datasets):
        if len(train_datasets) == 1:
            extra_log_message = ""
        else:
            extra_log_message = f" with index {i}"

        logging.info(f"Evaluating training dataset{extra_log_message}")
        _eval_targets(
            mts_atomistic_model,
            train_dataset,
            dataset_info.targets,
            return_predictions=False,
            batch_size=batch_size,
        )

    for i, val_dataset in enumerate(val_datasets):
        if len(val_datasets) == 1:
            extra_log_message = ""
        else:
            extra_log_message = f" with index {i}"

        logging.info(f"Evaluating validation dataset{extra_log_message}")
        _eval_targets(
            mts_atomistic_model,
            val_dataset,
            dataset_info.targets,
            return_predictions=False,
            batch_size=batch_size,
        )

    for i, test_dataset in enumerate(test_datasets):
        if len(test_datasets) == 1:
            extra_log_message = ""
        else:
            extra_log_message = f" with index {i}"

        logging.info(f"Evaluating test dataset{extra_log_message}")
        _eval_targets(
            mts_atomistic_model,
            test_dataset,
            dataset_info.targets,
            return_predictions=False,
            batch_size=batch_size,
        )


def _get_batch_size_from_hypers(hypers: Union[Dict, DictConfig]) -> Optional[int]:
    # Recursively searches for "batch_size", "batch-size", "batch size", "batchsize",
    # or their upper-case equivalents in the hypers dictionary and returns the value.
    # If not found, it returns None.
    for key in hypers.keys():
        value = hypers[key]
        if isinstance(value, dict) or isinstance(value, DictConfig):
            batch_size = _get_batch_size_from_hypers(value)
            if batch_size is not None:
                return batch_size
        if (
            key.lower().replace("_", "").replace("-", "").replace(" ", "")
            == "batchsize"
        ):
            return value
    return None<|MERGE_RESOLUTION|>--- conflicted
+++ resolved
@@ -442,17 +442,11 @@
     logging.info("Setting up model")
     try:
         if continue_from is not None:
-<<<<<<< HEAD
             logging.info(f"Continue training from `{continue_from}`")
-            trainer = Trainer.load_checkpoint(
-                path=continue_from, context="restart", train_hypers=hypers["training"]
-            )
-            model = Model.load_checkpoint(path=continue_from, context="restart")
-=======
-            logging.info(f"Loading checkpoint from `{continue_from}`")
-            trainer = trainer_from_checkpoint(continue_from, hypers["training"])
-            model = model_from_checkpoint(continue_from)
->>>>>>> b7c63ee4
+            trainer = trainer_from_checkpoint(
+                path=continue_from, context="restart", hypers=hypers["training"]
+            )
+            model = model_from_checkpoint(path=continue_from, context="restart")
             model = model.restart(dataset_info)
         else:
             model = Model(hypers["model"], dataset_info)
