--- conflicted
+++ resolved
@@ -27,10 +27,7 @@
 from ..utils.distributed.logging import is_main_process
 from ..utils.errors import ArchitectureError
 from ..utils.io import check_suffix
-<<<<<<< HEAD
 from ..utils.jsonschema import validate
-=======
->>>>>>> 8ae0a942
 from ..utils.omegaconf import BASE_OPTIONS, check_units, expand_dataset_config
 from .eval import _eval_targets
 from .formatter import CustomHelpFormatter
@@ -128,11 +125,7 @@
     with open(PACKAGE_ROOT / "share/schema-base.json", "r") as f:
         schema_base = json.load(f)
 
-<<<<<<< HEAD
     validate(instance=OmegaConf.to_container(options), schema=schema_base)
-=======
-    jsonschema.validate(instance=OmegaConf.to_container(options), schema=schema_base)
->>>>>>> 8ae0a942
 
     ###########################
     # LOAD ARCHITECTURE #######
