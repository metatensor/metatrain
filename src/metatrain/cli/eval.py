import argparse
import itertools
import logging
import time
from pathlib import Path
from typing import Dict, List, Optional, Union

import metatensor.torch
import numpy as np
import torch
from metatensor.torch import Labels, TensorBlock, TensorMap
from metatensor.torch.atomistic import MetatensorAtomisticModel
from omegaconf import DictConfig, OmegaConf

from ..utils.data import (
    Dataset,
    TargetInfo,
    collate_fn,
    read_systems,
    read_targets,
    write_predictions,
)
from ..utils.errors import ArchitectureError
from ..utils.evaluate_model import evaluate_model
from ..utils.io import load_model
from ..utils.logging import MetricLogger
<<<<<<< HEAD
from ..utils.metrics import RMSEAccumulator, MAEAccumulator
from ..utils.neighbor_lists import get_system_with_neighbor_lists
=======
from ..utils.metrics import MAEAccumulator, RMSEAccumulator
from ..utils.neighbor_lists import (
    get_requested_neighbor_lists,
    get_system_with_neighbor_lists,
)
>>>>>>> 27e61046
from ..utils.omegaconf import expand_dataset_config
from ..utils.per_atom import average_by_num_atoms
from .formatter import CustomHelpFormatter


logger = logging.getLogger(__name__)


def _add_eval_model_parser(subparser: argparse._SubParsersAction) -> None:
    """Add the `eval_model` paramaters to an argparse (sub)-parser"""

    if eval_model.__doc__ is not None:
        description = eval_model.__doc__.split(r":param")[0]
    else:
        description = None

    # If you change the synopsis of these commands or add new ones adjust the completion
    # script at `src/metatrain/share/metatrain-completion.bash`.
    parser = subparser.add_parser(
        "eval",
        description=description,
        formatter_class=CustomHelpFormatter,
    )
    parser.set_defaults(callable="eval_model")
    parser.add_argument(
        "path",
        type=str,
        help="Saved exported model to be evaluated.",
    )
    parser.add_argument(
        "options",
        type=str,
        help="Eval options file to define a dataset for evaluation.",
    )
    parser.add_argument(
        "-e",
        "--extensions-dir",
        type=str,
        required=False,
        dest="extensions_directory",
        default=None,
        help=(
            "path to a directory containing all extensions required by the exported "
            "model"
        ),
    )
    parser.add_argument(
        "-o",
        "--output",
        dest="output",
        type=str,
        required=False,
        default="output.xyz",
        help="filename of the predictions (default: %(default)s)",
    )
    parser.add_argument(
        "--check-consistency",
        dest="check_consistency",
        action="store_true",
        help="whether to run consistency checks (default: %(default)s)",
    )


def _prepare_eval_model_args(args: argparse.Namespace) -> None:
    """Prepare arguments for eval_model."""
    args.options = OmegaConf.load(args.options)
    # models for evaluation are already exported. Don't have to pass the `name` argument
    args.model = load_model(
        path=args.__dict__.pop("path"),
        extensions_directory=args.__dict__.pop("extensions_directory"),
    )


def _concatenate_tensormaps(
    tensormap_dict_list: List[Dict[str, TensorMap]]
) -> Dict[str, TensorMap]:
    # Concatenating TensorMaps is tricky, because the model does not know the
    # "number" of the system it is predicting. For example, if a model predicts
    # 3 batches of 4 atoms each, the system labels will be [0, 1, 2, 3],
    # [0, 1, 2, 3], [0, 1, 2, 3] for the three batches, respectively. Due
    # to this, the join operation would not achieve the desired result
    # ([0, 1, 2, ..., 11, 12]). Here, we fix this by renaming the system labels.

    system_counter = 0
    n_systems = 0
    tensormaps_shifted_systems = []
    for tensormap_dict in tensormap_dict_list:
        tensormap_dict_shifted = {}
        for name, tensormap in tensormap_dict.items():
            new_keys = []
            new_blocks = []
            for key, block in tensormap.items():
                new_key = key
                where_system = block.samples.names.index("system")
                n_systems = torch.max(block.samples.column("system")) + 1
                new_samples_values = block.samples.values
                new_samples_values[:, where_system] += system_counter
                new_block = TensorBlock(
                    values=block.values,
                    samples=Labels(block.samples.names, values=new_samples_values),
                    components=block.components,
                    properties=block.properties,
                )
                for gradient_name, gradient_block in block.gradients():
                    new_block.add_gradient(
                        gradient_name,
                        gradient_block,
                    )
                new_keys.append(new_key)
                new_blocks.append(new_block)
            tensormap_dict_shifted[name] = TensorMap(
                keys=Labels(
                    names=tensormap.keys.names,
                    values=torch.stack([new_key.values for new_key in new_keys]),
                ),
                blocks=new_blocks,
            )
        tensormaps_shifted_systems.append(tensormap_dict_shifted)
        system_counter += n_systems

    return {
        target: metatensor.torch.join(
            [pred[target] for pred in tensormaps_shifted_systems], axis="samples"
        )
        for target in tensormaps_shifted_systems[0].keys()
    }


def _eval_targets(
    model: Union[MetatensorAtomisticModel, torch.jit._script.RecursiveScriptModule],
    dataset: Union[Dataset, torch.utils.data.Subset],
    options: Dict[str, TargetInfo],
    return_predictions: bool,
    check_consistency: bool = False,
) -> Optional[Dict[str, TensorMap]]:
    """Evaluates an exported model on a dataset and prints the RMSEs for each target.
    Optionally, it also returns the predictions of the model.

    The total and per-atom timings for the evaluation are also printed.

    Wraps around metatrain.cli.evaluate_model.
    """

    if len(dataset) == 0:
        logger.info("This dataset is empty. No evaluation will be performed.")
        return None

    # Attach neighbor lists to the systems:
    # TODO: these might already be present... find a way to avoid recomputing
    # if already present (e.g. if this function is called after training)
    for sample in dataset:
        system = sample["system"]
        get_system_with_neighbor_lists(system, get_requested_neighbor_lists(model))

    # Infer the device and dtype from the model
    model_tensor = next(itertools.chain(model.parameters(), model.buffers()))
    dtype = model_tensor.dtype
    device = "cpu"
    if torch.cuda.is_available() and "cuda" in model.capabilities().supported_devices:
        device = "cuda"
    logger.info(f"Running on device {device} with dtype {dtype}")
    model.to(dtype=dtype, device=device)

    # Create a dataloader
    dataloader = torch.utils.data.DataLoader(
        dataset,
        batch_size=1,  # TODO: allow to set from outside!!
        collate_fn=collate_fn,
        shuffle=False,
    )

    # Initialize RMSE accumulator:
    rmse_accumulator = RMSEAccumulator()
    mae_accumulator = MAEAccumulator()

    # If we're returning the predictions, we need to store them:
    if return_predictions:
        all_predictions = []

    # Set up timings:
    total_time = 0.0
    timings_per_atom = []

    # Warm up with a single batch 5 times (to get accurate timings later)
    batch = next(iter(dataloader))
    systems = batch[0]
    systems = [system.to(dtype=dtype, device=device) for system in systems]
    for _ in range(5):
        evaluate_model(
            model,
            systems,
            options,
            is_training=False,
            check_consistency=check_consistency,
        )

    # Evaluate the model
    for batch in dataloader:
        systems, batch_targets = batch
        systems = [system.to(dtype=dtype, device=device) for system in systems]
        batch_targets = {
            key: value.to(dtype=dtype, device=device)
            for key, value in batch_targets.items()
        }

        start_time = time.time()

        batch_predictions = evaluate_model(
            model,
            systems,
            options,
            is_training=False,
            check_consistency=check_consistency,
        )

        if torch.cuda.is_available():
            torch.cuda.synchronize()
        end_time = time.time()

        batch_predictions_per_atom = average_by_num_atoms(
            batch_predictions, systems, per_structure_keys=[]
        )
        batch_targets_per_atom = average_by_num_atoms(
            batch_targets, systems, per_structure_keys=[]
        )
<<<<<<< HEAD
        rmse_accumulator.update(batch_predictions, batch_targets)
        mae_accumulator.update(batch_predictions, batch_targets)
        if return_predictions:
            all_predictions.append(batch_predictions)

    # Finalize the RMSEs and MAEs
    rmse_values = rmse_accumulator.finalize(not_per_atom=["positions_gradients"])
    mae_values = mae_accumulator.finalize(not_per_atom=["positions_gradients"])
    
    metrics = {**rmse_values, **mae_values}
=======
        rmse_accumulator.update(batch_predictions_per_atom, batch_targets_per_atom)
        mae_accumulator.update(batch_predictions_per_atom, batch_targets_per_atom)
        if return_predictions:
            all_predictions.append(batch_predictions)

        time_taken = end_time - start_time
        total_time += time_taken
        timings_per_atom.append(time_taken / sum(len(system) for system in systems))

    # Finalize the metrics
    rmse_values = rmse_accumulator.finalize(not_per_atom=["positions_gradients"])
    mae_values = mae_accumulator.finalize(not_per_atom=["positions_gradients"])
    metrics = {**rmse_values, **mae_values}

>>>>>>> 27e61046
    # print the RMSEs with MetricLogger
    metric_logger = MetricLogger(
        log_obj=logger,
        dataset_info=model.capabilities(),
        initial_metrics=metrics,
<<<<<<< HEAD
    )
    metric_logger.log(metrics)
=======
    )
    metric_logger.log(metrics)

    # Log timings
    timings_per_atom = np.array(timings_per_atom)
    mean_per_atom = np.mean(timings_per_atom)
    std_per_atom = np.std(timings_per_atom)
    logger.info(
        f"evaluation time: {total_time:.2f} s "
        f"[{1000.0*mean_per_atom:.2f} ± "
        f"{1000.0*std_per_atom:.2f} ms per atom]"
    )
>>>>>>> 27e61046

    if return_predictions:
        # concatenate the TensorMaps
        all_predictions_joined = _concatenate_tensormaps(all_predictions)
        return all_predictions_joined
    else:
        return None


def eval_model(
    model: Union[MetatensorAtomisticModel, torch.jit._script.RecursiveScriptModule],
    options: DictConfig,
    output: Union[Path, str] = "output.xyz",
    check_consistency: bool = False,
) -> None:
    """Evaluate an exported model on a given data set.

    If ``options`` contains a ``targets`` sub-section, RMSE values will be reported. If
    this sub-section is missing, only a xyz-file with containing the properties the
    model was trained against is written.

    :param model: Saved model to be evaluated.
    :param options: DictConfig to define a test dataset taken for the evaluation.
    :param output: Path to save the predicted values.
    :param check_consistency: Whether to run consistency checks during model evaluation.
    """
    logger.info("Setting up evaluation set.")

    if isinstance(output, str):
        output = Path(output)

    options_list = expand_dataset_config(options)
    for i, options in enumerate(options_list):
        if len(options_list) == 1:
            extra_log_message = ""
            file_index_suffix = ""
        else:
            extra_log_message = f" with index {i}"
            file_index_suffix = f"_{i}"
        logger.info(f"Evaluating dataset{extra_log_message}")

        eval_systems = read_systems(
            filename=options["systems"]["read_from"],
            reader=options["systems"]["reader"],
        )

        if hasattr(options, "targets"):
            # in this case, we only evaluate the targets specified in the options
            # and we calculate RMSEs
            eval_targets, eval_info_dict = read_targets(options["targets"])
        else:
            # in this case, we have no targets: we evaluate everything
            # (but we don't/can't calculate RMSEs)
            # TODO: allow the user to specify which outputs to evaluate
            eval_targets = {}
            eval_info_dict = {}
            do_strain_grad = all(
                not torch.all(system.cell == 0) for system in eval_systems
            )
            layout = _get_energy_layout(do_strain_grad)  # TODO: layout from the user
            for key in model.capabilities().outputs.keys():
                eval_info_dict[key] = TargetInfo(
                    quantity=model.capabilities().outputs[key].quantity,
                    unit=model.capabilities().outputs[key].unit,
                    # TODO: allow the user to specify whether per-atom or not
                    layout=layout,
                )

        eval_dataset = Dataset.from_dict({"system": eval_systems, **eval_targets})

        # Evaluate the model
        try:
            predictions = _eval_targets(
                model=model,
                dataset=eval_dataset,
                options=eval_info_dict,
                return_predictions=True,
                check_consistency=check_consistency,
            )
        except Exception as e:
            raise ArchitectureError(e)

        write_predictions(
            filename=f"{output.stem}{file_index_suffix}{output.suffix}",
            systems=eval_systems,
            capabilities=model.capabilities(),
            predictions=predictions,
        )


def _get_energy_layout(strain_gradient: bool) -> TensorMap:
    block = TensorBlock(
        # float64: otherwise metatensor can't serialize
        values=torch.empty(0, 1, dtype=torch.float64),
        samples=Labels(
            names=["system"],
            values=torch.empty((0, 1), dtype=torch.int32),
        ),
        components=[],
        properties=Labels.range("energy", 1),
    )
    position_gradient_block = TensorBlock(
        # float64: otherwise metatensor can't serialize
        values=torch.empty(0, 3, 1, dtype=torch.float64),
        samples=Labels(
            names=["sample", "atom"],
            values=torch.empty((0, 2), dtype=torch.int32),
        ),
        components=[
            Labels(
                names=["xyz"],
                values=torch.arange(3, dtype=torch.int32).reshape(-1, 1),
            ),
        ],
        properties=Labels.range("energy", 1),
    )
    block.add_gradient("positions", position_gradient_block)

    if strain_gradient:
        strain_gradient_block = TensorBlock(
            # float64: otherwise metatensor can't serialize
            values=torch.empty(0, 3, 3, 1, dtype=torch.float64),
            samples=Labels(
                names=["sample", "atom"],
                values=torch.empty((0, 2), dtype=torch.int32),
            ),
            components=[
                Labels(
                    names=["xyz_1"],
                    values=torch.arange(3, dtype=torch.int32).reshape(-1, 1),
                ),
                Labels(
                    names=["xyz_2"],
                    values=torch.arange(3, dtype=torch.int32).reshape(-1, 1),
                ),
            ],
            properties=Labels.range("energy", 1),
        )
        block.add_gradient("strain", strain_gradient_block)

    energy_layout = TensorMap(
        keys=Labels.single(),
        blocks=[block],
    )
    return energy_layout<|MERGE_RESOLUTION|>--- conflicted
+++ resolved
@@ -24,16 +24,11 @@
 from ..utils.evaluate_model import evaluate_model
 from ..utils.io import load_model
 from ..utils.logging import MetricLogger
-<<<<<<< HEAD
-from ..utils.metrics import RMSEAccumulator, MAEAccumulator
-from ..utils.neighbor_lists import get_system_with_neighbor_lists
-=======
 from ..utils.metrics import MAEAccumulator, RMSEAccumulator
 from ..utils.neighbor_lists import (
     get_requested_neighbor_lists,
     get_system_with_neighbor_lists,
 )
->>>>>>> 27e61046
 from ..utils.omegaconf import expand_dataset_config
 from ..utils.per_atom import average_by_num_atoms
 from .formatter import CustomHelpFormatter
@@ -259,18 +254,6 @@
         batch_targets_per_atom = average_by_num_atoms(
             batch_targets, systems, per_structure_keys=[]
         )
-<<<<<<< HEAD
-        rmse_accumulator.update(batch_predictions, batch_targets)
-        mae_accumulator.update(batch_predictions, batch_targets)
-        if return_predictions:
-            all_predictions.append(batch_predictions)
-
-    # Finalize the RMSEs and MAEs
-    rmse_values = rmse_accumulator.finalize(not_per_atom=["positions_gradients"])
-    mae_values = mae_accumulator.finalize(not_per_atom=["positions_gradients"])
-    
-    metrics = {**rmse_values, **mae_values}
-=======
         rmse_accumulator.update(batch_predictions_per_atom, batch_targets_per_atom)
         mae_accumulator.update(batch_predictions_per_atom, batch_targets_per_atom)
         if return_predictions:
@@ -285,16 +268,11 @@
     mae_values = mae_accumulator.finalize(not_per_atom=["positions_gradients"])
     metrics = {**rmse_values, **mae_values}
 
->>>>>>> 27e61046
     # print the RMSEs with MetricLogger
     metric_logger = MetricLogger(
         log_obj=logger,
         dataset_info=model.capabilities(),
         initial_metrics=metrics,
-<<<<<<< HEAD
-    )
-    metric_logger.log(metrics)
-=======
     )
     metric_logger.log(metrics)
 
@@ -307,7 +285,6 @@
         f"[{1000.0*mean_per_atom:.2f} ± "
         f"{1000.0*std_per_atom:.2f} ms per atom]"
     )
->>>>>>> 27e61046
 
     if return_predictions:
         # concatenate the TensorMaps
