import logging
<<<<<<< HEAD
from pathlib import Path
from typing import Dict, List, Literal, Union
=======
from typing import Any, Dict, List, Union
>>>>>>> b7c63ee4

import metatensor
import metatensor.torch
import torch
from metatensor.torch import TensorMap

from metatrain.utils.data import Dataset

from ..utils.additive import remove_additive
from ..utils.data import check_datasets
from ..utils.neighbor_lists import (
    get_requested_neighbor_lists,
    get_system_with_neighbor_lists,
)
from . import GAP
from .model import torch_tensor_map_to_core


class Trainer:
    def __init__(self, train_hypers):
        self.hypers = train_hypers

    def train(
        self,
        model: GAP,
        dtype: torch.dtype,
        devices: List[torch.device],
        train_datasets: List[Union[Dataset, torch.utils.data.Subset]],
        val_datasets: List[Union[Dataset, torch.utils.data.Subset]],
        checkpoint_dir: str,
    ):
        # checks
        assert dtype in GAP.__supported_dtypes__
        assert devices == [torch.device("cpu")]
        target_name = next(iter(model.dataset_info.targets.keys()))
        if len(train_datasets) != 1:
            raise ValueError("GAP only supports a single training dataset")
        if len(val_datasets) != 1:
            raise ValueError("GAP only supports a single validation dataset")
        outputs_dict = model.dataset_info.targets
        if len(outputs_dict.keys()) > 1:
            raise NotImplementedError("More than one output is not supported yet.")
        output_name = next(iter(outputs_dict.keys()))

        # Perform checks on the datasets:
        logging.info("Checking datasets for consistency")
        check_datasets(train_datasets, val_datasets)

        logging.info(f"Training on device cpu with dtype {dtype}")

        # Calculate and set the composition weights:
        logging.info("Calculating composition weights")
        # model.additive_models[0] is the composition model
        model.additive_models[0].train_model(train_datasets, model.additive_models[1:])

        logging.info("Setting up data loaders")
        if len(train_datasets[0][0][output_name].keys) > 1:
            raise NotImplementedError(
                "Found more than 1 key in targets. Assuming "
                "equivariant learning which is not supported yet."
            )
        train_dataset = train_datasets[0]
        train_y = metatensor.torch.join(
            [sample[output_name] for sample in train_dataset],
            axis="samples",
            remove_tensor_name=True,
        )
        model._keys = train_y.keys
        train_structures = [sample["system"] for sample in train_dataset]

        logging.info("Calculating neighbor lists for the datasets")
        requested_neighbor_lists = get_requested_neighbor_lists(model)
        for dataset in train_datasets + val_datasets:
            for i in range(len(dataset)):
                system = dataset[i]["system"]
                # The following line attaches the neighbors lists to the system,
                # and doesn't require to reassign the system to the dataset:
                _ = get_system_with_neighbor_lists(system, requested_neighbor_lists)

        logging.info("Subtracting composition energies")  # and potentially ZBL
        train_targets = {target_name: train_y}
        for additive_model in model.additive_models:
            train_targets = remove_additive(
                train_structures,
                train_targets,
                additive_model,
                model.dataset_info.targets,
            )
        train_y = train_targets[target_name]

        logging.info("Calculating SOAP features")
        if len(train_y[0].gradients_list()) > 0:
            train_tensor = model._soap_torch_calculator.compute(
                train_structures, gradients=["positions"]
            )
        else:
            train_tensor = model._soap_torch_calculator.compute(train_structures)
        model._species_labels = train_tensor.keys
        train_tensor = train_tensor.keys_to_samples("center_type")
        # here, we move to properties to use metatensor operations to aggregate
        # later on. Perhaps we could retain the sparsity all the way to the kernels
        # of the soap features with a lot more implementation effort
        train_tensor = train_tensor.keys_to_properties(
            ["neighbor_1_type", "neighbor_2_type"]
        )
        # change backend
        train_tensor = TensorMap(train_y.keys, train_tensor.blocks())
        train_tensor = torch_tensor_map_to_core(train_tensor)
        train_y = torch_tensor_map_to_core(train_y)

        logging.info("Selecting sparse points")
        lens = len(train_tensor[0].values)
        if model._sampler._n_to_select > lens:
            raise ValueError(
                f"Number of sparse points ({model._sampler._n_to_select}) "
                f"should be smaller than the number of environments ({lens})"
            )
        sparse_points = model._sampler.fit_transform(train_tensor)
        sparse_points = metatensor.operations.remove_gradients(sparse_points)
        alpha_energy = self.hypers["regularizer"]
        if self.hypers["regularizer_forces"] is None:
            alpha_forces = alpha_energy
        else:
            alpha_forces = self.hypers["regularizer_forces"]

        logging.info("Fitting GAP model")
        model._subset_of_regressors.fit(
            train_tensor,
            sparse_points,
            train_y,
            alpha=alpha_energy,
            alpha_forces=alpha_forces,
        )

        model._subset_of_regressors_torch = (
            model._subset_of_regressors.export_torch_script_model()
        )

    def save_checkpoint(self, model, checkpoint_dir: str):
        # GAP won't save a checkpoint since it
        # doesn't support restarting training
        return

    @classmethod
    def load_checkpoint(
<<<<<<< HEAD
        cls,
        path: Union[str, Path],
        context: Literal["restart", "finetune", "export"],
        hypers_train: Dict,
=======
        cls, checkpoint: Dict[str, Any], hypers_train: Dict[str, Any]
>>>>>>> b7c63ee4
    ) -> "GAP":
        raise ValueError("GAP does not allow restarting training")<|MERGE_RESOLUTION|>--- conflicted
+++ resolved
@@ -1,10 +1,5 @@
 import logging
-<<<<<<< HEAD
-from pathlib import Path
-from typing import Dict, List, Literal, Union
-=======
-from typing import Any, Dict, List, Union
->>>>>>> b7c63ee4
+from typing import Any, Dict, List, Literal, Union
 
 import metatensor
 import metatensor.torch
@@ -150,13 +145,9 @@
 
     @classmethod
     def load_checkpoint(
-<<<<<<< HEAD
         cls,
-        path: Union[str, Path],
+        checkpoint: Dict[str, Any],
         context: Literal["restart", "finetune", "export"],
-        hypers_train: Dict,
-=======
-        cls, checkpoint: Dict[str, Any], hypers_train: Dict[str, Any]
->>>>>>> b7c63ee4
+        hypers_train: Dict[str, Any],
     ) -> "GAP":
         raise ValueError("GAP does not allow restarting training")