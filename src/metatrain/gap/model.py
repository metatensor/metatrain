from typing import Any, Dict, List, Literal, Optional, Tuple, Union

import featomic
import featomic.torch
import metatensor.torch
import numpy as np
import scipy
import torch
from metatensor import Labels, TensorBlock, TensorMap
from metatensor.torch import Labels as TorchLabels
from metatensor.torch import TensorBlock as TorchTensorBlock
from metatensor.torch import TensorMap as TorchTensorMap
from metatomic.torch import (
    AtomisticModel,
    ModelCapabilities,
    ModelMetadata,
    ModelOutput,
    System,
)
from skmatter._selection import _FPS as _FPS_skmatter

from metatrain.utils.abc import ModelInterface
from metatrain.utils.additive import ZBL, CompositionModel
from metatrain.utils.data.dataset import DatasetInfo
from metatrain.utils.metadata import merge_metadata

<<<<<<< HEAD
from ..utils.additive import (
    ZBL,
    CompositionModel,
)  # TODO: use `MetatrainCompositionModel`
from ..utils.metadata import append_metadata_references
=======
>>>>>>> 4e7bfbc7

class GAP(ModelInterface):
    __supported_devices__ = ["cpu"]
    __supported_dtypes__ = [torch.float64]
    __default_metadata__ = ModelMetadata(
        references={
            "implementation": [
                "featomic: https://github.com/metatensor/featomic",
            ],
            "architecture": [
                "SOAP: https://doi.org/10.1002/qua.24927",
                "GAP: https://doi.org/10.1103/PhysRevB.87.184115",
            ],
        }
    )

    def __init__(self, model_hypers: Dict, dataset_info: DatasetInfo) -> None:
        super().__init__()

        if len(dataset_info.targets) > 1:
            raise NotImplementedError("GAP only supports a single output")

        # Check capabilities
        for target in dataset_info.targets.values():
            if not (
                target.is_scalar
                and target.quantity == "energy"
                and len(target.layout.block(0).properties) == 1
            ):
                raise ValueError(
                    "GAP only supports total-energy-like outputs, "
                    f"but a {target.quantity} was provided"
                )
            if target.per_atom:
                raise ValueError(
                    "GAP only supports per-structure outputs, "
                    "but a per-atom output was provided"
                )
        target_name = next(iter(dataset_info.targets.keys()))
        if dataset_info.targets[target_name].quantity != "energy":
            raise ValueError("GAP only supports energies as target")
        if dataset_info.targets[target_name].per_atom:
            raise ValueError("GAP does not support per-atom energies")

        self.dataset_info = dataset_info

        self.outputs = {
            key: ModelOutput(
                quantity=value.quantity,
                unit=value.unit,
                per_atom=False,
            )
            for key, value in dataset_info.targets.items()
        }

        self.atomic_types = dataset_info.atomic_types
        self.hypers = model_hypers

        # creates a composition weight tensor that can be directly indexed by species,
        # this can be left as a tensor of zero or set from the outside using
        # set_composition_weights (recommended for better accuracy)
        n_outputs = len(dataset_info.targets)
        self.register_buffer(
            "composition_weights",
            torch.zeros(
                (n_outputs, max(self.atomic_types) + 1),
                dtype=torch.float64,  # we only support float64 for now
            ),
        )
        # buffers cannot be indexed by strings (torchscript), so we create a single
        # tensor for all output. Due to this, we need to slice the tensor when we use
        # it and use the output name to select the correct slice via a dictionary
        self.output_to_index = {
            output_name: i for i, output_name in enumerate(dataset_info.targets.keys())
        }

        self.register_buffer(
            "kernel_weights",
            torch.zeros(
                model_hypers["krr"]["num_sparse_points"],
                dtype=torch.float64,  # we only support float64 for now
            ),
        )
        # print(model_hypers["soap"])
        self._soap_torch_calculator = featomic.torch.SoapPowerSpectrum(
            **model_hypers["soap"]
        )

        kernel_kwargs = {
            "degree": model_hypers["krr"]["degree"],
            "aggregate_names": ["atom", "center_type"],
        }
        self._subset_of_regressors = SubsetOfRegressors(
            kernel_kwargs=kernel_kwargs,
        )

        self._sampler = _FPS(n_to_select=model_hypers["krr"]["num_sparse_points"])

        # set it do dummy keys, these are properly set during training
        self._keys = TorchLabels.empty("_")

        dummy_weights = TorchTensorMap(
            TorchLabels(["_"], torch.tensor([[0]])),
            [metatensor.torch.block_from_array(torch.empty(1, 1))],
        )
        dummy_X_pseudo = TorchTensorMap(
            TorchLabels(["_"], torch.tensor([[0]])),
            [metatensor.torch.block_from_array(torch.empty(1, 1))],
        )
        self._subset_of_regressors_torch = TorchSubsetofRegressors(
            dummy_weights,
            dummy_X_pseudo,
            kernel_kwargs={
                "aggregate_names": ["atom", "center_type"],
            },
        )
        self._species_labels: TorchLabels = TorchLabels.empty("_")

        # additive models: these are handled by the trainer at training
        # time, and they are added to the output at evaluation time
        composition_model = CompositionModel(
            model_hypers={},
            dataset_info=dataset_info,
        )
        additive_models = [composition_model]
        if self.hypers["zbl"]:
            additive_models.append(
                ZBL(
                    {},
                    dataset_info=DatasetInfo(
                        length_unit=dataset_info.length_unit,
                        atomic_types=self.atomic_types,
                        targets={
                            target_name: target_info
                            for target_name, target_info in dataset_info.targets.items()
                            if ZBL.is_valid_target(target_name, target_info)
                        },
                    ),
                )
            )
        self.additive_models = torch.nn.ModuleList(additive_models)

    def supported_outputs(self) -> Dict[str, ModelOutput]:
        return self.outputs

    def restart(self, dataset_info: DatasetInfo) -> "GAP":
        raise NotImplementedError("GAP does not allow restarting training")

    @classmethod
    def load_checkpoint(
        cls,
        checkpoint: Dict[str, Any],
        context: Literal["restart", "finetune", "export"],
    ) -> "GAP":
        raise NotImplementedError("GAP does not allow loading checkpoints")

    def forward(
        self,
        systems: List[System],
        outputs: Dict[str, ModelOutput],
        selected_atoms: Optional[TorchLabels] = None,
    ) -> Dict[str, TorchTensorMap]:
        soap_features = self._soap_torch_calculator(
            systems, selected_samples=selected_atoms
        )
        # move keys and species labels to device
        self._keys = self._keys.to(systems[0].device)
        self._species_labels = self._species_labels.to(systems[0].device)

        new_blocks: List[TorchTensorBlock] = []
        # HACK: to add a block of zeros if there are missing species
        # which were present at training time
        # (with samples "system", "atom" = 0, 0)
        # given the values are all zeros, it does not introduce an error
        dummyblock: TorchTensorBlock = TorchTensorBlock(
            values=torch.zeros(
                (1, len(soap_features[0].properties)),
                dtype=systems[0].positions.dtype,
                device=systems[0].device,
            ),
            samples=TorchLabels(
                ["system", "atom"],
                torch.tensor([[0, 0]], dtype=torch.int, device=systems[0].device),
            ),
            properties=soap_features[0].properties,
            components=[],
        )
        if len(soap_features[0].gradients_list()) > 0:
            for idx, grad in enumerate(soap_features[0].gradients_list()):
                dummyblock_grad: TorchTensorBlock = TorchTensorBlock(
                    values=torch.zeros(
                        (
                            1,
                            soap_features[0].gradient(grad).values.shape[1 + idx],
                            len(soap_features[0].gradient(grad).properties),
                        ),
                        dtype=systems[0].positions.dtype,
                        device=systems[0].device,
                    ),
                    samples=TorchLabels(
                        ["sample", "system", "atom"],
                        torch.tensor(
                            [[0, 0, 0]], dtype=torch.int, device=systems[0].device
                        ),
                    ),
                    components=soap_features[0].gradient(grad).components,
                    properties=soap_features[0].gradient(grad).properties,
                )
                dummyblock.add_gradient(grad, dummyblock_grad)

        for idx_key in range(len(self._species_labels)):
            key = self._species_labels.entry(idx_key)
            if soap_features.keys.position(key) is not None:
                new_blocks.append(soap_features.block(key))
            else:
                new_blocks.append(dummyblock)
        soap_features = TorchTensorMap(keys=self._species_labels, blocks=new_blocks)
        soap_features = soap_features.keys_to_samples("center_type")
        # here, we move to properties to use metatensor operations to aggregate
        # later on. Perhaps we could retain the sparsity all the way to the kernels
        # of the soap features with a lot more implementation effort
        soap_features = soap_features.keys_to_properties(
            ["neighbor_1_type", "neighbor_2_type"]
        )
        soap_features = TorchTensorMap(self._keys, soap_features.blocks())
        output_key = list(outputs.keys())[0]
        energies = self._subset_of_regressors_torch(soap_features)
        return_dict = {output_key: energies}

        if not self.training:
            # at evaluation, we also add the additive contributions
            for additive_model in self.additive_models:
                outputs_for_additive_model: Dict[str, ModelOutput] = {}
                for name, output in outputs.items():
                    if name in additive_model.outputs:
                        outputs_for_additive_model[name] = output
                additive_contributions = additive_model(
                    systems,
                    outputs_for_additive_model,
                    selected_atoms,
                )
                for name in additive_contributions:
                    return_dict[name] = metatensor.torch.add(
                        return_dict[name],
                        additive_contributions[name],
                    )

        return return_dict

    def export(self, metadata: Optional[ModelMetadata] = None) -> AtomisticModel:
        interaction_ranges = [self.hypers["soap"]["cutoff"]["radius"]]
        for additive_model in self.additive_models:
            if hasattr(additive_model, "cutoff_radius"):
                interaction_ranges.append(additive_model.cutoff_radius)
        interaction_range = max(interaction_ranges)

        # Additionally, the composition model contains some `TensorMap`s that cannot
        # be registered correctly with Pytorch. This funciton moves them:
        self.additive_models[0]._move_weights_to_device_and_dtype(
            torch.device("cpu"), torch.float64
        )

        capabilities = ModelCapabilities(
            outputs=self.outputs,
            atomic_types=sorted(self.dataset_info.atomic_types),
            interaction_range=interaction_range,
            length_unit=self.dataset_info.length_unit,
            supported_devices=["cuda", "cpu"],
            dtype="float64",
        )

        # we export a torch scriptable regressor TorchSubsetofRegressors
        # that is used in the forward path
        self._subset_of_regressors_torch = (
            self._subset_of_regressors.export_torch_script_model()
        )

        if metadata is None:
            metadata = self.__default_metadata__
        else:
            metadata = merge_metadata(self.__default_metadata__, metadata)

        return AtomisticModel(self.eval(), metadata, capabilities)


########################################################################################
# All classes and methods will be moved to metatensor-operations and metatensor-learn] #
########################################################################################


class _SorKernelSolver:
    """
    A few quick implementation notes, docs to be done.

    This is meant to solve the subset of regressors (SoR) problem::

    .. math::

        w = (KNM.T@KNM + reg*KMM)^-1 @ KNM.T@y

    The inverse needs to be stabilized with application of a numerical jitter,
    that is expressed as a fraction of the largest eigenvalue of KMM

    :param KMM:
        KNM matrix

    The function solve the linear problem with
    the RKHS-QR method.

    RKHS: Compute first the reproducing kernel features by diagonalizing K_MM and
          computing `P_NM = K_NM @ U_MM @ Lam_MM^(-1.2)` and then solves the linear
          problem for those (which is usually better conditioned)::

              (P_NM.T@P_NM + 1)^(-1) P_NM.T@Y
    Reference
    ---------
    Foster, L., Waagen, A., Aijaz, N., Hurley, M., Luis, A., Rinsky, J., ... &
    Srivastava, A. (2009). Stable and Efficient Gaussian Process Calculations. Journal
    of Machine Learning Research, 10(4).
    """

    def __init__(
        self,
        KMM: np.ndarray,
    ):
        self.KMM = KMM

        self._nM = len(KMM)
        self._vk, self._Uk = scipy.linalg.eigh(KMM)
        self._vk = self._vk[::-1]
        self._Uk = self._Uk[:, ::-1]

        self._nM = len(np.where(self._vk > 0)[0])
        self._PKPhi = self._Uk[:, : self._nM] * 1 / np.sqrt(self._vk[: self._nM])

    def fit(
        self, KNM: Union[torch.Tensor, np.ndarray], Y: Union[torch.Tensor, np.ndarray]
    ) -> None:
        # Convert to numpy arrays if passed as torch tensors for the solver
        if isinstance(KNM, torch.Tensor):
            weights_to_torch = True
            dtype = KNM.dtype
            device = KNM.device
            KNM = KNM.detach().numpy()
            assert isinstance(Y, torch.Tensor), "must pass `KNM` and `Y` as same type."
            Y = Y.detach().numpy()
        else:
            weights_to_torch = False

        # Broadcast Y for shape
        if len(Y.shape) == 1:
            Y = Y[:, np.newaxis]

        # Solve with the RKHS-QR method
        A = np.vstack([KNM @ self._PKPhi, np.eye(self._nM)])
        Q, R = np.linalg.qr(A)

        weights = self._PKPhi @ scipy.linalg.solve_triangular(
            R, Q.T @ np.vstack([Y, np.zeros((self._nM, Y.shape[1]))])
        )

        # Store weights as torch tensors
        if weights_to_torch:
            weights = torch.tensor(weights, dtype=dtype, device=device)
        self._weights = weights

    @property
    def weights(self):
        return self._weights

    def predict(self, KTM):
        return KTM @ self._weights


class AggregateKernel(torch.nn.Module):
    """
    A kernel that aggregates values in a kernel over :param aggregate_names: using
    the sum as aggregate function

    :param aggregate_names:

    """

    def __init__(
        self,
        aggregate_names: Union[str, List[str]],
        structurewise_aggregate: bool = False,
    ):
        super().__init__()

        self._aggregate_names = aggregate_names
        self._structurewise_aggregate = structurewise_aggregate

    def aggregate_kernel(
        self, kernel: TensorMap, are_pseudo_points: Tuple[bool, bool] = (False, False)
    ) -> TensorMap:
        if not are_pseudo_points[0]:
            kernel = metatensor.sum_over_samples(kernel, self._aggregate_names)
        if not are_pseudo_points[1]:
            raise NotImplementedError(
                "properties dimension cannot be aggregated for the moment"
            )
        return kernel

    def forward(
        self,
        tensor1: TensorMap,
        tensor2: TensorMap,
        are_pseudo_points: Tuple[bool, bool] = (False, False),
    ) -> TensorMap:
        return self.aggregate_kernel(
            self.compute_kernel(tensor1, tensor2), are_pseudo_points
        )

    def compute_kernel(self, tensor1: TensorMap, tensor2: TensorMap) -> TensorMap:
        raise NotImplementedError("compute_kernel needs to be implemented.")


class AggregatePolynomial(AggregateKernel):
    def __init__(
        self,
        aggregate_names: Union[str, List[str]],
        structurewise_aggregate: bool = False,
        degree: int = 2,
    ):
        super().__init__(aggregate_names, structurewise_aggregate)
        self._degree = degree

    def compute_kernel(self, tensor1: TensorMap, tensor2: TensorMap):
        return metatensor.pow(metatensor.dot(tensor1, tensor2), self._degree)


class TorchAggregateKernel(torch.nn.Module):
    """
    A kernel that aggregates values in a kernel over :param aggregate_names: using
    the sum as aggregate function

    :param aggregate_names:
    """

    def __init__(
        self,
        aggregate_names: Union[str, List[str]],
        structurewise_aggregate: bool = False,
    ):
        super().__init__()
        self._aggregate_names = aggregate_names
        self._structurewise_aggregate = structurewise_aggregate

    def aggregate_kernel(
        self,
        kernel: TorchTensorMap,
        are_pseudo_points: Tuple[bool, bool] = (False, False),
    ) -> TorchTensorMap:
        if not are_pseudo_points[0]:
            kernel = metatensor.torch.sum_over_samples(kernel, self._aggregate_names)
        if not are_pseudo_points[1]:
            raise NotImplementedError(
                "properties dimension cannot be aggregated for the moment"
            )
        return kernel

    def forward(
        self,
        tensor1: TorchTensorMap,
        tensor2: TorchTensorMap,
        are_pseudo_points: Tuple[bool, bool] = (False, False),
    ) -> TorchTensorMap:
        return self.aggregate_kernel(
            self.compute_kernel(tensor1, tensor2), are_pseudo_points
        )

    def compute_kernel(
        self, tensor1: TorchTensorMap, tensor2: TorchTensorMap
    ) -> TorchTensorMap:
        raise NotImplementedError("compute_kernel needs to be implemented.")


class TorchAggregatePolynomial(TorchAggregateKernel):
    def __init__(
        self,
        aggregate_names: Union[str, List[str]],
        structurewise_aggregate: bool = False,
        degree: int = 2,
    ):
        super().__init__(aggregate_names, structurewise_aggregate)
        self._degree = degree

    def compute_kernel(self, tensor1: TorchTensorMap, tensor2: TorchTensorMap):
        return metatensor.torch.pow(
            metatensor.torch.dot(tensor1, tensor2), self._degree
        )


class _FPS:
    """
    Transformer that performs Greedy Sample Selection using Farthest Point Sampling.

    Refer to :py:class:`skmatter.sample_selection.FPS` for full documentation.
    """

    def __init__(
        self,
        n_to_select=None,
    ):
        self._n_to_select = n_to_select
        self._selector_class = _FPS_skmatter
        self._selection_type = "sample"
        self._support = None

    @property
    def support(self) -> TensorMap:
        """TensorMap containing the support."""
        if self._support is None:
            raise ValueError("No selections. Call fit method first.")

        return self._support

    def fit(self, X: TensorMap):  # -> GreedySelector:
        """Learn the features to select.

        :param X:
            Training vectors.
        """
        if isinstance(X, torch.ScriptObject):
            X = torch_tensor_map_to_core(X)
            assert isinstance(X[0].values, np.ndarray)

        if len(X.component_names) != 0:
            raise ValueError("Only blocks with no components are supported.")

        blocks = []
        for _, block in X.items():
            selector = self._selector_class(
                n_to_select=self._n_to_select,
                progress_bar=False,
                score_threshold=1e-12,
                full=False,
                selection_type=self._selection_type,
            )
            selector.fit(block.values, warm_start=False)
            mask = selector.get_support()

            if self._selection_type == "feature":
                samples = Labels.single()
                properties = Labels(
                    names=block.properties.names, values=block.properties.values[mask]
                )
            elif self._selection_type == "sample":
                samples = Labels(
                    names=block.samples.names, values=block.samples.values[mask]
                )
                properties = Labels.single()

            blocks.append(
                TensorBlock(
                    values=np.zeros([len(samples), len(properties)], dtype=np.int32),
                    samples=samples,
                    components=[],
                    properties=properties,
                )
            )
        self._support = TensorMap(X.keys, blocks)

        return self

    def transform(self, X: TensorMap) -> TensorMap:
        """Reduce X to the selected features.

        :param X:
            The input tensor.
        :returns:
            The selected subset of the input.
        """
        if isinstance(X, torch.ScriptObject):
            use_mts_torch = True
            X = torch_tensor_map_to_core(X)
        else:
            use_mts_torch = False

        blocks = []
        for key, block in X.items():
            block_support = self.support.block(key)

            if self._selection_type == "feature":
                new_block = metatensor.slice_block(
                    block, "properties", block_support.properties
                )
            elif self._selection_type == "sample":
                new_block = metatensor.slice_block(
                    block, "samples", block_support.samples
                )
            blocks.append(new_block)

        X_reduced = TensorMap(X.keys, blocks)
        if use_mts_torch:
            X_reduced = core_tensor_map_to_torch(X_reduced)
        return X_reduced

    def fit_transform(self, X: TensorMap) -> TensorMap:
        """Fit to data, then transform it.

        :param X:
            Training vectors.
        """
        return self.fit(X).transform(X)


def torch_tensor_map_to_core(torch_tensor: TorchTensorMap):
    torch_blocks = []
    for _, torch_block in torch_tensor.items():
        torch_blocks.append(torch_tensor_block_to_core(torch_block))
    torch_keys = torch_labels_to_core(torch_tensor.keys)
    return TensorMap(torch_keys, torch_blocks)


def torch_tensor_block_to_core(torch_block: TorchTensorBlock):
    """Transforms a tensor block from metatensor-torch to metatensor-torch
    :param torch_block:
        tensor block from metatensor-torch
    :returns torch_block:
        tensor block from metatensor-torch
    """
    block = TensorBlock(
        values=torch_block.values.detach().cpu().numpy(),
        samples=torch_labels_to_core(torch_block.samples),
        components=[
            torch_labels_to_core(component) for component in torch_block.components
        ],
        properties=torch_labels_to_core(torch_block.properties),
    )
    for parameter, gradient in torch_block.gradients():
        block.add_gradient(
            parameter=parameter,
            gradient=TensorBlock(
                values=gradient.values.detach().cpu().numpy(),
                samples=torch_labels_to_core(gradient.samples),
                components=[
                    torch_labels_to_core(component) for component in gradient.components
                ],
                properties=torch_labels_to_core(gradient.properties),
            ),
        )
    return block


def torch_labels_to_core(torch_labels: TorchLabels):
    """Transforms labels from metatensor-torch to metatensor-torch
    :param torch_block:
        tensor block from metatensor-torch
    :returns torch_block:
        labels from metatensor-torch
    """
    return Labels(torch_labels.names, torch_labels.values.detach().cpu().numpy())


###


def core_tensor_map_to_torch(core_tensor: TensorMap):
    """Transforms a tensor map from metatensor-core to metatensor-torch
    :param core_tensor:
        tensor map from metatensor-core
    :returns torch_tensor:
        tensor map from metatensor-torch
    """

    torch_blocks = []
    for _, core_block in core_tensor.items():
        torch_blocks.append(core_tensor_block_to_torch(core_block))
    torch_keys = core_labels_to_torch(core_tensor.keys)
    return TorchTensorMap(torch_keys, torch_blocks)


def core_tensor_block_to_torch(core_block: TensorBlock):
    """Transforms a tensor block from metatensor-core to metatensor-torch
    :param core_block:
        tensor block from metatensor-core
    :returns torch_block:
        tensor block from metatensor-torch
    """
    block = TorchTensorBlock(
        values=torch.tensor(core_block.values),
        samples=core_labels_to_torch(core_block.samples),
        components=[
            core_labels_to_torch(component) for component in core_block.components
        ],
        properties=core_labels_to_torch(core_block.properties),
    )
    for parameter, gradient in core_block.gradients():
        block.add_gradient(
            parameter=parameter,
            gradient=TorchTensorBlock(
                values=torch.tensor(gradient.values),
                samples=core_labels_to_torch(gradient.samples),
                components=[
                    core_labels_to_torch(component) for component in gradient.components
                ],
                properties=core_labels_to_torch(gradient.properties),
            ),
        )
    return block


def core_labels_to_torch(core_labels: Labels):
    """Transforms labels from metatensor-core to metatensor-torch
    :param core_block:
        tensor block from metatensor-core
    :returns torch_block:
        labels from metatensor-torch
    """
    return TorchLabels(core_labels.names, torch.tensor(core_labels.values))


class SubsetOfRegressors:
    def __init__(
        self,
        kernel_kwargs: Optional[dict] = None,
    ):
        if kernel_kwargs is None:
            kernel_kwargs = {}

        # Set the kernel
        self._kernel: Union[AggregateKernel, None] = None
        self._kernel = AggregatePolynomial(**kernel_kwargs)

        self._kernel_kwargs = kernel_kwargs
        self._X_pseudo = None
        self._weights = None

    def fit(
        self,
        X: TensorMap,
        X_pseudo: TensorMap,
        y: TensorMap,
        alpha: float = 1.0,
        alpha_forces: Optional[float] = None,
    ):
        r"""
        :param X:
            features
            if kernel type "precomputed" is used, the kernel k_nm is assumed
        :param X_pseudo:
            pseudo points
            if kernel type "precomputed" is used, the kernel k_mm is assumed
        :param y:
            targets
        :param alpha:
            regularization for the energies, it must be a float
        :param alpha_forces:
            regularization for the forces, it must be a float. If None is set
            equal to alpha

        Derivation
        ----------

        We take equation the mean expression

        .. math::

            \sigma^{-2} K_{tm}\Sigma K_{MN}y

        we put in the $\Sigma$

        .. math::

            \sigma^{-2} K_{tm}(\sigma^{-2}K_{mn}K_{mn}+K_{mm})^{-1} K_{mn}y

        We can move around the $\sigma's$

        .. math::

             K_{tm}((K_{mn}\sigma^{-1})(\sigma^{-1}K_{mn)}+K_{mm})^{-1}
                            (K_{mn}\sigma^{-1})(y\sigma^{-1})

        you can see the building blocks in the code are $K_{mn}\sigma^{-1}$ and
        $y\sigma^{-1}$
        """
        if isinstance(alpha, float):
            alpha_energy = alpha
        else:
            raise ValueError("alpha must either be a float")

        if alpha_forces is None:
            alpha_forces = alpha_energy
        else:
            if not isinstance(alpha_forces, float):
                raise ValueError("alpha must either be a float")

        X = X.to(arrays="numpy")
        X_pseudo = X_pseudo.to(arrays="numpy")
        y = y.to(arrays="numpy")

        if self._kernel is None:
            # _set_kernel only returns None if kernel type is precomputed
            k_nm = X
            k_mm = X_pseudo
        else:
            k_mm = self._kernel(X_pseudo, X_pseudo, are_pseudo_points=(True, True))
            k_nm = self._kernel(X, X_pseudo, are_pseudo_points=(False, True))

        # solve
        # TODO: allow for different regularizer for energies and forces
        weight_blocks = []
        for key, y_block in y.items():
            k_nm_block = k_nm.block(key)
            k_mm_block = k_mm.block(key)
            X_block = X.block(key)
            structures = metatensor.operations._dispatch.unique(
                k_nm_block.samples["system"]
            )
            n_atoms_per_structure = []
            for structure in structures:
                n_atoms = np.sum(X_block.samples["system"] == structure)
                n_atoms_per_structure.append(float(n_atoms))

            n_atoms_per_structure = np.array(n_atoms_per_structure)
            normalization = metatensor.operations._dispatch.sqrt(n_atoms_per_structure)

            if not (np.allclose(alpha_energy, 0.0)):
                normalization /= alpha_energy
            normalization = normalization[:, None]

            k_nm_reg = k_nm_block.values * normalization
            y_reg = (y_block.values) * normalization
            if len(k_nm_block.gradients_list()) > 0:
                grad_shape = k_nm_block.gradient("positions").values.shape
                k_nm_reg = np.vstack(
                    [
                        k_nm_reg,
                        k_nm_block.gradient("positions").values.reshape(
                            grad_shape[0] * grad_shape[1],
                            grad_shape[2],
                        )
                        / alpha_forces,
                    ]
                )
                grad_shape = y_block.gradient("positions").values.shape
                y_reg = np.vstack(
                    [
                        y_reg,
                        y_block.gradient("positions").values.reshape(
                            grad_shape[0] * grad_shape[1],
                            grad_shape[2],
                        )
                        / alpha_forces,
                    ]
                )
            self._solver = _SorKernelSolver(k_mm_block.values)

            self._solver.fit(k_nm_reg, y_reg)

            weight_block = TensorBlock(
                values=self._solver.weights.T,
                samples=y_block.properties,
                components=k_nm_block.components,
                properties=k_nm_block.properties,
            )
            weight_blocks.append(weight_block)

        self._weights = TensorMap(y.keys, weight_blocks)

        self._X_pseudo = X_pseudo.copy()

    def predict(self, T: TensorMap) -> TensorMap:
        """
        :param T:
            features
            if kernel type "precomputed" is used, the kernel k_tm is assumed
        """
        if self._weights is None:
            raise ValueError(
                "The weights are not defined. Are you sure you"
                " have run the `fit` method?"
            )
        if self._kernel_type == "precomputed":
            k_tm = T
        else:
            k_tm = self._kernel(T, self._X_pseudo, are_pseudo_points=(False, True))
        return metatensor.dot(k_tm, self._weights)

    def export_torch_script_model(self):
        return TorchSubsetofRegressors(
            core_tensor_map_to_torch(self._weights),
            core_tensor_map_to_torch(self._X_pseudo),
            self._kernel_kwargs,
        )


class TorchSubsetofRegressors(torch.nn.Module):
    def __init__(
        self,
        weights: TorchTensorMap,
        X_pseudo: TorchTensorMap,
        kernel_kwargs: Optional[dict] = None,
    ):
        super().__init__()
        self._weights = weights
        self._X_pseudo = X_pseudo
        if kernel_kwargs is None:
            kernel_kwargs = {}

        # Set the kernel
        self._kernel = TorchAggregatePolynomial(**kernel_kwargs)

    def forward(self, T: TorchTensorMap) -> TorchTensorMap:
        """
        :param T:
            features
            if kernel type "precomputed" is used, the kernel k_tm is assumed
        """
        # move weights and X_pseudo to the same device as T
        self._weights = self._weights.to(T.device)
        self._X_pseudo = self._X_pseudo.to(T.device)

        k_tm = self._kernel(T, self._X_pseudo, are_pseudo_points=(False, True))
        return metatensor.torch.dot(k_tm, self._weights)<|MERGE_RESOLUTION|>--- conflicted
+++ resolved
@@ -24,14 +24,6 @@
 from metatrain.utils.data.dataset import DatasetInfo
 from metatrain.utils.metadata import merge_metadata
 
-<<<<<<< HEAD
-from ..utils.additive import (
-    ZBL,
-    CompositionModel,
-)  # TODO: use `MetatrainCompositionModel`
-from ..utils.metadata import append_metadata_references
-=======
->>>>>>> 4e7bfbc7
 
 class GAP(ModelInterface):
     __supported_devices__ = ["cpu"]
