import argparse
import copy
import logging
from pathlib import Path
from typing import Any, Dict, List, Literal, Optional, Union

import torch
from mace.tools.scripts_utils import (
    LRScheduler,
    get_optimizer,
    get_params_options,
)
from torch.utils.data import DataLoader, DistributedSampler

from metatrain.utils.abc import ModelInterface, TrainerInterface
from metatrain.utils.additive import get_remove_additive_transform
from metatrain.utils.data import (
    CollateFn,
    CombinedDataLoader,
    Dataset,
    get_num_workers,
    unpack_batch,
    validate_num_workers,
)
from metatrain.utils.distributed.distributed_data_parallel import (
    DistributedDataParallel,
)
from metatrain.utils.distributed.slurm import DistributedEnvironment
from metatrain.utils.evaluate_model import evaluate_model
from metatrain.utils.io import check_file_extension
from metatrain.utils.logging import ROOT_LOGGER, MetricLogger
from metatrain.utils.loss import LossAggregator
from metatrain.utils.metrics import MAEAccumulator, RMSEAccumulator, get_selected_metric
from metatrain.utils.neighbor_lists import (
    get_requested_neighbor_lists,
    get_system_with_neighbor_lists_transform,
)
from metatrain.utils.per_atom import average_by_num_atoms
from metatrain.utils.scaler import get_remove_scale_transform_with_logging
from metatrain.utils.transfer import batch_to

from . import checkpoints
from .documentation import TrainerHypers
from .model import MetaMACE
from .modules.finetuning import apply_finetuning_strategy


def get_optimizer_and_scheduler(
    trainer_hypers: TrainerHypers,
    model: MetaMACE,
    optimizer_state_dict: Optional[dict[str, Any]] = None,
    scheduler_state_dict: Optional[dict[str, Any]] = None,
    is_distributed: bool = False,
) -> tuple[torch.optim.Optimizer, LRScheduler]:
    """Initialize the optimizer and scheduler as implemented in MACE.

    It just uses the functions from mace.tools.scripts_utils to create them.

    :param trainer_hypers: The trainer hyperparameters as provided in metatrain.yaml
    :param model: The MetaMACE model to optimize.
    :param optimizer_state_dict: The state dict of the optimizer to resume from, if any.
    :param scheduler_state_dict: The state dict of the scheduler to resume from, if any.
    :param is_distributed: Whether the training is distributed over GPUs or not.

    :return: A tuple with the optimizer and the scheduler.
    """
    opt_args = argparse.Namespace(
        lr=trainer_hypers["learning_rate"],
        weight_decay=trainer_hypers["weight_decay"],
        amsgrad=trainer_hypers["amsgrad"],
        beta=trainer_hypers["beta"],
        optimizer=trainer_hypers["optimizer"],
        scheduler=trainer_hypers["lr_scheduler"],
        lr_scheduler_gamma=trainer_hypers["lr_scheduler_gamma"],
        lr_factor=trainer_hypers["lr_factor"],
        scheduler_patience=trainer_hypers["lr_scheduler_patience"],
    )

    # Take into account distributed training
    model = model.module if is_distributed else model

    opt_options = get_params_options(opt_args, model.mace_model)

    # Add heads, additive models and scaler parameters to the optimizer. Although the
    # additive models and scaler weights are not optimized, this maintains consistency
    # with PET, where all model parameters (including the additive models stored as
    # attributes) are passed to the optimizer.
    head_parameters = []
    for k, v in model.heads.items():
        if k != model.hypers["mace_head_target"]:
            head_parameters.extend(v.parameters())

    opt_options["params"].extend(
        [
            # Parameters of all heads except the wrapper for the internal MACE head
            {
                "name": "heads",
                "params": head_parameters,
            },
            {
                "name": "additive_models",
                "params": model.additive_models.parameters(),
            },
            {
                "name": "scaler",
                "params": model.scaler.parameters(),
            },
        ]
    )

    optimizer = get_optimizer(opt_args, opt_options)

    is_finetune = "finetune" in trainer_hypers

    if optimizer_state_dict is not None and not is_finetune:
        # try to load the optimizer state dict, but this is only possible
        # if there are no new targets in the model (new parameters)
        if not model.has_new_targets:
            optimizer.load_state_dict(optimizer_state_dict)

    scheduler = LRScheduler(optimizer, opt_args)

    if scheduler_state_dict is not None and not is_finetune:
        # same as the optimizer, try to load the scheduler state dict
        if not model.has_new_targets:
            scheduler.load_state_dict(scheduler_state_dict)

    return optimizer, scheduler


class Trainer(TrainerInterface):
    __checkpoint_version__ = 1
    __hypers_cls__ = TrainerHypers

    def __init__(self, hypers: TrainerHypers) -> None:
        super().__init__(hypers)

        self.optimizer_state_dict: Optional[Dict[str, Any]] = None
        self.scheduler_state_dict: Optional[Dict[str, Any]] = None
        self.epoch: Optional[int] = None
        self.best_epoch: Optional[int] = None
        self.best_metric: Optional[float] = None
        self.best_model_state_dict: Optional[Dict[str, Any]] = None
        self.best_optimizer_state_dict: Optional[Dict[str, Any]] = None

    def train(
        self,
        model: MetaMACE,
        dtype: torch.dtype,
        devices: List[torch.device],
        train_datasets: List[Union[Dataset, torch.utils.data.Subset]],
        val_datasets: List[Union[Dataset, torch.utils.data.Subset]],
        checkpoint_dir: str,
    ) -> None:
        assert dtype in MetaMACE.__supported_dtypes__

        is_distributed = self.hypers["distributed"]
        is_finetune = "finetune" in self.hypers

        if is_distributed:
            if len(devices) > 1:
                raise ValueError(
                    "Requested distributed training with the `multi-gpu` device. "
                    " If you want to run distributed training with MetaMACE, please "
                    "set `device` to cuda."
                )
            # the calculation of the device number works both when GPUs on different
            # processes are not visible to each other and when they are
            distr_env = DistributedEnvironment(self.hypers["distributed_port"])
            device_number = distr_env.local_rank % torch.cuda.device_count()
            device = torch.device("cuda", device_number)
            torch.distributed.init_process_group(backend="nccl", device_id=device)
            world_size = torch.distributed.get_world_size()
            rank = torch.distributed.get_rank()
        else:
            rank = 0
            device = devices[0]
            # only one device, as we don't support non-distributed multi-gpu for now

        if is_distributed:
            logging.info(f"Training on {world_size} devices with dtype {dtype}")
        else:
            logging.info(f"Training on device {device} with dtype {dtype}")

        # Apply fine-tuning strategy if provided
        if is_finetune:
            model = apply_finetuning_strategy(model, self.hypers["finetune"])
            method = self.hypers["finetune"]["method"]
            num_params = sum(p.numel() for p in model.parameters())
            num_trainable_params = sum(
                p.numel() for p in model.parameters() if p.requires_grad
            )

            logging.info(f"Applied finetuning strategy: {method}")
            logging.info(
                f"Number of trainable parameters: {num_trainable_params} "
                f"[{num_trainable_params / num_params:.2%} %]"
            )

        # Move the model to the device and dtype:
        model.to(device=device, dtype=dtype)
        # The additive models of MetaMACE are always in float64 (to avoid numerical
        # errors in the composition weights, which can be very large).
        for additive_model in model.additive_models:
            additive_model.to(dtype=torch.float64)
        model.scaler.to(dtype=torch.float64)

        logging.info("Calculating composition weights")
        model.additive_models[0].train_model(  # this is the composition model
            train_datasets,
            model.additive_models[1:],
            self.hypers["batch_size"],
            is_distributed,
            {**model.get_fixed_composition_weights(), **self.hypers["atomic_baseline"]},
        )

        if self.hypers["use_global_scales"] or self.hypers["use_property_scales"]:
            if self.hypers["use_global_scales"] and self.hypers["use_property_scales"]:
                logging.info("Calculating both global and per-property scaling weights")
            elif self.hypers["use_global_scales"]:
                logging.info("Calculating global scaling weights only")
            else:
                logging.info("Calculating per-property scaling weights only")
            model.scaler.train_model(
                train_datasets,
                model.additive_models,
                self.hypers["batch_size"],
                is_distributed,
                {
                    **model.get_fixed_scaling_weights(),
                    **self.hypers["fixed_scaling_weights"],
                },
                fit_property_scales=self.hypers["use_property_scales"],
            )

        logging.info("Setting up data loaders")

        if is_distributed:
            train_samplers = [
                DistributedSampler(
                    train_dataset,
                    num_replicas=world_size,
                    rank=rank,
                    shuffle=True,
                    drop_last=True,
                )
                for train_dataset in train_datasets
            ]
            val_samplers = [
                DistributedSampler(
                    val_dataset,
                    num_replicas=world_size,
                    rank=rank,
                    shuffle=False,
                    drop_last=False,
                )
                for val_dataset in val_datasets
            ]
        else:
            train_samplers = [None] * len(train_datasets)
            val_samplers = [None] * len(val_datasets)

        # Extract additive models and scaler and move them to CPU/float64 so they
        # can be used in the collate function
        model.additive_models[0].weights_to(device="cpu", dtype=torch.float64)
        additive_models = copy.deepcopy(
            model.additive_models.to(dtype=torch.float64, device="cpu")
        )
        model.additive_models.to(device)
        model.additive_models[0].weights_to(device=device, dtype=torch.float64)
        model.scaler.scales_to(device="cpu", dtype=torch.float64)
        scaler = copy.deepcopy(model.scaler.to(dtype=torch.float64, device="cpu"))
        model.scaler.to(device)
        model.scaler.scales_to(device=device, dtype=torch.float64)

        # Create a collate function:
        dataset_info = model.dataset_info
        train_targets = dataset_info.targets
        requested_neighbor_lists = get_requested_neighbor_lists(model)
<<<<<<< HEAD
        remove_scale_transform = get_remove_scale_transform_with_logging(
            scaler,
            self.hypers["use_global_scales"],
            self.hypers["use_property_scales"],
            self.hypers["rescale_prediction_properties"],
            logging,
        )
        collate_fn = CollateFn(
            target_keys=list(train_targets.keys()),
            callables=[
                get_system_with_neighbor_lists_transform(requested_neighbor_lists),
                get_remove_additive_transform(additive_models, train_targets),
            ] + remove_scale_transform,
        )
=======
        collate_fn = CollateFn(
            target_keys=list(train_targets.keys()),
            callables=[
                get_system_with_neighbor_lists_transform(requested_neighbor_lists),
                get_remove_additive_transform(additive_models, train_targets),
                get_remove_scale_transform(scaler),
            ],
        )
>>>>>>> d7f1d70e

        # Create dataloader for the training datasets:
        if self.hypers["num_workers"] is None:
            num_workers = get_num_workers()
            logging.info(
                "Number of workers for data-loading not provided and chosen "
                f"automatically. Using {num_workers} workers."
            )
        else:
            num_workers = self.hypers["num_workers"]
            validate_num_workers(num_workers)

        train_dataloaders = []
        for train_dataset, train_sampler in zip(
            train_datasets, train_samplers, strict=True
        ):
            if len(train_dataset) < self.hypers["batch_size"]:
                raise ValueError(
                    f"A training dataset has fewer samples "
                    f"({len(train_dataset)}) than the batch size "
                    f"({self.hypers['batch_size']}). "
                    "Please reduce the batch size."
                )
            train_dataloaders.append(
                DataLoader(
                    dataset=train_dataset,
                    batch_size=self.hypers["batch_size"],
                    sampler=train_sampler,
                    shuffle=(
                        # the sampler takes care of this (if present)
                        train_sampler is None
                    ),
                    drop_last=(
                        # the sampler takes care of this (if present)
                        train_sampler is None
                    ),
                    collate_fn=collate_fn,
                    num_workers=num_workers,
                )
            )
        train_dataloader = CombinedDataLoader(train_dataloaders, shuffle=True)

        # Create dataloader for the validation datasets:
        val_dataloaders = []
        for val_dataset, val_sampler in zip(val_datasets, val_samplers, strict=True):
            if len(val_dataset) < self.hypers["batch_size"]:
                raise ValueError(
                    f"A validation dataset has fewer samples "
                    f"({len(val_dataset)}) than the batch size "
                    f"({self.hypers['batch_size']}). "
                    "Please reduce the batch size."
                )
            val_dataloaders.append(
                DataLoader(
                    dataset=val_dataset,
                    batch_size=self.hypers["batch_size"],
                    sampler=val_sampler,
                    shuffle=False,
                    drop_last=False,
                    collate_fn=collate_fn,
                    num_workers=num_workers,
                )
            )
        val_dataloader = CombinedDataLoader(val_dataloaders, shuffle=False)

        if is_distributed:
            model = DistributedDataParallel(model, device_ids=[device])

        outputs_list = []
        for target_name, target_info in train_targets.items():
            outputs_list.append(target_name)
            for gradient_name in target_info.gradients:
                outputs_list.append(f"{target_name}_{gradient_name}_gradients")

        # Create a loss function:
        loss_hypers = self.hypers["loss"]
        loss_fn = LossAggregator(
            targets=train_targets,
            config=loss_hypers,
        )
        logging.info("Using the following loss functions:")
        for name, info in loss_fn.metadata.items():
            logging.info(f"{name}:")
            main = {k: v for k, v in info.items() if k != "gradients"}
            logging.info(main)
            if "gradients" not in info or len(info["gradients"]) == 0:
                continue
            logging.info("With gradients:")
            for grad, ginfo in info["gradients"].items():
                logging.info(f"\t{name}::{grad}: {ginfo}")

        optimizer, lr_scheduler = get_optimizer_and_scheduler(
            self.hypers,
            model,
            self.optimizer_state_dict,
            self.scheduler_state_dict,
            is_distributed,
        )

        per_structure_targets = self.hypers["per_structure_targets"]

        # Log the initial learning rate:
        logging.info(f"Base learning rate: {self.hypers['learning_rate']}")

        start_epoch = 0 if self.epoch is None else self.epoch + 1

        # Train the model:
        if self.best_metric is None:
            self.best_metric = float("inf")
        logging.info("Starting training")
        epoch = start_epoch

        for epoch in range(start_epoch, start_epoch + self.hypers["num_epochs"]):
            if is_distributed:
                for train_sampler in train_samplers:
                    train_sampler.set_epoch(epoch)
            train_rmse_calculator = RMSEAccumulator(self.hypers["log_separate_blocks"])
            val_rmse_calculator = RMSEAccumulator(self.hypers["log_separate_blocks"])
            if self.hypers["log_mae"]:
                train_mae_calculator = MAEAccumulator(
                    self.hypers["log_separate_blocks"]
                )
                val_mae_calculator = MAEAccumulator(self.hypers["log_separate_blocks"])

            train_loss = 0.0
            for batch in train_dataloader:
                optimizer.zero_grad()

                systems, targets, extra_data = unpack_batch(batch)
                systems, targets, extra_data = batch_to(
                    systems, targets, extra_data, dtype=dtype, device=device
                )
                predictions = evaluate_model(
                    model,
                    systems,
                    {key: train_targets[key] for key in targets.keys()},
                    is_training=True,
                )

                # average by the number of atoms
                predictions = average_by_num_atoms(
                    predictions, systems, per_structure_targets
                )
                if (
                    self.hypers["use_property_scales"]
                    and self.hypers["rescale_prediction_properties"]
                ):
                    predictions = (model.module if is_distributed else model).scaler(
                        systems,
                        predictions,
                        use_global_scales=False,  # never applied for loss
                        use_property_scales=True,  # predictions rescaled
                    )

                # average by the number of atoms before entering the loss (but don't
                # store, as the global scaler needs to be applied before averaging for
                # metric calculation)
                train_loss_batch = loss_fn(
                    average_by_num_atoms(predictions, systems, per_structure_targets),
                    average_by_num_atoms(targets, systems, per_structure_targets),
                    extra_data,
                )

                if is_distributed:
                    # make sure all parameters contribute to the gradient calculation
                    # to make torch DDP happy
                    for param in model.parameters():
                        train_loss_batch += 0.0 * param.sum()

                train_loss_batch.backward()
                torch.nn.utils.clip_grad_norm_(
                    model.parameters(), self.hypers["grad_clip_norm"]
                )
                optimizer.step()

                if is_distributed:
                    # sum the loss over all processes
                    torch.distributed.all_reduce(train_loss_batch)
                train_loss += train_loss_batch.item()

                # Now ensure the targets and predictions are in physical units for
                # calculation of metrics
                predictions = (model.module if is_distributed else model).scaler(
                    systems,
                    predictions,
                    use_global_scales=True,  # always applied for metrics
                    use_property_scales=(
                        self.hypers["use_property_scales"]
                        and not self.hypers["rescale_prediction_properties"]
                    ),
                )
                targets = (model.module if is_distributed else model).scaler(
                    systems,
                    targets,
                    use_global_scales=True,  # always for metrics
                    use_property_scales=(
                        self.hypers["use_property_scales"]
                        and not self.hypers["rescale_prediction_properties"]
                    ),
                )
                # And average by the number of atoms for the metrics
                predictions = average_by_num_atoms(
                    predictions, systems, per_structure_targets
                )
                targets = average_by_num_atoms(targets, systems, per_structure_targets)

                train_rmse_calculator.update(predictions, targets, extra_data)
                if self.hypers["log_mae"]:
                    train_mae_calculator.update(predictions, targets, extra_data)

            finalized_train_info = train_rmse_calculator.finalize(
                not_per_atom=["positions_gradients"] + per_structure_targets,
                is_distributed=is_distributed,
                device=device,
            )
            if self.hypers["log_mae"]:
                finalized_train_info.update(
                    train_mae_calculator.finalize(
                        not_per_atom=["positions_gradients"] + per_structure_targets,
                        is_distributed=is_distributed,
                        device=device,
                    )
                )

            val_loss = 0.0
            for batch in val_dataloader:
                systems, targets, extra_data = unpack_batch(batch)
                systems, targets, extra_data = batch_to(
                    systems, targets, extra_data, dtype=dtype, device=device
                )
                predictions = evaluate_model(
                    model,
                    systems,
                    {key: train_targets[key] for key in targets.keys()},
                    is_training=False,
                )

                # average by the number of atoms
                predictions = average_by_num_atoms(
                    predictions, systems, per_structure_targets
                )
                if (
                    self.hypers["use_property_scales"]
                    and self.hypers["rescale_prediction_properties"]
                ):
                    predictions = (model.module if is_distributed else model).scaler(
                        systems,
                        predictions,
                        use_global_scales=False,  # never applied for loss
                        use_property_scales=True,  # predictions are rescaled
                    )

                # average by the number of atoms before entering the loss (but don't
                # store, as the global scaler needs to be applied before averaging for
                # metric calculation)
                val_loss_batch = loss_fn(
                    average_by_num_atoms(predictions, systems, per_structure_targets),
                    average_by_num_atoms(targets, systems, per_structure_targets),
                    extra_data,
                )

                if is_distributed:
                    # sum the loss over all processes
                    torch.distributed.all_reduce(val_loss_batch)
                val_loss += val_loss_batch.item()

                # Now ensure the targets and predictions are in physical units for
                # calculation of metrics
                predictions = (model.module if is_distributed else model).scaler(
                    systems,
                    predictions,
                    use_global_scales=True,  # always applied for metrics
                    use_property_scales=(
                        self.hypers["use_property_scales"]
                        and not self.hypers["rescale_prediction_properties"]
                    ),
                )
                targets = (model.module if is_distributed else model).scaler(
                    systems,
                    targets,
                    use_global_scales=True,  # always apply for metrics
                    use_property_scales=(
                        self.hypers["use_property_scales"]
                        and not self.hypers["rescale_prediction_properties"]
                    ),
                )
                # And average by the number of atoms for the metrics
                predictions = average_by_num_atoms(
                    predictions, systems, per_structure_targets
                )
                targets = average_by_num_atoms(targets, systems, per_structure_targets)

                val_rmse_calculator.update(predictions, targets, extra_data)
                if self.hypers["log_mae"]:
                    val_mae_calculator.update(predictions, targets, extra_data)

            lr_scheduler.step(metrics=val_loss)

            finalized_val_info = val_rmse_calculator.finalize(
                not_per_atom=["positions_gradients"] + per_structure_targets,
                is_distributed=is_distributed,
                device=device,
            )
            if self.hypers["log_mae"]:
                finalized_val_info.update(
                    val_mae_calculator.finalize(
                        not_per_atom=["positions_gradients"] + per_structure_targets,
                        is_distributed=is_distributed,
                        device=device,
                    )
                )

            # Now we log the information:
            finalized_train_info = {
                "loss": train_loss,
                **finalized_train_info,
            }
            finalized_val_info = {
                "loss": val_loss,
                **finalized_val_info,
            }

            if epoch == start_epoch:
                metric_logger = MetricLogger(
                    log_obj=ROOT_LOGGER,
                    dataset_info=(
                        model.module if is_distributed else model
                    ).dataset_info,
                    initial_metrics=[finalized_train_info, finalized_val_info],
                    names=["training", "validation"],
                )
            if epoch % self.hypers["log_interval"] == 0:
                metric_logger.log(
                    metrics=[finalized_train_info, finalized_val_info],
                    epoch=epoch,
                    rank=rank,
                    learning_rate=optimizer.param_groups[0]["lr"],
                )

            val_metric = get_selected_metric(
                finalized_val_info, self.hypers["best_model_metric"]
            )
            if val_metric < self.best_metric:
                self.best_metric = val_metric
                self.best_model_state_dict = copy.deepcopy(
                    (model.module if is_distributed else model).state_dict()
                )
                self.best_epoch = epoch
                self.best_optimizer_state_dict = copy.deepcopy(optimizer.state_dict())

            if epoch % self.hypers["checkpoint_interval"] == 0:
                if is_distributed:
                    torch.distributed.barrier()
                self.optimizer_state_dict = optimizer.state_dict()
                self.scheduler_state_dict = lr_scheduler.state_dict()
                self.epoch = epoch
                if rank == 0:
                    self.save_checkpoint(
                        (model.module if is_distributed else model),
                        Path(checkpoint_dir) / f"model_{epoch}.ckpt",
                    )

        # prepare for the checkpoint that will be saved outside the function
        self.epoch = epoch
        self.optimizer_state_dict = optimizer.state_dict()
        self.scheduler_state_dict = lr_scheduler.state_dict()

        if is_distributed:
            torch.distributed.destroy_process_group()

    def save_checkpoint(self, model: ModelInterface, path: Union[str, Path]) -> None:
        checkpoint = model.get_checkpoint()
        if self.best_model_state_dict is not None:
            self.best_model_state_dict["finetune_config"] = model.finetune_config
        checkpoint.update(
            {
                "trainer_ckpt_version": self.__checkpoint_version__,
                "train_hypers": self.hypers,
                "epoch": self.epoch,
                "optimizer_state_dict": self.optimizer_state_dict,
                "scheduler_state_dict": self.scheduler_state_dict,
                "best_epoch": self.best_epoch,
                "best_metric": self.best_metric,
                "best_model_state_dict": self.best_model_state_dict,
                "best_optimizer_state_dict": self.best_optimizer_state_dict,
            }
        )
        torch.save(
            checkpoint,
            check_file_extension(path, ".ckpt"),
        )

    @classmethod
    def load_checkpoint(
        cls,
        checkpoint: Dict[str, Any],
        hypers: TrainerHypers,
        context: Literal["restart", "finetune"],
    ) -> "Trainer":
        trainer = cls(hypers)
        trainer.optimizer_state_dict = checkpoint["optimizer_state_dict"]
        trainer.scheduler_state_dict = checkpoint["scheduler_state_dict"]
        trainer.epoch = checkpoint["epoch"]
        trainer.best_epoch = checkpoint["best_epoch"]
        trainer.best_metric = checkpoint["best_metric"]
        trainer.best_model_state_dict = checkpoint["best_model_state_dict"]
        trainer.best_optimizer_state_dict = checkpoint["best_optimizer_state_dict"]

        return trainer

    @classmethod
    def upgrade_checkpoint(cls, checkpoint: Dict) -> Dict:
        for v in range(1, cls.__checkpoint_version__):
            if checkpoint["trainer_ckpt_version"] == v:
                update = getattr(checkpoints, f"trainer_update_v{v}_v{v + 1}")
                update(checkpoint)
                checkpoint["trainer_ckpt_version"] = v + 1

        if checkpoint["trainer_ckpt_version"] != cls.__checkpoint_version__:
            raise RuntimeError(
                f"Unable to upgrade the checkpoint: the checkpoint is using "
                f"trainer version {checkpoint['trainer_ckpt_version']}, while the "
                f"current trainer version is {cls.__checkpoint_version__}."
            )
        return checkpoint<|MERGE_RESOLUTION|>--- conflicted
+++ resolved
@@ -277,7 +277,6 @@
         dataset_info = model.dataset_info
         train_targets = dataset_info.targets
         requested_neighbor_lists = get_requested_neighbor_lists(model)
-<<<<<<< HEAD
         remove_scale_transform = get_remove_scale_transform_with_logging(
             scaler,
             self.hypers["use_global_scales"],
@@ -292,16 +291,6 @@
                 get_remove_additive_transform(additive_models, train_targets),
             ] + remove_scale_transform,
         )
-=======
-        collate_fn = CollateFn(
-            target_keys=list(train_targets.keys()),
-            callables=[
-                get_system_with_neighbor_lists_transform(requested_neighbor_lists),
-                get_remove_additive_transform(additive_models, train_targets),
-                get_remove_scale_transform(scaler),
-            ],
-        )
->>>>>>> d7f1d70e
 
         # Create dataloader for the training datasets:
         if self.hypers["num_workers"] is None:
