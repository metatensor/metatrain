--- conflicted
+++ resolved
@@ -1,10 +1,5 @@
 from typing import Dict, List
 
-<<<<<<< HEAD
-import numpy as np
-=======
-import pet_neighbors_convert  # noqa: F401
->>>>>>> a073f535
 import torch
 from metatensor.torch.atomistic import NeighborListOptions, System
 
