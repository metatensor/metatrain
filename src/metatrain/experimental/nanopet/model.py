import warnings
from math import prod
from typing import Any, Dict, List, Literal, Optional

import metatensor.torch
import torch
from metatensor.torch import Labels, TensorBlock, TensorMap
from metatomic.torch import (
    AtomisticModel,
    ModelCapabilities,
    ModelMetadata,
    ModelOutput,
    NeighborListOptions,
    System,
)

<<<<<<< HEAD
from ...utils.additive import (
    ZBL,
    CompositionModel,
)  # TODO: use `MetatrainCompositionModel`
from ...utils.data import DatasetInfo, TargetInfo
from ...utils.dtype import dtype_to_str
from ...utils.long_range import DummyLongRangeFeaturizer, LongRangeFeaturizer
from ...utils.metadata import append_metadata_references
from ...utils.scaler import Scaler
from ...utils.sum_over_atoms import sum_over_atoms
=======
from metatrain.utils.abc import ModelInterface
from metatrain.utils.additive import ZBL, CompositionModel
from metatrain.utils.data import DatasetInfo, TargetInfo
from metatrain.utils.dtype import dtype_to_str
from metatrain.utils.long_range import DummyLongRangeFeaturizer, LongRangeFeaturizer
from metatrain.utils.metadata import merge_metadata
from metatrain.utils.scaler import Scaler
from metatrain.utils.sum_over_atoms import sum_over_atoms

>>>>>>> 4e7bfbc7
from .modules.encoder import Encoder
from .modules.nef import (
    edge_array_to_nef,
    get_corresponding_edges,
    get_nef_indices,
    nef_array_to_edges,
)
from .modules.radial_mask import get_radial_mask
from .modules.structures import concatenate_structures
from .modules.transformer import Transformer


class NanoPET(ModelInterface):
    """
    Re-implementation of the PET architecture (https://arxiv.org/pdf/2305.19302).

    The positions and atomic species are encoded into a high-dimensional space
    using a simple encoder. The resulting features (in NEF, or Node-Edge-Feature
    format*) are then processed by a series of transformer layers. This process is
    repeated for a number of message-passing layers, where features are exchanged
    between corresponding edges (ij and ji). The final representation is used to
    predict atomic properties through decoders named "heads".

    * NEF format: a three-dimensional tensor where the first dimension corresponds
    to the nodes, the second to the edges corresponding to the neighbors of the
    node (padded as different nodes might have different numbers of edges),
    and the third to the features.
    """

    __supported_devices__ = ["cuda", "cpu"]
    __supported_dtypes__ = [torch.float64, torch.float32]
    __default_metadata__ = ModelMetadata(
        references={"architecture": ["https://arxiv.org/abs/2305.19302v3"]}
    )

    component_labels: Dict[str, List[List[Labels]]]

    def __init__(self, model_hypers: Dict, dataset_info: DatasetInfo) -> None:
        super().__init__()
        # checks on targets inside the RotationalAugmenter class in the trainer

        self.hypers = model_hypers
        self.dataset_info = dataset_info
        self.new_outputs = list(dataset_info.targets.keys())
        self.atomic_types = dataset_info.atomic_types

        self.requested_nl = NeighborListOptions(
            cutoff=self.hypers["cutoff"],
            full_list=True,
            strict=True,
        )

        self.cutoff = float(self.hypers["cutoff"])
        self.cutoff_width = float(self.hypers["cutoff_width"])

        self.encoder = Encoder(len(self.atomic_types), self.hypers["d_pet"])

        self.transformer = Transformer(
            self.hypers["d_pet"],
            4 * self.hypers["d_pet"],
            self.hypers["num_heads"],
            self.hypers["num_attention_layers"],
            0.0,  # MLP dropout rate
            0.0,  # attention dropout rate
        )
        # empirically, the model seems to perform better without dropout

        self.num_mp_layers = self.hypers["num_gnn_layers"] - 1
        gnn_contractions = []
        gnn_transformers = []
        for _ in range(self.num_mp_layers):
            gnn_contractions.append(
                torch.nn.Linear(
                    2 * self.hypers["d_pet"], self.hypers["d_pet"], bias=False
                )
            )
            gnn_transformers.append(
                Transformer(
                    self.hypers["d_pet"],
                    4 * self.hypers["d_pet"],
                    self.hypers["num_heads"],
                    self.hypers["num_attention_layers"],
                    0.0,  # MLP dropout rate
                    0.0,  # attention dropout rate
                )
            )
        self.gnn_contractions = torch.nn.ModuleList(gnn_contractions)
        self.gnn_transformers = torch.nn.ModuleList(gnn_transformers)

        self.last_layer_feature_size = self.hypers["d_pet"]

        self.outputs = {
            "features": ModelOutput(unit="", per_atom=True)
        }  # the model is always capable of outputting the internal features

        self.heads = torch.nn.ModuleDict()
        self.head_types = self.hypers["heads"]
        self.last_layers = torch.nn.ModuleDict()
        self.output_shapes: Dict[str, Dict[str, List[int]]] = {}
        self.key_labels: Dict[str, Labels] = {}
        self.component_labels: Dict[str, List[List[Labels]]] = {}
        self.property_labels: Dict[str, List[Labels]] = {}
        for target_name, target_info in dataset_info.targets.items():
            self._add_output(target_name, target_info)

        self.register_buffer(
            "species_to_species_index",
            torch.full(
                (max(self.atomic_types) + 1,),
                -1,
            ),
        )
        for i, species in enumerate(self.atomic_types):
            self.species_to_species_index[species] = i

        # long-range module
        if self.hypers["long_range"]["enable"]:
            self.long_range = True
            self.long_range_featurizer = LongRangeFeaturizer(
                hypers=self.hypers["long_range"],
                feature_dim=self.hypers["d_pet"],
                neighbor_list_options=self.requested_nl,
            )
        else:
            self.long_range = False
            self.long_range_featurizer = DummyLongRangeFeaturizer()  # for torchscript

        # additive models: these are handled by the trainer at training
        # time, and they are added to the output at evaluation time
        composition_model = CompositionModel(
            model_hypers={},
            dataset_info=DatasetInfo(
                length_unit=dataset_info.length_unit,
                atomic_types=self.atomic_types,
                targets={
                    target_name: target_info
                    for target_name, target_info in dataset_info.targets.items()
                    if CompositionModel.is_valid_target(target_name, target_info)
                },
            ),
        )
        additive_models = [composition_model]
        if self.hypers["zbl"]:
            additive_models.append(
                ZBL(
                    {},
                    dataset_info=DatasetInfo(
                        length_unit=dataset_info.length_unit,
                        atomic_types=self.atomic_types,
                        targets={
                            target_name: target_info
                            for target_name, target_info in dataset_info.targets.items()
                            if ZBL.is_valid_target(target_name, target_info)
                        },
                    ),
                )
            )
        self.additive_models = torch.nn.ModuleList(additive_models)

        # scaler: this is also handled by the trainer at training time
        self.scaler = Scaler(model_hypers={}, dataset_info=dataset_info)

        self.single_label = Labels.single()

    def supported_outputs(self) -> Dict[str, ModelOutput]:
        return self.outputs

    def restart(self, dataset_info: DatasetInfo) -> "NanoPET":
        # merge old and new dataset info
        merged_info = self.dataset_info.union(dataset_info)
        new_atomic_types = [
            at for at in merged_info.atomic_types if at not in self.atomic_types
        ]
        new_targets = {
            key: value
            for key, value in merged_info.targets.items()
            if key not in self.dataset_info.targets
        }
        self.has_new_targets = len(new_targets) > 0

        if len(new_atomic_types) > 0:
            raise ValueError(
                f"New atomic types found in the dataset: {new_atomic_types}. "
                "The nanoPET model does not support adding new atomic types."
            )

        # register new outputs as new last layers
        for target_name, target in new_targets.items():
            self._add_output(target_name, target)

        self.dataset_info = merged_info

        # restart the composition and scaler models
        self.additive_models[0].restart(
            dataset_info=DatasetInfo(
                length_unit=dataset_info.length_unit,
                atomic_types=self.atomic_types,
                targets={
                    target_name: target_info
                    for target_name, target_info in dataset_info.targets.items()
                    if CompositionModel.is_valid_target(target_name, target_info)
                },
            ),
        )
        self.scaler.restart(dataset_info)

        return self

    def forward(
        self,
        systems: List[System],
        outputs: Dict[str, ModelOutput],
        selected_atoms: Optional[Labels] = None,
    ) -> Dict[str, TensorMap]:
        # Checks on systems (species) and outputs are done in the
        # AtomisticModel wrapper

        device = systems[0].device

        if self.single_label.values.device != device:
            self.single_label = self.single_label.to(device)
            self.key_labels = {
                output_name: label.to(device)
                for output_name, label in self.key_labels.items()
            }
            self.component_labels = {
                output_name: [
                    [labels.to(device) for labels in components_block]
                    for components_block in components_tmap
                ]
                for output_name, components_tmap in self.component_labels.items()
            }
            self.property_labels = {
                output_name: [labels.to(device) for labels in properties_tmap]
                for output_name, properties_tmap in self.property_labels.items()
            }

        system_indices = torch.concatenate(
            [
                torch.full(
                    (len(system),),
                    i_system,
                    device=device,
                )
                for i_system, system in enumerate(systems)
            ],
        )

        sample_values = torch.stack(
            [
                system_indices,
                torch.concatenate(
                    [
                        torch.arange(
                            len(system),
                            device=device,
                        )
                        for system in systems
                    ],
                ),
            ],
            dim=1,
        )
        sample_labels = Labels(
            names=["system", "atom"],
            values=sample_values,
        )

        (
            positions,
            centers,
            neighbors,
            species,
            cells,
            cell_shifts,
        ) = concatenate_structures(systems, self.requested_nl)

        # somehow the backward of this operation is very slow at evaluation,
        # where there is only one cell, therefore we simplify the calculation
        # for that case
        if len(cells) == 1:
            cell_contributions = cell_shifts.to(cells.dtype) @ cells[0]
        else:
            cell_contributions = torch.einsum(
                "ab, abc -> ac",
                cell_shifts.to(cells.dtype),
                cells[system_indices[centers]],
            )

        edge_vectors = positions[neighbors] - positions[centers] + cell_contributions

        bincount = torch.bincount(centers)
        if bincount.numel() == 0:  # no edges
            max_edges_per_node = 0
        else:
            max_edges_per_node = int(torch.max(bincount))

        # Convert to NEF (Node-Edge-Feature) format:
        nef_indices, nef_to_edges_neighbor, nef_mask = get_nef_indices(
            centers, len(positions), max_edges_per_node
        )

        # Get radial mask
        r = torch.sqrt(torch.sum(edge_vectors**2, dim=-1))
        radial_mask = get_radial_mask(r, self.cutoff, self.cutoff - self.cutoff_width)

        # Element indices
        element_indices_nodes = self.species_to_species_index[species]
        element_indices_centers = element_indices_nodes[centers]
        element_indices_neighbors = element_indices_nodes[neighbors]

        # Send everything to NEF:
        edge_vectors = edge_array_to_nef(edge_vectors, nef_indices)
        radial_mask = edge_array_to_nef(
            radial_mask, nef_indices, nef_mask, fill_value=0.0
        )
        element_indices_centers = edge_array_to_nef(
            element_indices_centers, nef_indices
        )
        element_indices_neighbors = edge_array_to_nef(
            element_indices_neighbors, nef_indices
        )

        features = {
            "cartesian": edge_vectors,
            "center": element_indices_centers,
            "neighbor": element_indices_neighbors,
        }

        # Encode
        features = self.encoder(features)

        # Transformer
        features = self.transformer(features, radial_mask)

        # GNN
        if self.num_mp_layers > 0:
            corresponding_edges = get_corresponding_edges(
                torch.concatenate(
                    [centers.unsqueeze(-1), neighbors.unsqueeze(-1), cell_shifts],
                    dim=-1,
                )
            )
            for contraction, transformer in zip(
                self.gnn_contractions, self.gnn_transformers
            ):
                new_features = nef_array_to_edges(
                    features, centers, nef_to_edges_neighbor
                )
                corresponding_new_features = new_features[corresponding_edges]
                new_features = torch.concatenate(
                    [new_features, corresponding_new_features], dim=-1
                )
                new_features = contraction(new_features)
                new_features = edge_array_to_nef(new_features, nef_indices)
                new_features = transformer(new_features, radial_mask)
                features = (features + new_features) * 0.5**0.5

        edge_features = features * radial_mask[:, :, None]
        node_features = torch.sum(edge_features, dim=1)

        if self.long_range:
            long_range_node_features = self.long_range_featurizer(
                systems, node_features, r
            )
            node_features = (node_features + long_range_node_features) * 0.5**0.5

        return_dict: Dict[str, TensorMap] = {}

        # output the hidden features, if requested:
        if "features" in outputs:
            feature_tmap = TensorMap(
                keys=self.single_label,
                blocks=[
                    TensorBlock(
                        values=node_features,
                        samples=sample_labels,
                        components=[],
                        properties=Labels(
                            names=["properties"],
                            values=torch.arange(
                                node_features.shape[-1], device=node_features.device
                            ).reshape(-1, 1),
                        ),
                    )
                ],
            )
            features_options = outputs["features"]
            if features_options.per_atom:
                return_dict["features"] = feature_tmap
            else:
                return_dict["features"] = sum_over_atoms(feature_tmap)

        atomic_features_dict: Dict[str, torch.Tensor] = {}
        for output_name, head in self.heads.items():
            atomic_features_dict[output_name] = head(node_features)

        # output the last-layer features for the outputs, if requested:
        for output_name in outputs.keys():
            if not (
                output_name.startswith("mtt::aux::")
                and output_name.endswith("_last_layer_features")
            ):
                continue
            base_name = output_name.replace("mtt::aux::", "").replace(
                "_last_layer_features", ""
            )
            # the corresponding output could be base_name or mtt::base_name
            if (
                f"mtt::{base_name}" not in atomic_features_dict
                and base_name not in atomic_features_dict
            ):
                raise ValueError(
                    f"Features {output_name} can only be requested "
                    f"if the corresponding output {base_name} is also requested."
                )
            if f"mtt::{base_name}" in atomic_features_dict:
                base_name = f"mtt::{base_name}"
            last_layer_feature_tmap = TensorMap(
                keys=self.single_label,
                blocks=[
                    TensorBlock(
                        values=atomic_features_dict[base_name],
                        samples=sample_labels,
                        components=[],
                        properties=Labels(
                            names=["properties"],
                            values=torch.arange(
                                atomic_features_dict[base_name].shape[-1],
                                device=atomic_features_dict[base_name].device,
                            ).reshape(-1, 1),
                        ),
                    )
                ],
            )
            last_layer_features_options = outputs[output_name]
            if last_layer_features_options.per_atom:
                return_dict[output_name] = last_layer_feature_tmap
            else:
                return_dict[output_name] = sum_over_atoms(
                    last_layer_feature_tmap,
                )

        atomic_properties_tmap_dict: Dict[str, TensorMap] = {}
        for output_name, last_layer in self.last_layers.items():
            if output_name in outputs:
                atomic_features = atomic_features_dict[output_name]
                atomic_properties_by_block = []
                for last_layer_by_block in last_layer.values():
                    atomic_properties_by_block.append(
                        last_layer_by_block(atomic_features)
                    )
                all_components = self.component_labels[output_name]
                if len(all_components[0]) == 2 and all(
                    "xyz" in comp.names[0] for comp in all_components[0]
                ):
                    # rank-2 Cartesian tensor, symmetrize
                    tensor_as_three_by_three = atomic_properties_by_block[0].reshape(
                        -1, 3, 3, list(self.output_shapes[output_name].values())[0][-1]
                    )
                    volumes = torch.stack(
                        [torch.abs(torch.det(system.cell)) for system in systems]
                    )
                    volumes_by_atom = (
                        volumes[system_indices].unsqueeze(1).unsqueeze(2).unsqueeze(3)
                    )
                    tensor_as_three_by_three = (
                        tensor_as_three_by_three / volumes_by_atom
                    )
                    tensor_as_three_by_three = (
                        tensor_as_three_by_three
                        + tensor_as_three_by_three.transpose(1, 2)
                    ) / 2.0
                    atomic_properties_by_block[0] = tensor_as_three_by_three

                blocks = [
                    TensorBlock(
                        values=atomic_property.reshape([-1] + shape),
                        samples=sample_labels,
                        components=components,
                        properties=properties,
                    )
                    for atomic_property, shape, components, properties in zip(
                        atomic_properties_by_block,
                        self.output_shapes[output_name].values(),
                        self.component_labels[output_name],
                        self.property_labels[output_name],
                    )
                ]
                atomic_properties_tmap_dict[output_name] = TensorMap(
                    keys=self.key_labels[output_name],
                    blocks=blocks,
                )

        if selected_atoms is not None:
            for output_name, tmap in atomic_properties_tmap_dict.items():
                atomic_properties_tmap_dict[output_name] = metatensor.torch.slice(
                    tmap, axis="samples", selection=selected_atoms
                )

        for output_name, atomic_property in atomic_properties_tmap_dict.items():
            if outputs[output_name].per_atom:
                return_dict[output_name] = atomic_property
            else:
                return_dict[output_name] = sum_over_atoms(atomic_property)

        if not self.training:
            # at evaluation, we also introduce the scaler and additive contributions
            return_dict = self.scaler(return_dict)
            for additive_model in self.additive_models:
                outputs_for_additive_model: Dict[str, ModelOutput] = {}
                for name, output in outputs.items():
                    if name in additive_model.outputs:
                        outputs_for_additive_model[name] = output
                additive_contributions = additive_model(
                    systems,
                    outputs_for_additive_model,
                    selected_atoms,
                )
                for name in additive_contributions:
                    return_dict[name] = metatensor.torch.add(
                        return_dict[name],
                        additive_contributions[name],
                    )

        return return_dict

    def requested_neighbor_lists(
        self,
    ) -> List[NeighborListOptions]:
        return [self.requested_nl]

    @classmethod
    def load_checkpoint(
        cls,
        checkpoint: Dict[str, Any],
        context: Literal["restart", "finetune", "export"],
    ) -> "NanoPET":
        model_data = checkpoint["model_data"]

        if context == "restart":
            model_state_dict = checkpoint["model_state_dict"]
        elif context == "finetune" or context == "export":
            model_state_dict = checkpoint["best_model_state_dict"]
        else:
            raise ValueError("Unknown context tag for checkpoint loading!")

        # Create the model
        model = cls(**model_data)
        state_dict_iter = iter(model_state_dict.values())
        next(state_dict_iter)  # skip `species_to_species_index` buffer (int)
        dtype = next(state_dict_iter).dtype
        model.to(dtype).load_state_dict(model_state_dict)
        model.additive_models[0].sync_tensor_maps()

        # Loading the metadata from the checkpoint
        metadata = checkpoint.get("metadata", None)
        if metadata is not None:
            model.__default_metadata__ = metadata

        return model

    def export(self, metadata: Optional[ModelMetadata] = None) -> AtomisticModel:
        dtype = next(self.parameters()).dtype
        if dtype not in self.__supported_dtypes__:
            raise ValueError(f"unsupported dtype {dtype} for NanoPET")

        # Make sure the model is all in the same dtype
        # For example, after training, the additive models could still be in
        # float64
        self.to(dtype)

        # Additionally, the composition model contains some `TensorMap`s that cannot
        # be registered correctly with Pytorch. This funciton moves them:
        self.additive_models[0]._move_weights_to_device_and_dtype(
            torch.device("cpu"), torch.float64
        )

        interaction_ranges = [self.hypers["num_gnn_layers"] * self.hypers["cutoff"]]
        for additive_model in self.additive_models:
            if hasattr(additive_model, "cutoff_radius"):
                interaction_ranges.append(additive_model.cutoff_radius)
            if self.long_range:
                interaction_ranges.append(torch.inf)
        interaction_range = max(interaction_ranges)

        capabilities = ModelCapabilities(
            outputs=self.outputs,
            atomic_types=self.atomic_types,
            interaction_range=interaction_range,
            length_unit=self.dataset_info.length_unit,
            supported_devices=self.__supported_devices__,
            dtype=dtype_to_str(dtype),
        )

        if metadata is None:
            metadata = self.__default_metadata__
        else:
            metadata = merge_metadata(self.__default_metadata__, metadata)

        return AtomisticModel(self.eval(), metadata, capabilities)

    def _add_output(self, target_name: str, target_info: TargetInfo) -> None:
        # warn that, for Cartesian tensors, we assume that they are symmetric
        if target_info.is_cartesian:
            if len(target_info.layout.block().components) == 2:
                warnings.warn(
                    "NanoPET assumes that Cartesian tensors of rank 2 are "
                    "stress-like, meaning that they are symmetric and intensive. "
                    "If this is not the case, please use a different model.",
                    UserWarning,
                    stacklevel=2,
                )
            # error out for rank > 2
            if len(target_info.layout.block().components) > 2:
                raise ValueError(
                    "NanoPET does not support Cartesian tensors with rank > 2."
                )

        # one output shape for each tensor block, grouped by target (i.e. tensormap)
        self.output_shapes[target_name] = {}
        for key, block in target_info.layout.items():
            dict_key = target_name
            for n, k in zip(key.names, key.values):
                dict_key += f"_{n}_{int(k)}"
            self.output_shapes[target_name][dict_key] = [
                len(comp.values) for comp in block.components
            ] + [len(block.properties.values)]

        self.outputs[target_name] = ModelOutput(
            quantity=target_info.quantity,
            unit=target_info.unit,
            per_atom=True,
        )
        if (
            target_name not in self.head_types  # default to MLP
            or self.head_types[target_name] == "mlp"
        ):
            self.heads[target_name] = torch.nn.Sequential(
                torch.nn.Linear(
                    self.hypers["d_pet"], 4 * self.hypers["d_pet"], bias=False
                ),
                torch.nn.SiLU(),
                torch.nn.Linear(
                    4 * self.hypers["d_pet"], self.hypers["d_pet"], bias=False
                ),
                torch.nn.SiLU(),
            )
        elif self.head_types[target_name] == "linear":
            self.heads[target_name] = torch.nn.Sequential()
        else:
            raise ValueError(
                f"Unsupported head type {self.head_types[target_name]} "
                f"for target {target_name}"
            )

        ll_features_name = (
            f"mtt::aux::{target_name.replace('mtt::', '')}_last_layer_features"
        )
        self.outputs[ll_features_name] = ModelOutput(per_atom=True)

        self.last_layers[target_name] = torch.nn.ModuleDict(
            {
                key: torch.nn.Linear(
                    self.hypers["d_pet"],
                    prod(shape),
                    bias=False,
                )
                for key, shape in self.output_shapes[target_name].items()
            }
        )

        self.key_labels[target_name] = target_info.layout.keys
        self.component_labels[target_name] = [
            block.components for block in target_info.layout.blocks()
        ]
        self.property_labels[target_name] = [
            block.properties for block in target_info.layout.blocks()
        ]


def manual_prod(shape: List[int]) -> int:
    # prod from standard library not supported in torchscript
    result = 1
    for dim in shape:
        result *= dim
    return result<|MERGE_RESOLUTION|>--- conflicted
+++ resolved
@@ -14,18 +14,6 @@
     System,
 )
 
-<<<<<<< HEAD
-from ...utils.additive import (
-    ZBL,
-    CompositionModel,
-)  # TODO: use `MetatrainCompositionModel`
-from ...utils.data import DatasetInfo, TargetInfo
-from ...utils.dtype import dtype_to_str
-from ...utils.long_range import DummyLongRangeFeaturizer, LongRangeFeaturizer
-from ...utils.metadata import append_metadata_references
-from ...utils.scaler import Scaler
-from ...utils.sum_over_atoms import sum_over_atoms
-=======
 from metatrain.utils.abc import ModelInterface
 from metatrain.utils.additive import ZBL, CompositionModel
 from metatrain.utils.data import DatasetInfo, TargetInfo
@@ -35,7 +23,6 @@
 from metatrain.utils.scaler import Scaler
 from metatrain.utils.sum_over_atoms import sum_over_atoms
 
->>>>>>> 4e7bfbc7
 from .modules.encoder import Encoder
 from .modules.nef import (
     edge_array_to_nef,
