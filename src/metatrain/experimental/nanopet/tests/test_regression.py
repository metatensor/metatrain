--- conflicted
+++ resolved
@@ -113,24 +113,16 @@
 
     expected_output = torch.tensor(
         [
-<<<<<<< HEAD
-            [0.221929490566],
-            [0.233661144972],
-            [0.087483435869],
-            [0.238170593977],
-            [0.179556012154],
-=======
             [0.99948340654373168945],
             [0.58770644664764404297],
             [0.26674023270606994629],
             [0.53543293476104736328],
             [0.25562191009521484375],
->>>>>>> 860fa288
         ]
     )
 
     # if you need to change the hardcoded values:
-    torch.set_printoptions(precision=12)
-    print(output["mtt::U0"].block().values)
+    # torch.set_printoptions(precision=12)
+    # print(output["mtt::U0"].block().values)
 
     torch.testing.assert_close(output["mtt::U0"].block().values, expected_output)