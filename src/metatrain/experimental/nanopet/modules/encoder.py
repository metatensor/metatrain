from typing import Dict

import torch


class Encoder(torch.nn.Module):

    def __init__(
        self,
        n_species: int,
        hidden_size: int,
    ):
        super().__init__()

        self.cartesian_encoder = torch.nn.Sequential(
            torch.nn.Linear(in_features=3, out_features=4 * hidden_dim, bias=False),
            torch.nn.SiLU(),
            torch.nn.Linear(in_features=4 * hidden_dim, out_features=4 * hidden_dim, bias=False),
            torch.nn.SiLU(),
            torch.nn.Linear(in_features=4 * hidden_dim, out_features=hidden_dim, bias=False)
        )
        self.center_encoder = torch.nn.Embedding(
            num_embeddings=n_species, embedding_dim=hidden_size
        )
        self.neighbor_encoder = torch.nn.Embedding(
            num_embeddings=n_species, embedding_dim=hidden_size
        )
        self.compressor = torch.nn.Linear(
            in_features=3 * hidden_size, out_features=hidden_size, bias=False
        )

    def forward(
        self,
        features: Dict[str, torch.Tensor],
    ):
        # Encode cartesian coordinates
<<<<<<< HEAD
        cartesian_features = features["cartesian"]
        # r = torch.sqrt(torch.sum(torch.square(cartesian_features), dim=-1, keepdim=True))
        # cartesian_features = cartesian_features * torch.exp(-r/2.5) / r
        cartesian_features = self.cartesian_encoder(cartesian_features)
        # cartesian_features = torch.sin(10.0*cartesian_features)
=======
        cartesian_features = self.cartesian_encoder(features["cartesian"])
>>>>>>> fc33c703

        # Encode centers
        center_features = self.center_encoder(features["center"])

        # Encode neighbors
        neighbor_features = self.neighbor_encoder(features["neighbor"])

        # Concatenate
        encoded_features = torch.concatenate(
            [cartesian_features, center_features, neighbor_features], dim=-1
        )

        # Compress
        compressed_features = self.compressor(encoded_features)

        return compressed_features<|MERGE_RESOLUTION|>--- conflicted
+++ resolved
@@ -34,15 +34,7 @@
         features: Dict[str, torch.Tensor],
     ):
         # Encode cartesian coordinates
-<<<<<<< HEAD
-        cartesian_features = features["cartesian"]
-        # r = torch.sqrt(torch.sum(torch.square(cartesian_features), dim=-1, keepdim=True))
-        # cartesian_features = cartesian_features * torch.exp(-r/2.5) / r
-        cartesian_features = self.cartesian_encoder(cartesian_features)
-        # cartesian_features = torch.sin(10.0*cartesian_features)
-=======
         cartesian_features = self.cartesian_encoder(features["cartesian"])
->>>>>>> fc33c703
 
         # Encode centers
         center_features = self.center_encoder(features["center"])
