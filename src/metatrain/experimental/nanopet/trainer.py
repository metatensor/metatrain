--- conflicted
+++ resolved
@@ -72,11 +72,7 @@
             if len(devices) > 1:
                 raise ValueError(
                     "Requested distributed training with the `multi-gpu` device. "
-<<<<<<< HEAD
-                    "If you want to run distributed training with nanoPET, please "
-=======
                     " If you want to run distributed training with NanoPET, please "
->>>>>>> dcd12aeb
                     "set `device` to cuda."
                 )
             # the calculation of the device number works both when GPUs on different
