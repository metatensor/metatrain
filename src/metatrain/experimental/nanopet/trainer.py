import copy
import logging
from pathlib import Path
from typing import List, Union

import torch
import torch.distributed
from torch.utils.data import DataLoader, DistributedSampler

from ...utils.additive import remove_additive
from ...utils.data import CombinedDataLoader, Dataset, collate_fn
from ...utils.distributed.distributed_data_parallel import DistributedDataParallel
from ...utils.distributed.slurm import DistributedEnvironment
from ...utils.evaluate_model import evaluate_model
from ...utils.external_naming import to_external_name
from ...utils.io import check_file_extension
from ...utils.logging import MetricLogger
from ...utils.loss import TensorMapDictLoss
from ...utils.metrics import MAEAccumulator, RMSEAccumulator
from ...utils.neighbor_lists import (
    get_requested_neighbor_lists,
    get_system_with_neighbor_lists,
)
from ...utils.per_atom import average_by_num_atoms
from ...utils.scaler import remove_scale
<<<<<<< HEAD
from ...utils.transfer import (
    systems_and_targets_to_device,
    systems_and_targets_to_dtype,
)
=======
>>>>>>> 860fa288
from .model import NanoPET
from .modules.augmentation import RotationalAugmenter


logger = logging.getLogger(__name__)


class Trainer:
    def __init__(self, train_hypers):
        self.hypers = train_hypers
        self.optimizer_state_dict = None
        self.scheduler_state_dict = None
        self.epoch = None
        self.best_loss = None
        self.best_model_state_dict = None
        self.best_optimizer_state_dict = None

    def train(
        self,
        model: NanoPET,
        dtype: torch.dtype,
        devices: List[torch.device],
        train_datasets: List[Union[Dataset, torch.utils.data.Subset]],
        val_datasets: List[Union[Dataset, torch.utils.data.Subset]],
        checkpoint_dir: str,
    ):
        assert dtype in NanoPET.__supported_dtypes__

        is_distributed = self.hypers["distributed"]

        if is_distributed:
            distr_env = DistributedEnvironment(self.hypers["distributed_port"])
            torch.distributed.init_process_group(backend="nccl")
            world_size = torch.distributed.get_world_size()
            rank = torch.distributed.get_rank()
        else:
            rank = 0

        if is_distributed:
            if len(devices) > 1:
                raise ValueError(
                    "Requested distributed training with the `multi-gpu` device. "
                    " If you want to run distributed training with SOAP-BPNN, please "
                    "set `device` to cuda."
                )
            # the calculation of the device number works both when GPUs on different
            # processes are not visible to each other and when they are
            device_number = distr_env.local_rank % torch.cuda.device_count()
            device = torch.device("cuda", device_number)
        else:
            device = devices[
                0
            ]  # only one device, as we don't support multi-gpu for now

        if is_distributed:
            logger.info(f"Training on {world_size} devices with dtype {dtype}")
        else:
            logger.info(f"Training on device {device} with dtype {dtype}")

        # Calculate the neighbor lists in advance (in particular, this
        # needs to happen before the additive models are trained, as they
        # might need them):
        logger.info("Calculating neighbor lists for the datasets")
        requested_neighbor_lists = get_requested_neighbor_lists(model)
        for dataset in train_datasets + val_datasets:
            for i in range(len(dataset)):
                system = dataset[i]["system"]
                # The following line attaches the neighbors lists to the system,
                # and doesn't require to reassign the system to the dataset:
                _ = get_system_with_neighbor_lists(system, requested_neighbor_lists)

        # Move the model to the device and dtype:
        model.to(device=device, dtype=dtype)
        # The additive models of the SOAP-BPNN are always in float64 (to avoid
        # numerical errors in the composition weights, which can be very large).
        for additive_model in model.additive_models:
            additive_model.to(dtype=torch.float64)

        logger.info("Calculating composition weights")
        model.additive_models[0].train_model(  # this is the composition model
            train_datasets,
            model.additive_models[1:],
            self.hypers["fixed_composition_weights"],
        )

        if self.hypers["scale_targets"]:
            logger.info("Calculating scaling weights")
            model.scaler.train_model(train_datasets, model.additive_models)

        if is_distributed:
            model = DistributedDataParallel(model, device_ids=[device])

        logger.info("Setting up data loaders")

        if is_distributed:
            train_samplers = [
                DistributedSampler(
                    train_dataset,
                    num_replicas=world_size,
                    rank=rank,
                    shuffle=True,
                    drop_last=True,
                )
                for train_dataset in train_datasets
            ]
            val_samplers = [
                DistributedSampler(
                    val_dataset,
                    num_replicas=world_size,
                    rank=rank,
                    shuffle=False,
                    drop_last=False,
                )
                for val_dataset in val_datasets
            ]
        else:
            train_samplers = [None] * len(train_datasets)
            val_samplers = [None] * len(val_datasets)

        # Create dataloader for the training datasets:
        train_dataloaders = []
        for dataset, sampler in zip(train_datasets, train_samplers):
            train_dataloaders.append(
                DataLoader(
                    dataset=dataset,
                    batch_size=self.hypers["batch_size"],
                    sampler=sampler,
                    shuffle=(
                        sampler is None
                    ),  # the sampler takes care of this (if present)
                    drop_last=(
                        sampler is None
                    ),  # the sampler takes care of this (if present)
                    collate_fn=collate_fn,
                )
            )
        train_dataloader = CombinedDataLoader(train_dataloaders, shuffle=True)

        # Create dataloader for the validation datasets:
        val_dataloaders = []
        for dataset, sampler in zip(val_datasets, val_samplers):
            val_dataloaders.append(
                DataLoader(
                    dataset=dataset,
                    batch_size=self.hypers["batch_size"],
                    sampler=sampler,
                    shuffle=False,
                    drop_last=False,
                    collate_fn=collate_fn,
                )
            )
        val_dataloader = CombinedDataLoader(val_dataloaders, shuffle=False)

        # Extract all the possible outputs and their gradients:
        train_targets = (model.module if is_distributed else model).dataset_info.targets
        outputs_list = []
        for target_name, target_info in train_targets.items():
            outputs_list.append(target_name)
            for gradient_name in target_info.gradients:
                outputs_list.append(f"{target_name}_{gradient_name}_gradients")
        # Create a loss weight dict:
        loss_weights_dict = {}
        for output_name in outputs_list:
            loss_weights_dict[output_name] = (
                self.hypers["loss"]["weights"][
                    to_external_name(output_name, train_targets)
                ]
                if to_external_name(output_name, train_targets)
                in self.hypers["loss"]["weights"]
                else 1.0
            )
        loss_weights_dict_external = {
            to_external_name(key, train_targets): value
            for key, value in loss_weights_dict.items()
        }
        loss_hypers = copy.deepcopy(self.hypers["loss"])
        loss_hypers["weights"] = loss_weights_dict
        logging.info(f"Training with loss weights: {loss_weights_dict_external}")

        # Create a loss function:
        loss_fn = TensorMapDictLoss(
            **loss_hypers,
        )

        # Create an optimizer:
        optimizer = torch.optim.Adam(
            model.parameters(), lr=self.hypers["learning_rate"]
        )
        if self.optimizer_state_dict is not None:
            # try to load the optimizer state dict, but this is only possible
            # if there are no new targets in the model (new parameters)
            if not model.has_new_targets:
                optimizer.load_state_dict(self.optimizer_state_dict)

        # Create a scheduler:
        lr_scheduler = torch.optim.lr_scheduler.ReduceLROnPlateau(
            optimizer,
            factor=self.hypers["scheduler_factor"],
            patience=self.hypers["scheduler_patience"],
        )
        if self.scheduler_state_dict is not None:
            # same as the optimizer, try to load the scheduler state dict
            if not model.has_new_targets:
                lr_scheduler.load_state_dict(self.scheduler_state_dict)

        # per-atom targets:
        per_structure_targets = self.hypers["per_structure_targets"]

        # Log the initial learning rate:
        old_lr = optimizer.param_groups[0]["lr"]
        logger.info(f"Initial learning rate: {old_lr}")

        start_epoch = 0 if self.epoch is None else self.epoch + 1

<<<<<<< HEAD
=======
        @torch.jit.script
        def systems_and_targets_to_device(
            systems: List[System], targets: Dict[str, TensorMap], device: torch.device
        ) -> Tuple[List[System], Dict[str, TensorMap]]:
            return (
                [system.to(device=device) for system in systems],
                {key: value.to(device=device) for key, value in targets.items()},
            )

        @torch.jit.script
        def systems_and_targets_to_dtype(
            systems: List[System], targets: Dict[str, TensorMap], dtype: torch.dtype
        ) -> Tuple[List[System], Dict[str, TensorMap]]:
            return (
                [system.to(dtype=dtype) for system in systems],
                {key: value.to(dtype=dtype) for key, value in targets.items()},
            )

        rotational_augmenter = RotationalAugmenter(train_targets)

>>>>>>> 860fa288
        # Train the model:
        if self.best_loss is None:
            self.best_loss = float("inf")
        logger.info("Starting training")
        epoch = start_epoch
        for epoch in range(start_epoch, start_epoch + self.hypers["num_epochs"]):
            if is_distributed:
                sampler.set_epoch(epoch)

            train_rmse_calculator = RMSEAccumulator()
            val_rmse_calculator = RMSEAccumulator()
            if self.hypers["log_mae"]:
                train_mae_calculator = MAEAccumulator()
                val_mae_calculator = MAEAccumulator()

            train_loss = 0.0
            for batch in train_dataloader:
                optimizer.zero_grad()

                systems, targets = batch
                systems, targets = rotational_augmenter.apply_random_augmentations(
                    systems, targets
                )
                systems, targets = systems_and_targets_to_device(
                    systems, targets, device
                )
                for additive_model in (
                    model.module if is_distributed else model
                ).additive_models:
                    targets = remove_additive(
                        systems, targets, additive_model, train_targets
                    )
                targets = remove_scale(
                    targets, (model.module if is_distributed else model).scaler
                )
                systems, targets = systems_and_targets_to_dtype(systems, targets, dtype)
                predictions = evaluate_model(
                    model,
                    systems,
                    {key: train_targets[key] for key in targets.keys()},
                    is_training=True,
                )

                # average by the number of atoms
                predictions = average_by_num_atoms(
                    predictions, systems, per_structure_targets
                )
                targets = average_by_num_atoms(targets, systems, per_structure_targets)

                train_loss_batch = loss_fn(predictions, targets)
                train_loss_batch.backward()
                torch.nn.utils.clip_grad_norm_(model.parameters(), 1.0)
                optimizer.step()

                if is_distributed:
                    # sum the loss over all processes
                    torch.distributed.all_reduce(train_loss_batch)
                train_loss += train_loss_batch.item()
                train_rmse_calculator.update(predictions, targets)
                if self.hypers["log_mae"]:
                    train_mae_calculator.update(predictions, targets)

            finalized_train_info = train_rmse_calculator.finalize(
                not_per_atom=["positions_gradients"] + per_structure_targets,
                is_distributed=is_distributed,
                device=device,
            )
            if self.hypers["log_mae"]:
                finalized_train_info.update(
                    train_mae_calculator.finalize(
                        not_per_atom=["positions_gradients"] + per_structure_targets,
                        is_distributed=is_distributed,
                        device=device,
                    )
                )

            val_loss = 0.0
            for batch in val_dataloader:
                systems, targets = batch
                systems = [system.to(device=device) for system in systems]
                targets = {
                    key: value.to(device=device) for key, value in targets.items()
                }
                for additive_model in (
                    model.module if is_distributed else model
                ).additive_models:
                    targets = remove_additive(
                        systems, targets, additive_model, train_targets
                    )
                targets = remove_scale(
                    targets, (model.module if is_distributed else model).scaler
                )
                systems = [system.to(dtype=dtype) for system in systems]
                targets = {key: value.to(dtype=dtype) for key, value in targets.items()}
                predictions = evaluate_model(
                    model,
                    systems,
                    {key: train_targets[key] for key in targets.keys()},
                    is_training=False,
                )

                # average by the number of atoms
                predictions = average_by_num_atoms(
                    predictions, systems, per_structure_targets
                )
                targets = average_by_num_atoms(targets, systems, per_structure_targets)

                val_loss_batch = loss_fn(predictions, targets)

                if is_distributed:
                    # sum the loss over all processes
                    torch.distributed.all_reduce(val_loss_batch)
                val_loss += val_loss_batch.item()
                val_rmse_calculator.update(predictions, targets)
                if self.hypers["log_mae"]:
                    val_mae_calculator.update(predictions, targets)

            finalized_val_info = val_rmse_calculator.finalize(
                not_per_atom=["positions_gradients"] + per_structure_targets,
                is_distributed=is_distributed,
                device=device,
            )
            if self.hypers["log_mae"]:
                finalized_val_info.update(
                    val_mae_calculator.finalize(
                        not_per_atom=["positions_gradients"] + per_structure_targets,
                        is_distributed=is_distributed,
                        device=device,
                    )
                )

            # Now we log the information:
            finalized_train_info = {"loss": train_loss, **finalized_train_info}
            finalized_val_info = {
                "loss": val_loss,
                **finalized_val_info,
            }

            if epoch == start_epoch:
                scaler_scales = (
                    model.module if is_distributed else model
                ).scaler.get_scales_dict()
                metric_logger = MetricLogger(
                    log_obj=logger,
                    dataset_info=(
                        model.module if is_distributed else model
                    ).dataset_info,
                    initial_metrics=[finalized_train_info, finalized_val_info],
                    names=["training", "validation"],
                    scales={
                        key: (
                            scaler_scales[key.split(" ")[0]]
                            if ("MAE" in key or "RMSE" in key)
                            else 1.0
                        )
                        for key in finalized_train_info.keys()
                    },
                )
            if epoch % self.hypers["log_interval"] == 0:
                metric_logger.log(
                    metrics=[finalized_train_info, finalized_val_info],
                    epoch=epoch,
                    rank=rank,
                )

            lr_scheduler.step(val_loss)
            new_lr = lr_scheduler.get_last_lr()[0]
            if new_lr != old_lr:
                if new_lr < 1e-7:
                    logger.info("Learning rate is too small, stopping training")
                    break
                else:
                    logger.info(f"Changing learning rate from {old_lr} to {new_lr}")
                    old_lr = new_lr
                    # load best model and optimizer state dict, re-initialize scheduler
                    (model.module if is_distributed else model).load_state_dict(
                        self.best_model_state_dict
                    )
                    optimizer.load_state_dict(self.best_optimizer_state_dict)
                    for param_group in optimizer.param_groups:
                        param_group["lr"] = new_lr
                    lr_scheduler = torch.optim.lr_scheduler.ReduceLROnPlateau(
                        optimizer,
                        factor=self.hypers["scheduler_factor"],
                        patience=self.hypers["scheduler_patience"],
                    )

            if val_loss < self.best_loss:
                self.best_loss = val_loss
                self.best_model_state_dict = copy.deepcopy(
                    (model.module if is_distributed else model).state_dict()
                )
                self.best_optimizer_state_dict = copy.deepcopy(optimizer.state_dict())

            if epoch % self.hypers["checkpoint_interval"] == 0:
                if is_distributed:
                    torch.distributed.barrier()
                self.optimizer_state_dict = optimizer.state_dict()
                self.scheduler_state_dict = lr_scheduler.state_dict()
                self.epoch = epoch
                if rank == 0:
                    self.save_checkpoint(
                        (model.module if is_distributed else model),
                        Path(checkpoint_dir) / f"model_{epoch}.ckpt",
                    )

        # prepare for the checkpoint that will be saved outside the function
        self.epoch = epoch
        self.optimizer_state_dict = optimizer.state_dict()
        self.scheduler_state_dict = lr_scheduler.state_dict()

    def save_checkpoint(self, model, path: Union[str, Path]):
        checkpoint = {
            "architecture_name": "experimental.nanopet",
            "model_hypers": {
                "model_hypers": model.hypers,
                "dataset_info": model.dataset_info,
            },
            "model_state_dict": model.state_dict(),
            "train_hypers": self.hypers,
            "epoch": self.epoch,
            "optimizer_state_dict": self.optimizer_state_dict,
            "scheduler_state_dict": self.scheduler_state_dict,
            "best_loss": self.best_loss,
            "best_model_state_dict": self.best_model_state_dict,
            "best_optimizer_state_dict": self.best_optimizer_state_dict,
        }
        torch.save(
            checkpoint,
            check_file_extension(path, ".ckpt"),
        )

    @classmethod
    def load_checkpoint(cls, path: Union[str, Path], train_hypers) -> "Trainer":

        # Load the checkpoint
        checkpoint = torch.load(path, weights_only=False)
        epoch = checkpoint["epoch"]
        optimizer_state_dict = checkpoint["optimizer_state_dict"]
        scheduler_state_dict = checkpoint["scheduler_state_dict"]
        best_loss = checkpoint["best_loss"]
        best_model_state_dict = checkpoint["best_model_state_dict"]
        best_optimizer_state_dict = checkpoint["best_optimizer_state_dict"]

        # Create the trainer
        trainer = cls(train_hypers)
        trainer.optimizer_state_dict = optimizer_state_dict
        trainer.scheduler_state_dict = scheduler_state_dict
        trainer.epoch = epoch
        trainer.best_loss = best_loss
        trainer.best_model_state_dict = best_model_state_dict
        trainer.best_optimizer_state_dict = best_optimizer_state_dict

        return trainer<|MERGE_RESOLUTION|>--- conflicted
+++ resolved
@@ -23,13 +23,10 @@
 )
 from ...utils.per_atom import average_by_num_atoms
 from ...utils.scaler import remove_scale
-<<<<<<< HEAD
 from ...utils.transfer import (
     systems_and_targets_to_device,
     systems_and_targets_to_dtype,
 )
-=======
->>>>>>> 860fa288
 from .model import NanoPET
 from .modules.augmentation import RotationalAugmenter
 
@@ -242,32 +239,10 @@
         old_lr = optimizer.param_groups[0]["lr"]
         logger.info(f"Initial learning rate: {old_lr}")
 
+        rotational_augmenter = RotationalAugmenter(train_targets)
+
+        # Train the model:
         start_epoch = 0 if self.epoch is None else self.epoch + 1
-
-<<<<<<< HEAD
-=======
-        @torch.jit.script
-        def systems_and_targets_to_device(
-            systems: List[System], targets: Dict[str, TensorMap], device: torch.device
-        ) -> Tuple[List[System], Dict[str, TensorMap]]:
-            return (
-                [system.to(device=device) for system in systems],
-                {key: value.to(device=device) for key, value in targets.items()},
-            )
-
-        @torch.jit.script
-        def systems_and_targets_to_dtype(
-            systems: List[System], targets: Dict[str, TensorMap], dtype: torch.dtype
-        ) -> Tuple[List[System], Dict[str, TensorMap]]:
-            return (
-                [system.to(dtype=dtype) for system in systems],
-                {key: value.to(dtype=dtype) for key, value in targets.items()},
-            )
-
-        rotational_augmenter = RotationalAugmenter(train_targets)
-
->>>>>>> 860fa288
-        # Train the model:
         if self.best_loss is None:
             self.best_loss = float("inf")
         logger.info("Starting training")
