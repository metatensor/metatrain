--- conflicted
+++ resolved
@@ -39,24 +39,17 @@
         if not (
             target.is_scalar
             and target.quantity == "energy"
-<<<<<<< HEAD
-            and "atom" not in target.layout.block(0).samples.names
-=======
->>>>>>> 8ae40887
             and len(target.layout.block(0).properties) == 1
         ):
             raise ValueError(
                 "The Alchemical Model only supports total-energy-like outputs, "
                 f"but a {target.quantity} was provided"
             )
-<<<<<<< HEAD
-=======
         if target.per_atom:
             raise ValueError(
                 "Alchemical Model only supports per-structure outputs, "
                 "but a per-atom output was provided"
             )
->>>>>>> 8ae40887
 
         self.outputs = {
             key: ModelOutput(
