--- conflicted
+++ resolved
@@ -443,13 +443,9 @@
     def load_checkpoint(cls, path: Union[str, Path], train_hypers) -> "Trainer":
 
         # Load the checkpoint
-<<<<<<< HEAD
-        checkpoint = torch.load(path, weights_only=False)
-=======
         checkpoint = torch.load(path, weights_only=False, map_location="cpu")
         model_hypers = checkpoint["model_hypers"]
         model_state_dict = checkpoint["model_state_dict"]
->>>>>>> 36de384d
         epoch = checkpoint["epoch"]
         optimizer_state_dict = checkpoint["optimizer_state_dict"]
         scheduler_state_dict = checkpoint["scheduler_state_dict"]
