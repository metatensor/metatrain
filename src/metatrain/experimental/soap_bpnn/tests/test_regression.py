import random

import numpy as np
import torch
from metatensor.torch.atomistic import ModelOutput
from omegaconf import OmegaConf

from metatrain.experimental.soap_bpnn import SoapBpnn, Trainer
from metatrain.utils.data import Dataset, DatasetInfo
from metatrain.utils.data.readers import read_systems, read_targets
from metatrain.utils.data.target_info import get_energy_target_info

from . import DATASET_PATH, DEFAULT_HYPERS, MODEL_HYPERS


# reproducibility
random.seed(0)
np.random.seed(0)
torch.manual_seed(0)


def test_regression_init():
    """Perform a regression test on the model at initialization"""

    targets = {}
    targets["mtt::U0"] = get_energy_target_info({"unit": "eV"})

    dataset_info = DatasetInfo(
        length_unit="Angstrom", atomic_types=[1, 6, 7, 8], targets=targets
    )
    model = SoapBpnn(MODEL_HYPERS, dataset_info)

    # Predict on the first five systems
    systems = read_systems(DATASET_PATH)[:5]
    systems = [system.to(torch.float32) for system in systems]

    output = model(
        systems,
        {"mtt::U0": ModelOutput(quantity="energy", unit="", per_atom=False)},
    )

    expected_output = torch.tensor(
        [
            [-0.066850379109],
            [-0.012763320468],
            [-0.076015546918],
            [0.041823804379],
            [-0.022180110216],
        ]
    )

    # if you need to change the hardcoded values:
    torch.set_printoptions(precision=12)
    print(output["mtt::U0"].block().values)

    torch.testing.assert_close(
        output["mtt::U0"].block().values, expected_output, rtol=1e-5, atol=1e-5
    )


def test_regression_train():
    """Perform a regression test on the model when
    trained for 2 epoch on a small dataset"""

    systems = read_systems(DATASET_PATH)

    conf = {
        "mtt::U0": {
            "quantity": "energy",
            "read_from": DATASET_PATH,
            "reader": "ase",
            "key": "U0",
            "unit": "eV",
            "type": "scalar",
            "per_atom": False,
<<<<<<< HEAD
            "num_properties": 1,
=======
            "num_subtargets": 1,
>>>>>>> 444fb728
            "forces": False,
            "stress": False,
            "virial": False,
        }
    }
    targets, target_info_dict = read_targets(OmegaConf.create(conf))
    dataset = Dataset.from_dict({"system": systems, "mtt::U0": targets["mtt::U0"]})

    hypers = DEFAULT_HYPERS.copy()
    hypers["training"]["num_epochs"] = 2

    dataset_info = DatasetInfo(
        length_unit="Angstrom", atomic_types=[1, 6, 7, 8], targets=target_info_dict
    )
    model = SoapBpnn(MODEL_HYPERS, dataset_info)

    hypers["training"]["num_epochs"] = 1
    trainer = Trainer(hypers["training"])
    trainer.train(
        model=model,
        dtype=torch.float32,
        devices=[torch.device("cpu")],
        train_datasets=[dataset],
        val_datasets=[dataset],
        checkpoint_dir=".",
    )

    # Predict on the first five systems
    systems = [system.to(torch.float32) for system in systems]
    output = model(
        systems[:5],
        {"mtt::U0": ModelOutput(quantity="energy", unit="", per_atom=False)},
    )

    expected_output = torch.tensor(
        [
            [-0.080593876541],
            [0.048118606210],
            [0.037287645042],
            [-0.000409360975],
            [-0.039579294622],
        ]
    )

    # if you need to change the hardcoded values:
    torch.set_printoptions(precision=12)
    print(output["mtt::U0"].block().values)

    torch.testing.assert_close(
        output["mtt::U0"].block().values, expected_output, rtol=1e-5, atol=1e-5
    )<|MERGE_RESOLUTION|>--- conflicted
+++ resolved
@@ -73,11 +73,7 @@
             "unit": "eV",
             "type": "scalar",
             "per_atom": False,
-<<<<<<< HEAD
-            "num_properties": 1,
-=======
             "num_subtargets": 1,
->>>>>>> 444fb728
             "forces": False,
             "stress": False,
             "virial": False,
