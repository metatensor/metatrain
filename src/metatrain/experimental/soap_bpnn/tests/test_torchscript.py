--- conflicted
+++ resolved
@@ -116,12 +116,10 @@
         targets={"energy": get_energy_target_info({"unit": "eV"})},
     )
     model = SoapBpnn(MODEL_HYPERS, dataset_info)
-<<<<<<< HEAD
-    torch.jit.save(
-        torch.jit.script(model),
-        "model.pt",
-    )
-    torch.jit.load("model.pt")
+
+    with tmpdir.as_cwd():
+        torch.jit.save(torch.jit.script(model), "model.pt")
+        torch.jit.load("model.pt")
 
 
 def test_torchscript_integers():
@@ -156,10 +154,4 @@
     model(
         [system],
         {"energy": model.outputs["energy"]},
-    )
-=======
-
-    with tmpdir.as_cwd():
-        torch.jit.save(torch.jit.script(model), "model.pt")
-        torch.jit.load("model.pt")
->>>>>>> 96a9e025
+    )