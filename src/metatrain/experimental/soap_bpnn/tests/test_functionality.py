import metatensor.torch
import pytest
import torch
from jsonschema.exceptions import ValidationError
from metatensor.torch.atomistic import ModelOutput, System
from omegaconf import OmegaConf

from metatrain.experimental.soap_bpnn import SoapBpnn
from metatrain.utils.architectures import check_architecture_options
from metatrain.utils.data import DatasetInfo
<<<<<<< HEAD
from metatrain.utils.data.target_info import (
    get_energy_target_info,
    get_generic_target_info,
)
=======
from metatrain.utils.data.target_info import get_energy_target_info
>>>>>>> 444fb728

from . import DEFAULT_HYPERS, MODEL_HYPERS


def test_prediction_subset_elements():
    """Tests that the model can predict on a subset of the elements it was trained
    on."""

    dataset_info = DatasetInfo(
        length_unit="Angstrom",
        atomic_types=[1, 6, 7, 8],
        targets={"energy": get_energy_target_info({"unit": "eV"})},
    )

    model = SoapBpnn(MODEL_HYPERS, dataset_info)

    system = System(
        types=torch.tensor([6, 6]),
        positions=torch.tensor([[0.0, 0.0, 0.0], [0.0, 0.0, 1.0]]),
        cell=torch.zeros(3, 3),
        pbc=torch.tensor([False, False, False]),
    )
    model(
        [system],
        {"energy": model.outputs["energy"]},
    )


def test_prediction_subset_atoms():
    """Tests that the model can predict on a subset
    of the atoms in a system."""

    dataset_info = DatasetInfo(
        length_unit="Angstrom",
        atomic_types=[1, 6, 7, 8],
        targets={"energy": get_energy_target_info({"unit": "eV"})},
    )

    model = SoapBpnn(MODEL_HYPERS, dataset_info)

    # Since we don't yet support atomic predictions, we will test this by
    # predicting on a system with two monomers at a large distance

    system_monomer = System(
        types=torch.tensor([7, 8, 8]),
        positions=torch.tensor(
            [[0.0, 0.0, 0.0], [0.0, 0.0, 1.0], [0.0, 0.0, 2.0]],
        ),
        cell=torch.zeros(3, 3),
        pbc=torch.tensor([False, False, False]),
    )

    energy_monomer = model(
        [system_monomer],
        {"energy": ModelOutput(per_atom=False)},
    )

    system_far_away_dimer = System(
        types=torch.tensor([7, 7, 8, 8, 8, 8]),
        positions=torch.tensor(
            [
                [0.0, 0.0, 0.0],
                [0.0, 50.0, 0.0],
                [0.0, 0.0, 1.0],
                [0.0, 0.0, 2.0],
                [0.0, 51.0, 0.0],
                [0.0, 42.0, 0.0],
            ],
        ),
        cell=torch.zeros(3, 3),
        pbc=torch.tensor([False, False, False]),
    )

    selection_labels = metatensor.torch.Labels(
        names=["system", "atom"],
        values=torch.tensor([[0, 0], [0, 2], [0, 3]]),
    )

    energy_dimer = model(
        [system_far_away_dimer],
        {"energy": ModelOutput(per_atom=False)},
    )

    energy_monomer_in_dimer = model(
        [system_far_away_dimer],
        {"energy": ModelOutput(per_atom=False)},
        selected_atoms=selection_labels,
    )

    assert not metatensor.torch.allclose(
        energy_monomer["energy"], energy_dimer["energy"]
    )

    assert metatensor.torch.allclose(
        energy_monomer["energy"], energy_monomer_in_dimer["energy"]
    )


def test_output_last_layer_features():
    """Tests that the model can output its last layer features."""
    dataset_info = DatasetInfo(
        length_unit="Angstrom",
        atomic_types=[1, 6, 7, 8],
        targets={"energy": get_energy_target_info({"unit": "eV"})},
    )

    model = SoapBpnn(MODEL_HYPERS, dataset_info)

    system = System(
        types=torch.tensor([6, 1, 8, 7]),
        positions=torch.tensor(
            [[0.0, 0.0, 0.0], [0.0, 0.0, 1.0], [0.0, 0.0, 2.0], [0.0, 0.0, 3.0]],
        ),
        cell=torch.zeros(3, 3),
        pbc=torch.tensor([False, False, False]),
    )

    # last-layer features per atom:
    ll_output_options = ModelOutput(
        quantity="",
        unit="unitless",
        per_atom=True,
    )
    outputs = model(
        [system],
        {
            "energy": model.outputs["energy"],
            "mtt::aux::last_layer_features": ll_output_options,
        },
    )
    assert "energy" in outputs
    assert "mtt::aux::last_layer_features" in outputs
    last_layer_features = outputs["mtt::aux::last_layer_features"].block()
    assert last_layer_features.samples.names == [
        "system",
        "atom",
    ]
    assert last_layer_features.values.shape == (
        4,
        128,
    )
    assert last_layer_features.properties.names == [
        "properties",
    ]

    # last-layer features per system:
    ll_output_options = ModelOutput(
        quantity="",
        unit="unitless",
        per_atom=False,
    )
    outputs = model(
        [system],
        {
            "energy": model.outputs["energy"],
            "mtt::aux::last_layer_features": ll_output_options,
        },
    )
    assert "energy" in outputs
    assert "mtt::aux::last_layer_features" in outputs
    assert outputs["mtt::aux::last_layer_features"].block().samples.names == ["system"]
    assert outputs["mtt::aux::last_layer_features"].block().values.shape == (
        1,
        128,
    )
    assert outputs["mtt::aux::last_layer_features"].block().properties.names == [
        "properties",
    ]


def test_output_per_atom():
    """Tests that the model can output per-atom quantities."""
    dataset_info = DatasetInfo(
        length_unit="Angstrom",
        atomic_types=[1, 6, 7, 8],
        targets={"energy": get_energy_target_info({"unit": "eV"})},
    )

    model = SoapBpnn(MODEL_HYPERS, dataset_info)

    system = System(
        types=torch.tensor([6, 1, 8, 7]),
        positions=torch.tensor(
            [[0.0, 0.0, 0.0], [0.0, 0.0, 1.0], [0.0, 0.0, 2.0], [0.0, 0.0, 3.0]],
        ),
        cell=torch.zeros(3, 3),
        pbc=torch.tensor([False, False, False]),
    )

    outputs = model(
        [system],
        {"energy": model.outputs["energy"]},
    )

    assert outputs["energy"].block().samples.names == ["system", "atom"]
    assert outputs["energy"].block().values.shape == (4, 1)


def test_fixed_composition_weights():
    """Tests the correctness of the json schema for fixed_composition_weights"""

    hypers = DEFAULT_HYPERS.copy()
    hypers["training"]["fixed_composition_weights"] = {
        "energy": {
            1: 1.0,
            6: 0.0,
            7: 0.0,
            8: 0.0,
            9: 3000.0,
        }
    }
    hypers = OmegaConf.create(hypers)
    check_architecture_options(
        name="experimental.soap_bpnn", options=OmegaConf.to_container(hypers)
    )


def test_fixed_composition_weights_error():
    """Test that only inputd of type Dict[str, Dict[int, float]] are allowed."""
    hypers = DEFAULT_HYPERS.copy()
    hypers["training"]["fixed_composition_weights"] = {"energy": {"H": 300.0}}
    hypers = OmegaConf.create(hypers)
    with pytest.raises(ValidationError, match=r"'H' does not match '\^\[0-9\]\+\$'"):
        check_architecture_options(
            name="experimental.soap_bpnn", options=OmegaConf.to_container(hypers)
        )


@pytest.mark.parametrize("per_atom", [True, False])
def test_vector_output(per_atom):
    """Tests that the model can predict a (spherical) vector output."""

    dataset_info = DatasetInfo(
        length_unit="Angstrom",
        atomic_types=[1, 6, 7, 8],
        targets={
            "forces": get_generic_target_info(
                {
                    "quantity": "forces",
                    "unit": "",
                    "type": {
                        "spherical": {"irreps": [{"o3_lambda": 1, "o3_sigma": 1}]}
                    },
                    "num_properties": 100,
                    "per_atom": per_atom,
                }
            )
        },
    )

    model = SoapBpnn(MODEL_HYPERS, dataset_info)

    system = System(
        types=torch.tensor([6, 6]),
        positions=torch.tensor([[0.0, 0.0, 0.0], [0.0, 0.0, 1.0]]),
        cell=torch.zeros(3, 3),
        pbc=torch.tensor([False, False, False]),
    )
    model(
        [system],
        {"force": model.outputs["forces"]},
    )<|MERGE_RESOLUTION|>--- conflicted
+++ resolved
@@ -8,14 +8,10 @@
 from metatrain.experimental.soap_bpnn import SoapBpnn
 from metatrain.utils.architectures import check_architecture_options
 from metatrain.utils.data import DatasetInfo
-<<<<<<< HEAD
 from metatrain.utils.data.target_info import (
     get_energy_target_info,
     get_generic_target_info,
 )
-=======
-from metatrain.utils.data.target_info import get_energy_target_info
->>>>>>> 444fb728
 
 from . import DEFAULT_HYPERS, MODEL_HYPERS
 
@@ -259,7 +255,7 @@
                     "type": {
                         "spherical": {"irreps": [{"o3_lambda": 1, "o3_sigma": 1}]}
                     },
-                    "num_properties": 100,
+                    "num_subtargets": 100,
                     "per_atom": per_atom,
                 }
             )
