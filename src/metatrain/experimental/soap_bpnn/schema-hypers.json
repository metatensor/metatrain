{
  "$schema": "http://json-schema.org/draft-07/schema#",
  "type": "object",
  "properties": {
    "name": {
      "type": "string",
      "enum": ["experimental.soap_bpnn"]
    },
    "model": {
      "type": "object",
      "properties": {
        "soap": {
          "type": "object",
          "properties": {
            "cutoff": {
              "type": "number"
            },
            "max_radial": {
              "type": "integer"
            },
            "max_angular": {
              "type": "integer"
            },
            "atomic_gaussian_width": {
              "type": "number"
            },
            "center_atom_weight": {
              "type": "number"
            },
            "cutoff_function": {
              "type": "object",
              "properties": {
                "ShiftedCosine": {
                  "type": "object",
                  "properties": {
                    "width": {
                      "type": "number"
                    }
                  },
                  "additionalProperties": false
                }
              },
              "additionalProperties": false
            },
            "radial_scaling": {
              "type": "object",
              "properties": {
                "Willatt2018": {
                  "type": "object",
                  "properties": {
                    "rate": {
                      "type": "number"
                    },
                    "scale": {
                      "type": "number"
                    },
                    "exponent": {
                      "type": "number"
                    }
                  },
                  "additionalProperties": false
                }
              },
              "additionalProperties": false
            }
          },
          "additionalProperties": false
        },
        "bpnn": {
          "type": "object",
          "properties": {
            "layernorm": {
              "type": "boolean"
            },
            "num_hidden_layers": {
              "type": "integer"
            },
            "num_neurons_per_layer": {
              "type": "integer"
            }
          },
          "additionalProperties": false
        },
        "heads": {
          "type": "object",
          "patternProperties": {
            ".*": {
              "type": "string",
              "enum": ["linear", "mlp"]
            }
          },
          "additionalProperties": false
        },
        "zbl": {
          "type": "boolean"
        }
      },
      "additionalProperties": false
    },
    "training": {
      "type": "object",
      "properties": {
        "distributed": {
          "type": "boolean"
        },
        "distributed_port": {
          "type": "integer"
        },
        "batch_size": {
          "type": "integer"
        },
        "num_epochs": {
          "type": "integer"
        },
        "learning_rate": {
          "type": "number"
        },
        "early_stopping_patience": {
          "type": "integer"
        },
        "scheduler_patience": {
          "type": "integer"
        },
        "scheduler_factor": {
          "type": "number"
        },
        "log_interval": {
          "type": "integer"
        },
        "checkpoint_interval": {
          "type": "integer"
        },
        "scale_targets": {
          "type": "boolean"
        },
        "fixed_composition_weights": {
          "type": "object",
          "patternProperties": {
            "^.*$": {
              "type": "object",
              "propertyNames": {
                "pattern": "^[0-9]+$"
              },
              "additionalProperties": {
                "type": "number"
              }
            }
          },
          "additionalProperties": false
        },
        "per_structure_targets": {
          "type": "array",
          "items": {
            "type": "string"
          }
        },
        "log_mae": {
          "type": "boolean"
        },
<<<<<<< HEAD
        "log_separate_blocks": {
          "type": "boolean"
=======
        "best_model_metric": {
          "type": "string",
          "enum": ["rmse_prod", "mae_prod", "loss"]
>>>>>>> 52d1eb7d
        },
        "loss": {
          "type": "object",
          "properties": {
            "weights": {
              "type": "object",
              "patternProperties": {
                ".*": {
                  "type": "number"
                }
              },
              "additionalProperties": false
            },
            "reduction": {
              "type": "string",
              "enum": ["sum", "mean", "none"]
            },
            "type": {
              "oneOf": [
                {
                  "type": "string",
                  "enum": ["mse", "mae"]
                },
                {
                  "type": "object",
                  "properties": {
                    "huber": {
                      "type": "object",
                      "properties": {
                        "deltas": {
                          "type": "object",
                          "patternProperties": {
                            ".*": {
                              "type": "number"
                            }
                          },
                          "additionalProperties": false
                        }
                      },
                      "required": ["deltas"],
                      "additionalProperties": false
                    }
                  },
                  "additionalProperties": false
                }
              ]
            }
          },
          "additionalProperties": false
        }
      },
      "additionalProperties": false
    }
  },
  "additionalProperties": false
}<|MERGE_RESOLUTION|>--- conflicted
+++ resolved
@@ -157,14 +157,12 @@
         "log_mae": {
           "type": "boolean"
         },
-<<<<<<< HEAD
         "log_separate_blocks": {
           "type": "boolean"
-=======
+        },
         "best_model_metric": {
           "type": "string",
           "enum": ["rmse_prod", "mae_prod", "loss"]
->>>>>>> 52d1eb7d
         },
         "loss": {
           "type": "object",
