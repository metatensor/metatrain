--- conflicted
+++ resolved
@@ -109,10 +109,6 @@
         self.atomic_types = atomic_types
         soap_vector_hypers = copy.deepcopy(soap_hypers)
         soap_vector_hypers["max_angular"] = 1
-<<<<<<< HEAD
-        soap_vector_hypers["max_radial"] = 20
-=======
->>>>>>> 998b7ed7
         self.soap_calculator = rascaline.torch.SphericalExpansion(
             radial_basis={"Gto": {}}, **soap_vector_hypers
         )
@@ -241,78 +237,6 @@
         else:
             self.n_inputs_last_layer = hypers_bpnn["num_neurons_per_layer"]
 
-<<<<<<< HEAD
-        self.last_layer_feature_size = n_inputs_last_layer * len(self.atomic_types)
-
-        vector_featurizers = {}
-        for target_name, target in dataset_info.targets.items():
-            if target.is_scalar:
-                vector_featurizers[target_name] = IdentityWithExtraArg()
-            elif target.is_spherical:
-                values_list: List[List[int]] = target.layout.keys.values.tolist()
-                if values_list != [[1, 1]]:
-                    raise ValueError(
-                        "SOAP-BPNN only supports spherical targets with "
-                        "`o3_lambda=1` and `o3_sigma=1`, "
-                    )
-                vector_featurizers[target_name] = VectorFeaturizer(
-                    atomic_types=self.atomic_types,
-                    num_features=n_inputs_last_layer,
-                    soap_hypers=self.hypers["soap"],
-                )
-            else:
-                raise ValueError(
-                    "SOAP-BPNN only supports scalar and spherical targets."
-                )
-        self.vector_featurizers = torch.nn.ModuleDict(vector_featurizers)
-
-        last_layers = {}
-        for output_name in self.outputs.keys():
-            if "mtt::aux::" in output_name:
-                continue
-            if dataset_info.targets[output_name].is_scalar:
-                last_layers[output_name] = LinearMap(
-                    Labels(
-                        "central_species",
-                        values=torch.tensor(self.atomic_types).reshape(-1, 1),
-                    ),
-                    in_features=n_inputs_last_layer,
-                    out_features=1,
-                    bias=False,
-                    out_properties=[
-                        Labels(
-                            names=["energy"],
-                            values=torch.tensor([[0]]),
-                        )
-                        for _ in self.atomic_types
-                    ],
-                )
-            else:
-                last_layers[output_name] = LinearMap(
-                    Labels(
-                        names=["o3_lambda", "o3_sigma", "center_type"],
-                        values=torch.stack(
-                            [
-                                torch.tensor([1] * len(self.atomic_types)),
-                                torch.tensor([1] * len(self.atomic_types)),
-                                torch.tensor(self.atomic_types),
-                            ],
-                            dim=1,
-                        ),
-                    ),
-                    in_features=n_inputs_last_layer,
-                    out_features=1,
-                    bias=False,
-                    out_properties=[
-                        Labels(
-                            names=["properties"],
-                            values=torch.tensor([[0]]),
-                        )
-                        for _ in self.atomic_types
-                    ],
-                )
-        self.last_layers = torch.nn.ModuleDict(last_layers)
-=======
         self.last_layer_feature_size = self.n_inputs_last_layer * len(self.atomic_types)
 
         self.outputs = {
@@ -322,7 +246,6 @@
         self.last_layers = torch.nn.ModuleDict({})
         for target_name, target in dataset_info.targets.items():
             self._add_output(target_name, target)
->>>>>>> 998b7ed7
 
         # additive models: these are handled by the trainer at training
         # time, and they are added to the output at evaluation time
