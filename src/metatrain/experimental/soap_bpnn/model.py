from pathlib import Path
from typing import Dict, List, Optional, Union

import featomic.torch
import metatensor.torch
import torch
from metatensor.torch import Labels, TensorBlock, TensorMap
from metatensor.torch.atomistic import (
    MetatensorAtomisticModel,
    ModelCapabilities,
    ModelMetadata,
    ModelOutput,
    System,
)
from metatensor.torch.learn.nn import Linear as LinearMap
from metatensor.torch.learn.nn import ModuleMap

from metatrain.utils.data import TargetInfo
from metatrain.utils.data.dataset import DatasetInfo

from ...utils.additive import ZBL, CompositionModel
from ...utils.dtype import dtype_to_str
from ...utils.metadata import append_metadata_references
from ...utils.scaler import Scaler
from .spherical import TensorBasis


class Identity(torch.nn.Module):
    def __init__(self):
        super().__init__()

    def forward(self, x: TensorMap) -> TensorMap:
        return x


class MLPMap(ModuleMap):
    def __init__(self, atomic_types: List[int], hypers: dict) -> None:
        # hardcoded for now, but could be a hyperparameter
        activation_function = torch.nn.SiLU()

        # Build a neural network for each species
        nns_per_species = []
        for _ in atomic_types:
            module_list: List[torch.nn.Module] = []
            for _ in range(hypers["num_hidden_layers"]):
                if len(module_list) == 0:
                    module_list.append(
                        torch.nn.Linear(
                            hypers["input_size"], hypers["num_neurons_per_layer"]
                        )
                    )
                else:
                    module_list.append(
                        torch.nn.Linear(
                            hypers["num_neurons_per_layer"],
                            hypers["num_neurons_per_layer"],
                        )
                    )
                module_list.append(activation_function)

            nns_per_species.append(torch.nn.Sequential(*module_list))
        in_keys = Labels(
            "center_type",
            values=torch.tensor(atomic_types).reshape(-1, 1),
        )
        out_properties = [
            Labels(
                names=["properties"],
                values=torch.arange(
                    hypers["num_neurons_per_layer"],
                ).reshape(-1, 1),
            )
            for _ in range(len(in_keys))
        ]
        super().__init__(in_keys, nns_per_species, out_properties)
        self.activation_function = activation_function


class LayerNormMap(ModuleMap):
    def __init__(self, atomic_types: List[int], n_layer: int) -> None:
        # one layernorm for each species
        layernorm_per_species = []
        for _ in atomic_types:
            layernorm_per_species.append(torch.nn.LayerNorm((n_layer,)))

        in_keys = Labels(
            "center_type",
            values=torch.tensor(atomic_types).reshape(-1, 1),
        )
        out_properties = [
            Labels(
                names=["properties"],
                values=torch.arange(n_layer).reshape(-1, 1),
            )
            for _ in range(len(in_keys))
        ]
        super().__init__(in_keys, layernorm_per_species, out_properties)


class MLPHeadMap(ModuleMap):
    def __init__(
        self, in_keys: Labels, num_features: int, out_properties: List[Labels]
    ) -> None:
        # hardcoded for now, but could be a hyperparameter
        activation_function = torch.nn.SiLU()

        # Build a neural network for each species. 1 layer for now.
        nns_per_species = []
        for _ in in_keys:
            nns_per_species.append(
                torch.nn.Sequential(
                    torch.nn.Linear(num_features, num_features),
                    activation_function,
                )
            )

        super().__init__(in_keys, nns_per_species, out_properties)
        self.activation_function = activation_function


class SoapBpnn(torch.nn.Module):
    __supported_devices__ = ["cuda", "cpu"]
    __supported_dtypes__ = [torch.float64, torch.float32]
    __default_metadata__ = ModelMetadata(
        references={
            "implementation": [
                "rascaline: https://github.com/Luthaf/rascaline",
            ],
            "architecture": [
                "SOAP: https://doi.org/10.1002/qua.24927",
                "BPNN: https://link.aps.org/doi/10.1103/PhysRevLett.98.146401",
            ],
        }
    )

    component_labels: Dict[str, List[List[Labels]]]  # torchscript needs this

    def __init__(self, model_hypers: Dict, dataset_info: DatasetInfo) -> None:
        super().__init__()
        self.hypers = model_hypers
        self.dataset_info = dataset_info
        self.atomic_types = dataset_info.atomic_types

        self.soap_calculator = featomic.torch.SoapPowerSpectrum(**self.hypers["soap"])

        soap_size = (
            (len(self.atomic_types) * (len(self.atomic_types) + 1) // 2)
            * (self.hypers["soap"]["basis"]["radial"]["max_radial"] + 1) ** 2
            * (self.hypers["soap"]["basis"]["max_angular"] + 1)
        )

        hypers_bpnn = {**self.hypers["bpnn"]}
        hypers_bpnn["input_size"] = soap_size

        if hypers_bpnn["layernorm"]:
            self.layernorm = LayerNormMap(self.atomic_types, soap_size)
        else:
            self.layernorm = Identity()

        self.bpnn = MLPMap(self.atomic_types, hypers_bpnn)

        self.neighbors_species_labels = Labels(
            names=["neighbor_1_type", "neighbor_2_type"],
            values=torch.combinations(
                torch.tensor(self.atomic_types, dtype=torch.int),
                with_replacement=True,
            ),
        )
        self.center_type_labels = Labels(
            names=["center_type"],
            values=torch.tensor(self.atomic_types).reshape(-1, 1),
        )

        if hypers_bpnn["num_hidden_layers"] == 0:
            self.n_inputs_last_layer = hypers_bpnn["input_size"]
        else:
            self.n_inputs_last_layer = hypers_bpnn["num_neurons_per_layer"]

        self.last_layer_feature_size = self.n_inputs_last_layer * len(self.atomic_types)

        self.outputs = {
            "features": ModelOutput(unit="", per_atom=True)
        }  # the model is always capable of outputting the internal features

        self.single_label = Labels.single()

        self.num_properties: Dict[str, Dict[str, int]] = {}  # by target and block
        self.basis_calculators = torch.nn.ModuleDict({})
        self.heads = torch.nn.ModuleDict({})
        self.head_types = self.hypers["heads"]
        self.last_layers = torch.nn.ModuleDict({})
        self.key_labels: Dict[str, Labels] = {}
        self.component_labels: Dict[str, List[List[Labels]]] = {}
        self.property_labels: Dict[str, List[Labels]] = {}
        for target_name, target in dataset_info.targets.items():
            self._add_output(target_name, target)

        # additive models: these are handled by the trainer at training
        # time, and they are added to the output at evaluation time
        composition_model = CompositionModel(
            model_hypers={},
            dataset_info=DatasetInfo(
                length_unit=dataset_info.length_unit,
                atomic_types=self.atomic_types,
                targets={
                    target_name: target_info
                    for target_name, target_info in dataset_info.targets.items()
                    if CompositionModel.is_valid_target(target_name, target_info)
                },
            ),
        )
        additive_models = [composition_model]
        if self.hypers["zbl"]:
            additive_models.append(
                ZBL(
                    {},
                    dataset_info=DatasetInfo(
                        length_unit=dataset_info.length_unit,
                        atomic_types=self.atomic_types,
                        targets={
                            target_name: target_info
                            for target_name, target_info in dataset_info.targets.items()
                            if ZBL.is_valid_target(target_name, target_info)
                        },
                    ),
                )
            )
        self.additive_models = torch.nn.ModuleList(additive_models)

        # scaler: this is also handled by the trainer at training time
        self.scaler = Scaler(model_hypers={}, dataset_info=dataset_info)

    def restart(self, dataset_info: DatasetInfo) -> "SoapBpnn":
        # merge old and new dataset info
        merged_info = self.dataset_info.union(dataset_info)
        new_atomic_types = [
            at for at in merged_info.atomic_types if at not in self.atomic_types
        ]
        new_targets = {
            key: value
            for key, value in merged_info.targets.items()
            if key not in self.dataset_info.targets
        }
        self.has_new_targets = len(new_targets) > 0

        if len(new_atomic_types) > 0:
            raise ValueError(
                f"New atomic types found in the dataset: {new_atomic_types}. "
                "The SOAP-BPNN model does not support adding new atomic types."
            )

        # register new outputs as new last layers
        for target_name, target in new_targets.items():
            self._add_output(target_name, target)

        self.dataset_info = merged_info

        # restart the composition and scaler models
        self.additive_models[0].restart(
            dataset_info=DatasetInfo(
                length_unit=dataset_info.length_unit,
                atomic_types=self.atomic_types,
                targets={
                    target_name: target_info
                    for target_name, target_info in dataset_info.targets.items()
                    if CompositionModel.is_valid_target(target_name, target_info)
                },
            ),
        )
        self.scaler.restart(dataset_info)

        return self

    def forward(
        self,
        systems: List[System],
        outputs: Dict[str, ModelOutput],
        selected_atoms: Optional[Labels] = None,
    ) -> Dict[str, TensorMap]:
        device = systems[0].positions.device
        if self.neighbors_species_labels.device != device:
            self.neighbors_species_labels = self.neighbors_species_labels.to(device)
        if self.center_type_labels.device != device:
            self.center_type_labels = self.center_type_labels.to(device)
        if self.single_label.values.device != device:
            self.single_label = self.single_label.to(device)
            self.key_labels = {
                output_name: label.to(device)
                for output_name, label in self.key_labels.items()
            }
            self.component_labels = {
                output_name: [
                    [labels.to(device) for labels in components_block]
                    for components_block in components_tmap
                ]
                for output_name, components_tmap in self.component_labels.items()
            }
            self.property_labels = {
                output_name: [labels.to(device) for labels in properties_tmap]
                for output_name, properties_tmap in self.property_labels.items()
            }

        # initialize the return dictionary
        return_dict: Dict[str, TensorMap] = {}

        soap_features = self.soap_calculator(systems, selected_samples=selected_atoms)

        device = soap_features.block(0).values.device
        soap_features = soap_features.keys_to_properties(self.neighbors_species_labels)

        soap_features = self.layernorm(soap_features)
        features = self.bpnn(soap_features)

        # output the hidden features, if requested:
        if "features" in outputs:
            features_options = outputs["features"]
            out_features = features.keys_to_properties(self.center_type_labels)
            if not features_options.per_atom:
                out_features = metatensor.torch.sum_over_samples(out_features, ["atom"])
            return_dict["features"] = _remove_center_type_from_properties(out_features)

        features_by_output: Dict[str, TensorMap] = {}
        for output_name, head in self.heads.items():
            features_by_output[output_name] = head(features)

        # output the last-layer features for the outputs, if requested:
        for output_name in outputs.keys():
            if not (
                output_name.startswith("mtt::aux::")
                and output_name.endswith("_last_layer_features")
            ):
                continue
            base_name = output_name.replace("mtt::aux::", "").replace(
                "_last_layer_features", ""
            )
            # the corresponding output could be base_name or mtt::base_name
            if (
                f"mtt::{base_name}" not in features_by_output
                and base_name not in features_by_output
            ):
                raise ValueError(
                    f"Features {output_name} can only be requested "
                    f"if the corresponding output {base_name} is also requested."
                )
            if f"mtt::{base_name}" in features_by_output:
                base_name = f"mtt::{base_name}"
            features_options = outputs[output_name]
            out_features = features_by_output[base_name].keys_to_properties(
                self.center_type_labels
            )
            if not features_options.per_atom:
                out_features = metatensor.torch.sum_over_samples(out_features, ["atom"])
            return_dict[output_name] = _remove_center_type_from_properties(out_features)

        atomic_properties: Dict[str, TensorMap] = {}
        for output_name, output_layers in self.last_layers.items():
            if output_name in outputs:
                blocks: List[TensorBlock] = []
                for layer_idx, (layer_key, output_layer) in enumerate(
                    output_layers.items()
                ):
                    components = self.component_labels[output_name][layer_idx]
                    properties = self.property_labels[output_name][layer_idx]
                    invariant_coefficients = output_layer(
                        features_by_output[output_name]
                    )
                    invariant_coefficients = invariant_coefficients.keys_to_samples(
                        "center_type"
                    )
                    tensor_basis = torch.tensor(0)
                    for (
                        output_name_basis,
                        basis_calculators_by_block,
                    ) in self.basis_calculators.items():
                        # need to loop again and do this due to torchscript
                        if output_name_basis == output_name:
                            for (
                                basis_calculator_key,
                                basis_calculator,
                            ) in basis_calculators_by_block.items():
                                if basis_calculator_key == layer_key:
                                    tensor_basis = basis_calculator(
                                        systems, selected_atoms
                                    )
                    # multiply the invariant coefficients by the elements of the
                    # tensor basis
                    invariant_coefficients_tensor = (
                        invariant_coefficients.block().values.reshape(
                            (
                                invariant_coefficients.block().values.shape[0],
                                len(properties),
                                tensor_basis.shape[2],
                            )
                        )
                    )
                    # [sample, property, basis], [sample, component, property] to
                    # [sample. component, property]
                    atomic_property_tensor = torch.einsum(
                        "spb, scb -> scp",
                        invariant_coefficients_tensor,
                        tensor_basis,
                    )
                    if len(components) == 0:
                        # "scalar", i.e. no components
                        atomic_property_tensor = atomic_property_tensor.squeeze(1)
                    blocks.append(
                        TensorBlock(
                            atomic_property_tensor,
                            invariant_coefficients.block().samples.remove(
                                "center_type"
                            ),
                            components,
                            properties,
                        )
                    )
                atomic_properties[output_name] = TensorMap(
                    self.key_labels[output_name], blocks
                )

        for output_name, atomic_property in atomic_properties.items():
            if outputs[output_name].per_atom:
                return_dict[output_name] = atomic_property
            else:
                # sum the atomic property to get the total property
                return_dict[output_name] = metatensor.torch.sum_over_samples(
                    atomic_property, ["atom"]
                )

        if not self.training:
            # at evaluation, we also introduce the scaler and additive contributions
            return_dict = self.scaler(return_dict)
            for additive_model in self.additive_models:
                outputs_for_additive_model: Dict[str, ModelOutput] = {}
                for name, output in outputs.items():
                    if name in additive_model.outputs:
                        outputs_for_additive_model[name] = output
                additive_contributions = additive_model(
                    systems,
                    outputs_for_additive_model,
                    selected_atoms,
                )
                for name in additive_contributions:
                    return_dict[name] = metatensor.torch.add(
                        return_dict[name],
                        additive_contributions[name],
                    )

        return return_dict

    @classmethod
    def load_checkpoint(cls, path: Union[str, Path]) -> "SoapBpnn":
        # Load the checkpoint
        checkpoint = torch.load(path, weights_only=False, map_location="cpu")
        model_data = checkpoint["model_data"]
        model_state_dict = checkpoint["model_state_dict"]

        # Create the model
        model = cls(**model_data)
        dtype = next(iter(model_state_dict.values())).dtype
        model.to(dtype).load_state_dict(model_state_dict)

        return model

    def export(
        self, metadata: Optional[ModelMetadata] = None
    ) -> MetatensorAtomisticModel:
        dtype = next(self.parameters()).dtype
        if dtype not in self.__supported_dtypes__:
            raise ValueError(f"unsupported dtype {self.dtype} for SoapBpnn")

        # Make sure the model is all in the same dtype
        # For example, after training, the additive models could still be in
        # float64
        self.to(dtype)

<<<<<<< HEAD
        interaction_ranges = [self.hypers["soap"]["cutoff"]["radius"]]
=======
        # Additionally, the composition model contains some `TensorMap`s that cannot
        # be registered correctly with Pytorch. This funciton moves them:
        self.additive_models[0]._move_weights_to_device_and_dtype(
            torch.device("cpu"), torch.float64
        )

        interaction_ranges = [self.hypers["soap"]["cutoff"]]
>>>>>>> b828b813
        for additive_model in self.additive_models:
            if hasattr(additive_model, "cutoff_radius"):
                interaction_ranges.append(additive_model.cutoff_radius)
        interaction_range = max(interaction_ranges)

        capabilities = ModelCapabilities(
            outputs=self.outputs,
            atomic_types=self.atomic_types,
            interaction_range=interaction_range,
            length_unit=self.dataset_info.length_unit,
            supported_devices=self.__supported_devices__,
            dtype=dtype_to_str(dtype),
        )

        if metadata is None:
            metadata = ModelMetadata()

        append_metadata_references(metadata, self.__default_metadata__)

        return MetatensorAtomisticModel(self.eval(), metadata, capabilities)

    def _add_output(self, target_name: str, target: TargetInfo) -> None:
        # register bases of spherical tensors (TensorBasis)
        self.num_properties[target_name] = {}
        self.basis_calculators[target_name] = torch.nn.ModuleDict({})
        if target.is_scalar:
            for key, block in target.layout.items():
                dict_key = target_name
                for n, k in zip(key.names, key.values):
                    dict_key += f"_{n}_{int(k)}"
                self.num_properties[target_name][dict_key] = len(
                    block.properties.values
                )
                self.basis_calculators[target_name][dict_key] = TensorBasis(
                    self.atomic_types, self.hypers["soap"], o3_lambda=0, o3_sigma=1
                )
        elif target.is_spherical:
            for key, block in target.layout.items():
                dict_key = target_name
                for n, k in zip(key.names, key.values):
                    dict_key += f"_{n}_{int(k)}"
                self.num_properties[target_name][dict_key] = len(
                    block.properties.values
                )
                o3_lambda = int(key[0])
                o3_sigma = int(key[1])
                self.basis_calculators[target_name][dict_key] = TensorBasis(
                    self.atomic_types, self.hypers["soap"], o3_lambda, o3_sigma
                )
        else:
            raise ValueError("SOAP-BPNN only supports scalar and spherical targets.")

        if target_name not in self.head_types:  # default to linear head
            self.heads[target_name] = Identity()
        elif self.head_types[target_name] == "mlp":
            if not target.is_scalar:
                raise ValueError(
                    "MLP head is only supported for scalar targets, "
                    f"but target {target_name} is not scalar."
                )
            self.heads[target_name] = MLPHeadMap(
                in_keys=Labels(
                    "center_type",
                    values=torch.tensor(self.atomic_types).reshape(-1, 1),
                ),
                num_features=self.n_inputs_last_layer,
                out_properties=[
                    Labels(
                        names=["property"],
                        values=torch.arange(self.n_inputs_last_layer).reshape(-1, 1),
                    )
                    for _ in self.atomic_types
                ],
            )
        elif self.head_types[target_name] == "linear":
            self.heads[target_name] = Identity()
        else:
            raise ValueError(
                f"Unsupported head type {self.head_types[target_name]} "
                f"for target {target_name}"
            )

        ll_features_name = (
            f"mtt::aux::{target_name.replace('mtt::', '')}_last_layer_features"
        )
        self.outputs[ll_features_name] = ModelOutput(per_atom=True)

        # last linear layers, one per block
        self.last_layers[target_name] = torch.nn.ModuleDict({})
        for key, block in target.layout.items():
            dict_key = target_name
            for n, k in zip(key.names, key.values):
                dict_key += f"_{n}_{int(k)}"
            # the spherical tensor basis is made of 2*l+1 tensors, same as the number
            # of components
            out_properties = Labels.range(
                "property",
                len(block.properties.values)
                * (1 if target.is_scalar else len(block.components[0])),
            )
            last_layer_arguments = {
                "in_keys": Labels(
                    "center_type",
                    values=torch.tensor(self.atomic_types).reshape(-1, 1),
                ),
                "in_features": self.n_inputs_last_layer,
                "out_features": len(block.properties.values)
                * (1 if target.is_scalar else len(block.components[0])),
                "bias": False,
                "out_properties": [out_properties for _ in self.atomic_types],
            }
            self.last_layers[target_name][dict_key] = LinearMap(**last_layer_arguments)

        self.key_labels[target_name] = target.layout.keys
        self.component_labels[target_name] = [
            block.components for block in target.layout.blocks()
        ]
        self.property_labels[target_name] = [
            block.properties for block in target.layout.blocks()
        ]

        self.outputs[target_name] = ModelOutput(
            quantity=target.quantity,
            unit=target.unit,
            per_atom=True,
        )


def _remove_center_type_from_properties(tensor_map: TensorMap) -> TensorMap:
    new_blocks: List[TensorBlock] = []
    for block in tensor_map.blocks():
        new_blocks.append(
            TensorBlock(
                values=block.values,
                samples=block.samples,
                components=block.components,
                properties=Labels(
                    names=["properties"],
                    values=torch.arange(
                        block.values.shape[-1], device=block.values.device
                    ).reshape(-1, 1),
                ),
            )
        )
    return TensorMap(keys=tensor_map.keys, blocks=new_blocks)<|MERGE_RESOLUTION|>--- conflicted
+++ resolved
@@ -473,17 +473,13 @@
         # float64
         self.to(dtype)
 
-<<<<<<< HEAD
-        interaction_ranges = [self.hypers["soap"]["cutoff"]["radius"]]
-=======
         # Additionally, the composition model contains some `TensorMap`s that cannot
         # be registered correctly with Pytorch. This funciton moves them:
         self.additive_models[0]._move_weights_to_device_and_dtype(
             torch.device("cpu"), torch.float64
         )
 
-        interaction_ranges = [self.hypers["soap"]["cutoff"]]
->>>>>>> b828b813
+        interaction_ranges = [self.hypers["soap"]["cutoff"]["radius"]]
         for additive_model in self.additive_models:
             if hasattr(additive_model, "cutoff_radius"):
                 interaction_ranges.append(additive_model.cutoff_radius)
