import copy
from pathlib import Path
from typing import Dict, List, Optional, Union

import metatensor.torch
import rascaline.torch
import torch
from metatensor.torch import Labels, TensorBlock, TensorMap
from metatensor.torch.atomistic import (
    MetatensorAtomisticModel,
    ModelCapabilities,
    ModelMetadata,
    ModelOutput,
    System,
)
from metatensor.torch.learn.nn import Linear as LinearMap
from metatensor.torch.learn.nn import ModuleMap

from metatrain.utils.data import TargetInfo
from metatrain.utils.data.dataset import DatasetInfo

from ...utils.additive import ZBL, CompositionModel
from ...utils.dtype import dtype_to_str
from ...utils.scaler import Scaler


class Identity(torch.nn.Module):
    def __init__(self):
        super().__init__()

    def forward(self, x: TensorMap) -> TensorMap:
        return x


class IdentityWithExtraArg(torch.nn.Module):
    def __init__(self):
        super().__init__()

    def forward(self, s: List[System], x: TensorMap) -> TensorMap:
        return x


class MLPMap(ModuleMap):
    def __init__(self, atomic_types: List[int], hypers: dict) -> None:
        # hardcoded for now, but could be a hyperparameter
        activation_function = torch.nn.SiLU()

        # Build a neural network for each species
        nns_per_species = []
        for _ in atomic_types:
            module_list: List[torch.nn.Module] = []
            for _ in range(hypers["num_hidden_layers"]):
                if len(module_list) == 0:
                    module_list.append(
                        torch.nn.Linear(
                            hypers["input_size"], hypers["num_neurons_per_layer"]
                        )
                    )
                else:
                    module_list.append(
                        torch.nn.Linear(
                            hypers["num_neurons_per_layer"],
                            hypers["num_neurons_per_layer"],
                        )
                    )
                module_list.append(activation_function)

            nns_per_species.append(torch.nn.Sequential(*module_list))
        in_keys = Labels(
            "center_type",
            values=torch.tensor(atomic_types).reshape(-1, 1),
        )
        out_properties = [
            Labels(
                names=["properties"],
                values=torch.arange(
                    hypers["num_neurons_per_layer"],
                ).reshape(-1, 1),
            )
            for _ in range(len(in_keys))
        ]
        super().__init__(in_keys, nns_per_species, out_properties)
        self.activation_function = activation_function


class LayerNormMap(ModuleMap):
    def __init__(self, atomic_types: List[int], n_layer: int) -> None:
        # one layernorm for each species
        layernorm_per_species = []
        for _ in atomic_types:
            layernorm_per_species.append(torch.nn.LayerNorm((n_layer,)))

        in_keys = Labels(
            "center_type",
            values=torch.tensor(atomic_types).reshape(-1, 1),
        )
        out_properties = [
            Labels(
                names=["properties"],
                values=torch.arange(n_layer).reshape(-1, 1),
            )
            for _ in range(len(in_keys))
        ]
        super().__init__(in_keys, layernorm_per_species, out_properties)


class MLPHeadMap(ModuleMap):
    def __init__(
        self, in_keys: Labels, num_features: int, out_properties: List[Labels]
    ) -> None:

        # hardcoded for now, but could be a hyperparameter
        activation_function = torch.nn.SiLU()

        # Build a neural network for each species. 1 layer for now.
        nns_per_species = []
        for _ in in_keys:
            nns_per_species.append(
                torch.nn.Sequential(
                    torch.nn.Linear(num_features, num_features),
                    activation_function,
                )
            )

        super().__init__(in_keys, nns_per_species, out_properties)
        self.activation_function = activation_function


class VectorFeaturizer(torch.nn.Module):
    def __init__(self, atomic_types, num_features, soap_hypers) -> None:
        super().__init__()
        self.atomic_types = atomic_types
        soap_vector_hypers = copy.deepcopy(soap_hypers)
        soap_vector_hypers["max_angular"] = 1
        self.soap_calculator = rascaline.torch.SphericalExpansion(
            radial_basis={"Gto": {}}, **soap_vector_hypers
        )
        self.neighbors_species_labels = Labels(
            names=["neighbor_type"],
            values=torch.tensor(self.atomic_types).reshape(-1, 1),
        )
        self.linear_layer = LinearMap(
            Labels(
                names=["o3_lambda", "o3_sigma", "center_type"],
                values=torch.stack(
                    [
                        torch.tensor([1] * len(self.atomic_types)),
                        torch.tensor([1] * len(self.atomic_types)),
                        torch.tensor(self.atomic_types),
                    ],
                    dim=1,
                ),
            ),
            in_features=soap_vector_hypers["max_radial"] * len(self.atomic_types),
            out_features=num_features,
            bias=False,
            out_properties=[
                Labels(
                    names=["property"],
                    values=torch.arange(num_features).reshape(-1, 1),
                )
                for _ in self.atomic_types
            ],
        )

    def forward(self, systems: List[System], scalar_features: TensorMap) -> TensorMap:
        device = scalar_features.block(0).values.device

        spherical_expansion = self.soap_calculator(systems)
        spherical_expansion = spherical_expansion.keys_to_properties(
            self.neighbors_species_labels.to(device)
        )

        # drop all l=0 blocks
        keys_to_drop_list: List[List[int]] = []
        for key in spherical_expansion.keys.values:
            o3_lambda = int(key[0])
            o3_sigma = int(key[1])
            center_species = int(key[2])
            if o3_lambda == 0 and o3_sigma == 1:
                keys_to_drop_list.append([o3_lambda, o3_sigma, center_species])
        keys_to_drop = Labels(
            names=["o3_lambda", "o3_sigma", "center_type"],
            values=torch.tensor(keys_to_drop_list, device=device),
        )
        spherical_expansion = metatensor.torch.drop_blocks(
            spherical_expansion, keys=keys_to_drop
        )
        vector_features = self.linear_layer(spherical_expansion)

        overall_features = metatensor.torch.TensorMap(
            keys=vector_features.keys,
            blocks=[
                TensorBlock(
                    values=scalar_features.block(
                        {"center_type": int(ct)}
                    ).values.unsqueeze(1)
                    * vector_features.block({"center_type": int(ct)}).values
                    * 100.0,
                    samples=vector_features.block({"center_type": int(ct)}).samples,
                    components=vector_features.block(
                        {"center_type": int(ct)}
                    ).components,
                    properties=vector_features.block(
                        {"center_type": int(ct)}
                    ).properties,
                )
                for ct in vector_features.keys.column("center_type")
            ],
        )

        return overall_features


class SoapBpnn(torch.nn.Module):

    __supported_devices__ = ["cuda", "cpu"]
    __supported_dtypes__ = [torch.float64, torch.float32]

    def __init__(self, model_hypers: Dict, dataset_info: DatasetInfo) -> None:
        super().__init__()
        self.hypers = model_hypers
        self.dataset_info = dataset_info
        self.atomic_types = dataset_info.atomic_types

        self.soap_calculator = rascaline.torch.SoapPowerSpectrum(
            radial_basis={"Gto": {}}, **self.hypers["soap"]
        )

        soap_size = (
            (len(self.atomic_types) * (len(self.atomic_types) + 1) // 2)
            * self.hypers["soap"]["max_radial"] ** 2
            * (self.hypers["soap"]["max_angular"] + 1)
        )

        hypers_bpnn = {**self.hypers["bpnn"]}
        hypers_bpnn["input_size"] = soap_size

        if hypers_bpnn["layernorm"]:
            self.layernorm = LayerNormMap(self.atomic_types, soap_size)
        else:
            self.layernorm = Identity()

        self.bpnn = MLPMap(self.atomic_types, hypers_bpnn)

        self.neighbors_species_labels = Labels(
            names=["neighbor_1_type", "neighbor_2_type"],
            values=torch.combinations(
                torch.tensor(self.atomic_types, dtype=torch.int),
                with_replacement=True,
            ),
        )
        self.center_type_labels = Labels(
            names=["center_type"],
            values=torch.tensor(self.atomic_types).reshape(-1, 1),
        )

        if hypers_bpnn["num_hidden_layers"] == 0:
            self.n_inputs_last_layer = hypers_bpnn["input_size"]
        else:
            self.n_inputs_last_layer = hypers_bpnn["num_neurons_per_layer"]

        self.last_layer_feature_size = self.n_inputs_last_layer * len(self.atomic_types)

        self.outputs = {
            "features": ModelOutput(unit="", per_atom=True)
        }  # the model is always capable of outputting the internal features
        for target_name in dataset_info.targets.keys():
            # the model can always output the last-layer features for the targets
            ll_features_name = (
                f"mtt::aux::{target_name.replace('mtt::', '')}_last_layer_features"
            )
            self.outputs[ll_features_name] = ModelOutput(per_atom=True)

        self.vector_featurizers = torch.nn.ModuleDict({})
        self.heads = torch.nn.ModuleDict({})
        self.head_types = self.hypers["heads"]
        self.last_layers = torch.nn.ModuleDict({})
        for target_name, target in dataset_info.targets.items():
            self._add_output(target_name, target)

        # additive models: these are handled by the trainer at training
        # time, and they are added to the output at evaluation time
        composition_model = CompositionModel(
            model_hypers={},
            dataset_info=DatasetInfo(
                length_unit=dataset_info.length_unit,
                atomic_types=self.atomic_types,
                targets={
                    target_name: target_info
                    for target_name, target_info in dataset_info.targets.items()
                    if CompositionModel.is_valid_target(target_info)
                },
            ),
        )
        additive_models = [composition_model]
        if self.hypers["zbl"]:
            additive_models.append(ZBL(model_hypers, dataset_info))
        self.additive_models = torch.nn.ModuleList(additive_models)

        # scaler: this is also handled by the trainer at training time
        self.scaler = Scaler(model_hypers={}, dataset_info=dataset_info)

    def restart(self, dataset_info: DatasetInfo) -> "SoapBpnn":
        # merge old and new dataset info
        merged_info = self.dataset_info.union(dataset_info)
        new_atomic_types = [
            at for at in merged_info.atomic_types if at not in self.atomic_types
        ]
        new_targets = {
            key: value
            for key, value in merged_info.targets.items()
            if key not in self.dataset_info.targets
        }
        self.has_new_targets = len(new_targets) > 0

        if len(new_atomic_types) > 0:
            raise ValueError(
                f"New atomic types found in the dataset: {new_atomic_types}. "
                "The SOAP-BPNN model does not support adding new atomic types."
            )

        # register new outputs as new last layers
        for target_name, target in new_targets.items():
            self._add_output(target_name, target)

        self.dataset_info = merged_info

        # restart the composition and scaler models
        self.additive_models[0].restart(dataset_info)
        self.scaler.restart(dataset_info)

        return self

    def forward(
        self,
        systems: List[System],
        outputs: Dict[str, ModelOutput],
        selected_atoms: Optional[Labels] = None,
    ) -> Dict[str, TensorMap]:
        # initialize the return dictionary
        return_dict: Dict[str, TensorMap] = {}

        soap_features = self.soap_calculator(systems, selected_samples=selected_atoms)

        device = soap_features.block(0).values.device
        soap_features = soap_features.keys_to_properties(
            self.neighbors_species_labels.to(device)
        )

        soap_features = self.layernorm(soap_features)
        features = self.bpnn(soap_features)

        # output the hidden features, if requested:
        if "features" in outputs:
            features_options = outputs["features"]
            out_features = features.keys_to_properties(
                self.center_type_labels.to(device)
            )
            if not features_options.per_atom:
                out_features = metatensor.torch.sum_over_samples(out_features, ["atom"])
            return_dict["features"] = _remove_center_type_from_properties(out_features)

        features_by_output: Dict[str, TensorMap] = {}
        for output_name, vector_featurizer in self.vector_featurizers.items():
            features_by_output[output_name] = vector_featurizer(systems, features)
        for output_name, head in self.heads.items():
            features_by_output[output_name] = head(features_by_output[output_name])

        # output the last-layer features for the outputs, if requested:
        for output_name in outputs.keys():
            if not (
                output_name.startswith("mtt::aux::")
                and output_name.endswith("_last_layer_features")
            ):
                continue
            base_name = output_name.replace("mtt::aux::", "").replace(
                "_last_layer_features", ""
<<<<<<< HEAD
            )
            # the corresponding output could be base_name or mtt::base_name
            if (
                f"mtt::{base_name}" not in features_by_output
                and base_name not in features_by_output
            ):
                raise ValueError(
                    f"Features {output_name} can only be requested, "
                    f"if the corresponding output {base_name} is also requested."
                )
            if f"mtt::{base_name}" in features_by_output:
                base_name = f"mtt::{base_name}"
            features_options = outputs[output_name]
            out_features = features_by_output[base_name].keys_to_properties(
                self.center_type_labels.to(device)
            )
=======
            )
            # the corresponding output could be base_name or mtt::base_name
            if (
                f"mtt::{base_name}" not in features_by_output
                and base_name not in features_by_output
            ):
                raise ValueError(
                    f"Features {output_name} can only be requested "
                    f"if the corresponding output {base_name} is also requested."
                )
            if f"mtt::{base_name}" in features_by_output:
                base_name = f"mtt::{base_name}"
            features_options = outputs[output_name]
            out_features = features_by_output[base_name].keys_to_properties(
                self.center_type_labels.to(device)
            )
>>>>>>> 8ae40887
            if not features_options.per_atom:
                out_features = metatensor.torch.sum_over_samples(out_features, ["atom"])
            return_dict[output_name] = _remove_center_type_from_properties(out_features)

        atomic_properties: Dict[str, TensorMap] = {}
        for output_name, output_layer in self.last_layers.items():
            if output_name in outputs:
                atomic_properties[output_name] = output_layer(
                    features_by_output[output_name]
                )

        for output_name, atomic_property in atomic_properties.items():
            atomic_property = atomic_property.keys_to_samples("center_type")
            if outputs[output_name].per_atom:
                # this operation should just remove the center_type label
                return_dict[output_name] = metatensor.torch.remove_dimension(
                    atomic_property, axis="samples", name="center_type"
                )
            else:
                # sum the atomic property to get the total property
                return_dict[output_name] = metatensor.torch.sum_over_samples(
                    atomic_property, ["atom", "center_type"]
                )

        if not self.training:
            # at evaluation, we also introduce the scaler and additive contributions
            return_dict = self.scaler(return_dict)
            for additive_model in self.additive_models:
<<<<<<< HEAD
                # some of the outputs might not be present in the additive model
                # (e.g. the composition model only provides outputs for scalar targets)
                outputs_for_additive_model: Dict[str, ModelOutput] = {}
                for output_name in outputs:
                    if output_name in additive_model.outputs:
                        outputs_for_additive_model[output_name] = outputs[output_name]
                additive_contributions = additive_model(
                    systems, outputs_for_additive_model, selected_atoms
                )
                for name in additive_contributions:
                    if name.startswith("mtt::aux::"):
                        continue  # skip auxiliary outputs (not targets)
=======
                outputs_for_additive_model: Dict[str, ModelOutput] = {}
                for name, output in outputs.items():
                    if name in additive_model.outputs:
                        outputs_for_additive_model[name] = output
                additive_contributions = additive_model(
                    systems,
                    outputs_for_additive_model,
                    selected_atoms,
                )
                for name in additive_contributions:
>>>>>>> 8ae40887
                    return_dict[name] = metatensor.torch.add(
                        return_dict[name],
                        additive_contributions[name],
                    )

        return return_dict

    @classmethod
    def load_checkpoint(cls, path: Union[str, Path]) -> "SoapBpnn":

        # Load the checkpoint
        checkpoint = torch.load(path, weights_only=False, map_location="cpu")
        model_hypers = checkpoint["model_hypers"]
        model_state_dict = checkpoint["model_state_dict"]

        # Create the model
        model = cls(**model_hypers)
        dtype = next(iter(model_state_dict.values())).dtype
        model.to(dtype).load_state_dict(model_state_dict)

        return model

    def export(self) -> MetatensorAtomisticModel:
        dtype = next(self.parameters()).dtype
        if dtype not in self.__supported_dtypes__:
            raise ValueError(f"unsupported dtype {self.dtype} for SoapBpnn")

        # Make sure the model is all in the same dtype
        # For example, after training, the additive models could still be in
        # float64
        self.to(dtype)

        interaction_ranges = [self.hypers["soap"]["cutoff"]]
        for additive_model in self.additive_models:
            if hasattr(additive_model, "cutoff_radius"):
                interaction_ranges.append(additive_model.cutoff_radius)
        interaction_range = max(interaction_ranges)

        capabilities = ModelCapabilities(
            outputs=self.outputs,
            atomic_types=self.atomic_types,
            interaction_range=interaction_range,
            length_unit=self.dataset_info.length_unit,
            supported_devices=self.__supported_devices__,
            dtype=dtype_to_str(dtype),
        )

        return MetatensorAtomisticModel(self.eval(), ModelMetadata(), capabilities)

    def _add_output(self, target_name: str, target: TargetInfo) -> None:

        # featurizers for non-scalars
        if target.is_scalar:
            self.vector_featurizers[target_name] = IdentityWithExtraArg()
        elif target.is_spherical:
            values_list: List[List[int]] = target.layout.keys.values.tolist()
            if values_list != [[1, 1]]:
                raise ValueError(
                    "SOAP-BPNN only supports spherical targets with "
                    "`o3_lambda=1` and `o3_sigma=1`, "
                )
            self.vector_featurizers[target_name] = VectorFeaturizer(
                atomic_types=self.atomic_types,
                num_features=self.n_inputs_last_layer,
                soap_hypers=self.hypers["soap"],
            )
        else:
            raise ValueError("SOAP-BPNN only supports scalar and spherical targets.")

        if target_name not in self.head_types:  # default to linear head
            self.heads[target_name] = Identity()
        elif self.head_types[target_name] == "mlp":
            if not target.is_scalar:
                raise ValueError(
                    "MLP head is only supported for scalar targets, "
                    f"but target {target_name} is not scalar."
                )
            self.heads[target_name] = MLPHeadMap(
                in_keys=Labels(
                    "center_type",
                    values=torch.tensor(self.atomic_types).reshape(-1, 1),
                ),
                num_features=self.n_inputs_last_layer,
                out_properties=[
                    Labels(
                        names=["property"],
                        values=torch.arange(self.n_inputs_last_layer).reshape(-1, 1),
                    )
                    for _ in self.atomic_types
                ],
            )
        elif self.head_types[target_name] == "linear":
            self.heads[target_name] = Identity()
        else:
            raise ValueError(
                f"Unsupported head type {self.head_types[target_name]} "
                f"for target {target_name}"
            )

        # last linear layer
        last_layer_arguments = {
            "in_features": self.n_inputs_last_layer,
            "out_features": len(target.layout.block().properties.values),
            "bias": False,
            "out_properties": [
                target.layout.block().properties for _ in self.atomic_types
            ],
        }
        if target.is_scalar:
            last_layer_arguments["in_keys"] = Labels(
                "center_type",
                values=torch.tensor(self.atomic_types).reshape(-1, 1),
            )
        else:  # spherical vector
            last_layer_arguments["in_keys"] = Labels(
                names=["o3_lambda", "o3_sigma", "center_type"],
                values=torch.stack(
                    [
                        torch.tensor([1] * len(self.atomic_types)),
                        torch.tensor([1] * len(self.atomic_types)),
                        torch.tensor(self.atomic_types),
                    ],
                    dim=1,
                ),
            )
        self.last_layers[target_name] = LinearMap(**last_layer_arguments)

        self.outputs[target_name] = ModelOutput(
            quantity=target.quantity,
            unit=target.unit,
            per_atom=True,
        )


def _remove_center_type_from_properties(tensor_map: TensorMap) -> TensorMap:
    new_blocks: List[TensorBlock] = []
    for block in tensor_map.blocks():
        new_blocks.append(
            TensorBlock(
                values=block.values,
                samples=block.samples,
                components=block.components,
                properties=Labels(
                    names=["properties"],
                    values=torch.arange(
                        block.values.shape[-1], device=block.values.device
                    ).reshape(-1, 1),
                ),
            )
        )
    return TensorMap(keys=tensor_map.keys, blocks=new_blocks)<|MERGE_RESOLUTION|>--- conflicted
+++ resolved
@@ -376,24 +376,6 @@
                 continue
             base_name = output_name.replace("mtt::aux::", "").replace(
                 "_last_layer_features", ""
-<<<<<<< HEAD
-            )
-            # the corresponding output could be base_name or mtt::base_name
-            if (
-                f"mtt::{base_name}" not in features_by_output
-                and base_name not in features_by_output
-            ):
-                raise ValueError(
-                    f"Features {output_name} can only be requested, "
-                    f"if the corresponding output {base_name} is also requested."
-                )
-            if f"mtt::{base_name}" in features_by_output:
-                base_name = f"mtt::{base_name}"
-            features_options = outputs[output_name]
-            out_features = features_by_output[base_name].keys_to_properties(
-                self.center_type_labels.to(device)
-            )
-=======
             )
             # the corresponding output could be base_name or mtt::base_name
             if (
@@ -410,7 +392,6 @@
             out_features = features_by_output[base_name].keys_to_properties(
                 self.center_type_labels.to(device)
             )
->>>>>>> 8ae40887
             if not features_options.per_atom:
                 out_features = metatensor.torch.sum_over_samples(out_features, ["atom"])
             return_dict[output_name] = _remove_center_type_from_properties(out_features)
@@ -439,20 +420,6 @@
             # at evaluation, we also introduce the scaler and additive contributions
             return_dict = self.scaler(return_dict)
             for additive_model in self.additive_models:
-<<<<<<< HEAD
-                # some of the outputs might not be present in the additive model
-                # (e.g. the composition model only provides outputs for scalar targets)
-                outputs_for_additive_model: Dict[str, ModelOutput] = {}
-                for output_name in outputs:
-                    if output_name in additive_model.outputs:
-                        outputs_for_additive_model[output_name] = outputs[output_name]
-                additive_contributions = additive_model(
-                    systems, outputs_for_additive_model, selected_atoms
-                )
-                for name in additive_contributions:
-                    if name.startswith("mtt::aux::"):
-                        continue  # skip auxiliary outputs (not targets)
-=======
                 outputs_for_additive_model: Dict[str, ModelOutput] = {}
                 for name, output in outputs.items():
                     if name in additive_model.outputs:
@@ -463,7 +430,6 @@
                     selected_atoms,
                 )
                 for name in additive_contributions:
->>>>>>> 8ae40887
                     return_dict[name] = metatensor.torch.add(
                         return_dict[name],
                         additive_contributions[name],
