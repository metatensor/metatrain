--- conflicted
+++ resolved
@@ -7,14 +7,7 @@
     """
     new_state_dict = {}
     for name, value in state_dict.items():
-<<<<<<< HEAD
-        if "pet_model" in name:
-            name = name.split("pet_model.")[1]
-        else:
-            name = name.replace("pet.model.", "")
-=======
         if "pet_model." in name:
             name = name.split("pet_model.")[1]
->>>>>>> 266264ef
         new_state_dict[name] = value
     return new_state_dict