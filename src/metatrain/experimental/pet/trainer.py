--- conflicted
+++ resolved
@@ -719,33 +719,6 @@
         ##########################################
         # FINISHING THE PURE PET TRAINING SCRIPT #
         ##########################################
-<<<<<<< HEAD
-
-        if self.pet_checkpoint is not None:
-            # remove the temporary file
-            os.remove(Path(checkpoint_dir) / "checkpoint.temp")
-
-        if do_forces:
-            load_path = self.pet_dir / "best_val_mae_both_model_state_dict"
-        else:
-            load_path = self.pet_dir / "best_val_mae_energies_model_state_dict"
-
-        state_dict = torch.load(load_path, weights_only=True)
-        ARCHITECTURAL_HYPERS = Hypers(model.hypers)
-        raw_pet = PET(ARCHITECTURAL_HYPERS, 0.0, len(all_species))
-        if ARCHITECTURAL_HYPERS.USE_LORA_PEFT:
-            lora_rank = ARCHITECTURAL_HYPERS.LORA_RANK
-            lora_alpha = ARCHITECTURAL_HYPERS.LORA_ALPHA
-            raw_pet = LoRAWrapper(raw_pet, lora_rank, lora_alpha)
-
-        new_state_dict = update_state_dict(state_dict)
-        raw_pet.load_state_dict(new_state_dict)
-
-        self_contributions_path = self.pet_dir / "self_contributions.npy"
-        self_contributions = np.load(self_contributions_path)
-        wrapper = SelfContributionsWrapper(raw_pet, self_contributions)
-
-=======
         self.epoch = epoch
         wrapper = load_raw_pet_model(
             self.best_model_state_dict,
@@ -756,7 +729,6 @@
             lora_rank=FITTING_SCHEME.LORA_RANK,
             lora_alpha=FITTING_SCHEME.LORA_ALPHA,
         )
->>>>>>> 188f2301
         model.set_trained_model(wrapper)
 
     def save_checkpoint(self, model, path: Union[str, Path]):
