import logging
from pathlib import Path
from typing import Dict, List, Optional, Union

import metatensor.torch
import torch
from metatensor.torch import Labels, TensorBlock, TensorMap
from metatensor.torch.atomistic import (
    MetatensorAtomisticModel,
    ModelCapabilities,
    ModelMetadata,
    ModelOutput,
    NeighborListOptions,
    System,
)
from pet.hypers import Hypers
from pet.pet import PET as RawPET
from pet.pet import SelfContributionsWrapper

from metatrain.utils.data import DatasetInfo

from ...utils.additive import ZBL
from ...utils.dtype import dtype_to_str
<<<<<<< HEAD
from ...utils.export import export
from .utils import systems_to_batch_dict, update_state_dict
from .utils.fine_tuning import LoRAWrapper
=======
from .utils import systems_to_batch_dict
>>>>>>> 5eefa324


logger = logging.getLogger(__name__)


class PET(torch.nn.Module):
    __supported_devices__ = ["cuda", "cpu"]
    __supported_dtypes__ = [torch.float32]

    def __init__(self, model_hypers: Dict, dataset_info: DatasetInfo) -> None:
        super().__init__()
        if len(dataset_info.targets) != 1:
            raise ValueError("PET only supports a single target")
        self.target_name = next(iter(dataset_info.targets.keys()))
        if dataset_info.targets[self.target_name].quantity != "energy":
            raise ValueError("PET only supports energies as target")

        model_hypers["D_OUTPUT"] = 1
        model_hypers["TARGET_TYPE"] = "atomic"
        model_hypers["TARGET_AGGREGATION"] = "sum"
        self.hypers = model_hypers
        self.cutoff = self.hypers["R_CUT"]
        self.atomic_types: List[int] = dataset_info.atomic_types
        self.dataset_info = dataset_info
        self.pet = None
        self.checkpoint_path: Optional[str] = None

        # additive models: these are handled by the trainer at training
        # time, and they are added to the output at evaluation time
        additive_models = []
        if self.hypers["USE_ZBL"]:
            additive_models.append(ZBL(model_hypers, dataset_info))
        self.additive_models = torch.nn.ModuleList(additive_models)

    def restart(self, dataset_info: DatasetInfo) -> "PET":
        if dataset_info != self.dataset_info:
            raise ValueError(
                "PET cannot be restarted with different dataset information"
            )
        return self

    def set_trained_model(self, trained_model: RawPET) -> None:
        self.pet = trained_model

    def requested_neighbor_lists(
        self,
    ) -> List[NeighborListOptions]:
        return [
            NeighborListOptions(
                cutoff=self.cutoff,
                full_list=True,
                strict=True,
            )
        ]

    def forward(
        self,
        systems: List[System],
        outputs: Dict[str, ModelOutput],
        selected_atoms: Optional[Labels] = None,
    ) -> Dict[str, TensorMap]:
        options = self.requested_neighbor_lists()[0]
        batch = systems_to_batch_dict(
            systems, options, self.atomic_types, selected_atoms
        )

        output = self.pet(batch)  # type: ignore
        predictions = output["prediction"]
        output_quantities: Dict[str, TensorMap] = {}
        for output_name in outputs:
            energy_labels = Labels(
                names=["energy"], values=torch.tensor([[0]], device=predictions.device)
            )
            empty_labels = Labels(
                names=["_"], values=torch.tensor([[0]], device=predictions.device)
            )
            structure_index = batch["batch"]
            _, counts = torch.unique(batch["batch"], return_counts=True)
            atom_index = torch.cat(
                [torch.arange(count, device=predictions.device) for count in counts]
            )
            samples_values = torch.stack([structure_index, atom_index], dim=1)
            samples = Labels(names=["system", "atom"], values=samples_values)
            block = TensorBlock(
                samples=samples,
                components=[],
                properties=energy_labels,
                values=predictions,
            )
            if selected_atoms is not None:
                block = metatensor.torch.slice_block(block, "samples", selected_atoms)
            output_tmap = TensorMap(keys=empty_labels, blocks=[block])
            if not outputs[output_name].per_atom:
                output_tmap = metatensor.torch.sum_over_samples(output_tmap, "atom")
            output_quantities[output_name] = output_tmap

        if not self.training:
            # at evaluation, we also add the additive contributions
            for additive_model in self.additive_models:
                additive_contributions = additive_model(
                    systems, outputs, selected_atoms
                )
                for output_name in output_quantities:
                    if output_name.startswith("mtt::aux::"):
                        continue  # skip auxiliary outputs (not targets)
                    output_quantities[output_name] = metatensor.torch.add(
                        output_quantities[output_name],
                        additive_contributions[output_name],
                    )

        return output_quantities

    @classmethod
    def load_checkpoint(cls, path: Union[str, Path]) -> "PET":

        checkpoint = torch.load(path, weights_only=False)
        hypers = checkpoint["hypers"]
        dataset_info = checkpoint["dataset_info"]
        model = cls(
            model_hypers=hypers["ARCHITECTURAL_HYPERS"], dataset_info=dataset_info
        )

        checkpoint = torch.load(path, weights_only=False)
        state_dict = checkpoint["checkpoint"]["model_state_dict"]

        ARCHITECTURAL_HYPERS = Hypers(model.hypers)
        raw_pet = RawPET(ARCHITECTURAL_HYPERS, 0.0, len(model.atomic_types))
        if ARCHITECTURAL_HYPERS.USE_LORA_PEFT:
            lora_rank = ARCHITECTURAL_HYPERS.LORA_RANK
            lora_alpha = ARCHITECTURAL_HYPERS.LORA_ALPHA
            raw_pet = LoRAWrapper(raw_pet, lora_rank, lora_alpha)

        new_state_dict = update_state_dict(state_dict)

        dtype = next(iter(new_state_dict.values())).dtype
        raw_pet.to(dtype).load_state_dict(new_state_dict)

        self_contributions = checkpoint["self_contributions"]
        wrapper = SelfContributionsWrapper(raw_pet, self_contributions)

        model.to(dtype).set_trained_model(wrapper)

        return model

    def export(self) -> MetatensorAtomisticModel:
        dtype = next(self.parameters()).dtype
        if dtype not in self.__supported_dtypes__:
            raise ValueError(f"Unsupported dtype {self.dtype} for PET")

        # Make sure the model is all in the same dtype
        # For example, after training, the additive models could still be in
        # float64
        self.to(dtype)

        interaction_ranges = [self.hypers["N_GNN_LAYERS"] * self.cutoff]
        for additive_model in self.additive_models:
            if hasattr(additive_model, "cutoff_radius"):
                interaction_ranges.append(additive_model.cutoff_radius)
        interaction_range = max(interaction_ranges)

        capabilities = ModelCapabilities(
            outputs={
                self.target_name: ModelOutput(
                    quantity=self.dataset_info.targets[self.target_name].quantity,
                    unit=self.dataset_info.targets[self.target_name].unit,
                    per_atom=False,
                )
            },
            atomic_types=self.atomic_types,
            interaction_range=interaction_range,
            length_unit=self.dataset_info.length_unit,
            supported_devices=["cpu", "cuda"],  # and not __supported_devices__
            dtype=dtype_to_str(dtype),
        )
        return MetatensorAtomisticModel(self.eval(), ModelMetadata(), capabilities)<|MERGE_RESOLUTION|>--- conflicted
+++ resolved
@@ -21,13 +21,8 @@
 
 from ...utils.additive import ZBL
 from ...utils.dtype import dtype_to_str
-<<<<<<< HEAD
-from ...utils.export import export
 from .utils import systems_to_batch_dict, update_state_dict
 from .utils.fine_tuning import LoRAWrapper
-=======
-from .utils import systems_to_batch_dict
->>>>>>> 5eefa324
 
 
 logger = logging.getLogger(__name__)
