--- conflicted
+++ resolved
@@ -20,10 +20,7 @@
 from ...utils.additive import ZBL
 from ...utils.dtype import dtype_to_str
 from ...utils.metadata import append_metadata_references
-<<<<<<< HEAD
-=======
 from .modules.pet import PET as RawPET
->>>>>>> 07a421cf
 from .utils import load_raw_pet_model, systems_to_batch_dict
 
 
