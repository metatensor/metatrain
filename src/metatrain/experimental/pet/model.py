import logging
from pathlib import Path
from typing import Dict, List, Optional, Union

import metatensor.torch
import torch
from metatensor.torch import Labels, TensorBlock, TensorMap
from metatensor.torch.atomistic import (
    MetatensorAtomisticModel,
    ModelCapabilities,
    ModelMetadata,
    ModelOutput,
    NeighborListOptions,
    System,
)
from pet.pet import PET as RawPET

from metatrain.utils.data import DatasetInfo
from metatrain.utils.data.target_info import is_auxiliary_output

from ...utils.additive import ZBL
from ...utils.dtype import dtype_to_str
from .utils import load_raw_pet_model, systems_to_batch_dict


logger = logging.getLogger(__name__)


class PET(torch.nn.Module):
    __supported_devices__ = ["cuda", "cpu"]
    __supported_dtypes__ = [torch.float32]

    def __init__(self, model_hypers: Dict, dataset_info: DatasetInfo) -> None:
        super().__init__()
        if len(dataset_info.targets) != 1:
            raise ValueError("PET only supports a single target")
        self.target_name = next(iter(dataset_info.targets.keys()))
        target = dataset_info.targets[self.target_name]
        if not (
            target.is_scalar
            and target.quantity == "energy"
            and len(target.layout.block(0).properties) == 1
        ):
            raise ValueError(
                "PET only supports total-energy-like outputs, "
                f"but a {target.quantity} was provided"
            )
        if target.per_atom:
            raise ValueError(
                "PET only supports per-structure outputs, "
                "but a per-atom output was provided"
            )

        model_hypers["D_OUTPUT"] = 1
        model_hypers["TARGET_TYPE"] = "atomic"
        model_hypers["TARGET_AGGREGATION"] = "sum"
        self.hypers = model_hypers
        self.cutoff = self.hypers["R_CUT"]
        self.atomic_types: List[int] = dataset_info.atomic_types
        self.dataset_info = dataset_info
        self.pet = None
        self.is_lora_applied = False
        self.checkpoint_path: Optional[str] = None

        # last-layer feature size (for LLPR module)
        self.last_layer_feature_size = (
            self.hypers["N_GNN_LAYERS"]
            * self.hypers["HEAD_N_NEURONS"]
            * (1 + self.hypers["USE_BOND_ENERGIES"])
        )
        # if they are enabled, the edge features are concatenated
        # to the node features

        # additive models: these are handled by the trainer at training
        # time, and they are added to the output at evaluation time
        additive_models = []
        if self.hypers["USE_ZBL"]:
            additive_models.append(ZBL(model_hypers, dataset_info))
        self.additive_models = torch.nn.ModuleList(additive_models)

    def restart(self, dataset_info: DatasetInfo) -> "PET":
        merged_info = self.dataset_info.union(dataset_info)
        new_atomic_types = [
            at for at in merged_info.atomic_types if at not in self.atomic_types
        ]
        new_targets = {
            key: value
            for key, value in merged_info.targets.items()
            if key not in self.dataset_info.targets
        }

        if len(new_atomic_types) > 0:
            raise ValueError(
                f"New atomic types found in the dataset: {new_atomic_types}. "
                "The PET model does not support adding new atomic types."
            )

        if len(new_targets) > 0:
            raise ValueError(
                f"New targets found in the training options: {new_targets}. "
                "The PET model does not support adding new training targets."
            )

        self.dataset_info = merged_info
        self.atomic_types = sorted(self.atomic_types)
        return self

    def set_trained_model(self, trained_model: RawPET) -> None:
        self.pet = trained_model

    def requested_neighbor_lists(
        self,
    ) -> List[NeighborListOptions]:
        return [
            NeighborListOptions(
                cutoff=self.cutoff,
                full_list=True,
                strict=True,
            )
        ]

    def forward(
        self,
        systems: List[System],
        outputs: Dict[str, ModelOutput],
        selected_atoms: Optional[Labels] = None,
    ) -> Dict[str, TensorMap]:
        options = self.requested_neighbor_lists()[0]
        batch = systems_to_batch_dict(
            systems, options, self.atomic_types, selected_atoms
        )

        output = self.pet(batch)  # type: ignore
        predictions = output["prediction"]
        output_quantities: Dict[str, TensorMap] = {}

        structure_index = batch["batch"]
        _, counts = torch.unique(batch["batch"], return_counts=True)
        atom_index = torch.cat(
            [torch.arange(count, device=predictions.device) for count in counts]
        )
        samples_values = torch.stack([structure_index, atom_index], dim=1)
        samples = Labels(names=["system", "atom"], values=samples_values)
        empty_labels = Labels(
            names=["_"], values=torch.tensor([[0]], device=predictions.device)
        )

<<<<<<< HEAD
        # output the last-layer features for the outputs, if requested:
        if (
            f"mtt::aux::{self.target_name}_last_layer_features" in outputs
            or "features" in outputs
        ):
            ll_output_name = f"mtt::aux::{self.target_name}_last_layer_features"
            base_name = self.target_name
            if ll_output_name in outputs and base_name not in outputs:
                raise ValueError(
                    f"Features {ll_output_name} can only be requested "
                    f"if the corresponding output {base_name} is also requested."
                )
=======
        if "mtt::aux::last_layer_features" in outputs:
>>>>>>> b5de3b24
            ll_features = output["last_layer_features"]
            block = TensorBlock(
                values=ll_features,
                samples=samples,
                components=[],
                properties=Labels(
                    names=["properties"],
<<<<<<< HEAD
                    values=torch.arange(
                        ll_features.shape[1], device=predictions.device
                    ).reshape(-1, 1),
=======
                    values=torch.arange(ll_features.shape[1]).reshape(-1, 1),
>>>>>>> b5de3b24
                ),
            )
            output_tmap = TensorMap(
                keys=empty_labels,
                blocks=[block],
            )
<<<<<<< HEAD
            if ll_output_name in outputs:
                ll_features_options = outputs[ll_output_name]
                if not ll_features_options.per_atom:
                    processed_output_tmap = metatensor.torch.sum_over_samples(
                        output_tmap, "atom"
                    )
                else:
                    processed_output_tmap = output_tmap
                output_quantities[ll_output_name] = processed_output_tmap
            if "features" in outputs:
                features_options = outputs["features"]
                if not features_options.per_atom:
                    processed_output_tmap = metatensor.torch.sum_over_samples(
                        output_tmap, "atom"
                    )
                else:
                    processed_output_tmap = output_tmap
                output_quantities["features"] = processed_output_tmap

        for output_name in outputs:
            if is_auxiliary_output(output_name):
=======
            if not outputs["mtt::aux::last_layer_features"].per_atom:
                output_tmap = metatensor.torch.sum_over_samples(output_tmap, "atom")
            output_quantities["mtt::aux::last_layer_features"] = output_tmap

        for output_name in outputs:
            if output_name.startswith("mtt::aux::"):
>>>>>>> b5de3b24
                continue  # skip auxiliary outputs (not targets)
            energy_labels = Labels(
                names=["energy"], values=torch.tensor([[0]], device=predictions.device)
            )
            block = TensorBlock(
                samples=samples,
                components=[],
                properties=energy_labels,
                values=predictions,
            )
            if selected_atoms is not None:
                block = metatensor.torch.slice_block(block, "samples", selected_atoms)
            output_tmap = TensorMap(keys=empty_labels, blocks=[block])
            if not outputs[output_name].per_atom:
                output_tmap = metatensor.torch.sum_over_samples(output_tmap, "atom")
            output_quantities[output_name] = output_tmap

        if not self.training:
            # at evaluation, we also add the additive contributions
            for additive_model in self.additive_models:
                outputs_for_additive_model: Dict[str, ModelOutput] = {}
                for name, output in outputs.items():
                    if name in additive_model.outputs:
                        outputs_for_additive_model[name] = output
                additive_contributions = additive_model(
                    systems,
                    outputs_for_additive_model,
                    selected_atoms,
                )
<<<<<<< HEAD
                for output_name in output_quantities:
                    if is_auxiliary_output(output_name):
                        continue  # skip auxiliary outputs (not targets)
=======
                for output_name in additive_contributions:
>>>>>>> b5de3b24
                    output_quantities[output_name] = metatensor.torch.add(
                        output_quantities[output_name],
                        additive_contributions[output_name],
                    )

        return output_quantities

    @classmethod
    def load_checkpoint(cls, path: Union[str, Path]) -> "PET":

        checkpoint = torch.load(path, weights_only=False, map_location="cpu")
        hypers = checkpoint["hypers"]
        model_hypers = hypers["ARCHITECTURAL_HYPERS"]
        dataset_info = checkpoint["dataset_info"]
        model = cls(model_hypers=model_hypers, dataset_info=dataset_info)
        state_dict = checkpoint["model_state_dict"]
        dtype = next(iter(state_dict.values())).dtype
        lora_state_dict = checkpoint["lora_state_dict"]
        if lora_state_dict is not None:
            model.is_lora_applied = True
        else:
            lora_state_dict = {}
        wrapper = load_raw_pet_model(
            state_dict,
            model.hypers,
            model.atomic_types,
            checkpoint["self_contributions"],
            use_lora_peft=model.is_lora_applied,
            **lora_state_dict,
        )

        model.to(dtype).set_trained_model(wrapper)

        return model

    def export(self) -> MetatensorAtomisticModel:
        dtype = next(self.parameters()).dtype
        if dtype not in self.__supported_dtypes__:
            raise ValueError(f"Unsupported dtype {self.dtype} for PET")

        # Make sure the model is all in the same dtype
        # For example, after training, the additive models could still be in
        # float64
        self.to(dtype)

        interaction_ranges = [self.hypers["N_GNN_LAYERS"] * self.cutoff]
        for additive_model in self.additive_models:
            if hasattr(additive_model, "cutoff_radius"):
                interaction_ranges.append(additive_model.cutoff_radius)
        interaction_range = max(interaction_ranges)

        capabilities = ModelCapabilities(
            outputs={
                self.target_name: ModelOutput(
                    quantity=self.dataset_info.targets[self.target_name].quantity,
                    unit=self.dataset_info.targets[self.target_name].unit,
                    per_atom=False,
                ),
<<<<<<< HEAD
                f"mtt::aux::{self.target_name.replace('mtt::', '')}_last_layer_features": ModelOutput(  # noqa: E501
=======
                "mtt::aux::last_layer_features": ModelOutput(
>>>>>>> b5de3b24
                    unit="unitless", per_atom=True
                ),
            },
            atomic_types=self.atomic_types,
            interaction_range=interaction_range,
            length_unit=self.dataset_info.length_unit,
            supported_devices=["cpu", "cuda"],  # and not __supported_devices__
            dtype=dtype_to_str(dtype),
        )
        return MetatensorAtomisticModel(self.eval(), ModelMetadata(), capabilities)<|MERGE_RESOLUTION|>--- conflicted
+++ resolved
@@ -16,7 +16,6 @@
 from pet.pet import PET as RawPET
 
 from metatrain.utils.data import DatasetInfo
-from metatrain.utils.data.target_info import is_auxiliary_output
 
 from ...utils.additive import ZBL
 from ...utils.dtype import dtype_to_str
@@ -145,22 +144,7 @@
             names=["_"], values=torch.tensor([[0]], device=predictions.device)
         )
 
-<<<<<<< HEAD
-        # output the last-layer features for the outputs, if requested:
-        if (
-            f"mtt::aux::{self.target_name}_last_layer_features" in outputs
-            or "features" in outputs
-        ):
-            ll_output_name = f"mtt::aux::{self.target_name}_last_layer_features"
-            base_name = self.target_name
-            if ll_output_name in outputs and base_name not in outputs:
-                raise ValueError(
-                    f"Features {ll_output_name} can only be requested "
-                    f"if the corresponding output {base_name} is also requested."
-                )
-=======
         if "mtt::aux::last_layer_features" in outputs:
->>>>>>> b5de3b24
             ll_features = output["last_layer_features"]
             block = TensorBlock(
                 values=ll_features,
@@ -168,49 +152,19 @@
                 components=[],
                 properties=Labels(
                     names=["properties"],
-<<<<<<< HEAD
-                    values=torch.arange(
-                        ll_features.shape[1], device=predictions.device
-                    ).reshape(-1, 1),
-=======
                     values=torch.arange(ll_features.shape[1]).reshape(-1, 1),
->>>>>>> b5de3b24
                 ),
             )
             output_tmap = TensorMap(
                 keys=empty_labels,
                 blocks=[block],
             )
-<<<<<<< HEAD
-            if ll_output_name in outputs:
-                ll_features_options = outputs[ll_output_name]
-                if not ll_features_options.per_atom:
-                    processed_output_tmap = metatensor.torch.sum_over_samples(
-                        output_tmap, "atom"
-                    )
-                else:
-                    processed_output_tmap = output_tmap
-                output_quantities[ll_output_name] = processed_output_tmap
-            if "features" in outputs:
-                features_options = outputs["features"]
-                if not features_options.per_atom:
-                    processed_output_tmap = metatensor.torch.sum_over_samples(
-                        output_tmap, "atom"
-                    )
-                else:
-                    processed_output_tmap = output_tmap
-                output_quantities["features"] = processed_output_tmap
-
-        for output_name in outputs:
-            if is_auxiliary_output(output_name):
-=======
             if not outputs["mtt::aux::last_layer_features"].per_atom:
                 output_tmap = metatensor.torch.sum_over_samples(output_tmap, "atom")
             output_quantities["mtt::aux::last_layer_features"] = output_tmap
 
         for output_name in outputs:
             if output_name.startswith("mtt::aux::"):
->>>>>>> b5de3b24
                 continue  # skip auxiliary outputs (not targets)
             energy_labels = Labels(
                 names=["energy"], values=torch.tensor([[0]], device=predictions.device)
@@ -240,13 +194,7 @@
                     outputs_for_additive_model,
                     selected_atoms,
                 )
-<<<<<<< HEAD
-                for output_name in output_quantities:
-                    if is_auxiliary_output(output_name):
-                        continue  # skip auxiliary outputs (not targets)
-=======
                 for output_name in additive_contributions:
->>>>>>> b5de3b24
                     output_quantities[output_name] = metatensor.torch.add(
                         output_quantities[output_name],
                         additive_contributions[output_name],
@@ -305,11 +253,7 @@
                     unit=self.dataset_info.targets[self.target_name].unit,
                     per_atom=False,
                 ),
-<<<<<<< HEAD
-                f"mtt::aux::{self.target_name.replace('mtt::', '')}_last_layer_features": ModelOutput(  # noqa: E501
-=======
                 "mtt::aux::last_layer_features": ModelOutput(
->>>>>>> b5de3b24
                     unit="unitless", per_atom=True
                 ),
             },
