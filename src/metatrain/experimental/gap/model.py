from typing import Dict, List, Optional, Tuple, Type, Union

import metatensor.torch
import numpy as np
import rascaline
import rascaline.torch
import scipy
import skmatter
import torch
from metatensor import Labels, TensorBlock, TensorMap
from metatensor.torch import Labels as TorchLabels
from metatensor.torch import TensorBlock as TorchTensorBlock
from metatensor.torch import TensorMap as TorchTensorMap
from metatensor.torch.atomistic import (
    MetatensorAtomisticModel,
    ModelCapabilities,
    ModelMetadata,
    ModelOutput,
    System,
)
from skmatter._selection import _FPS

from metatrain.utils.data.dataset import DatasetInfo
from metatrain.utils.data.target_info import is_auxiliary_output

from ...utils.additive import ZBL, CompositionModel


class GAP(torch.nn.Module):
    __supported_devices__ = ["cpu"]
    __supported_dtypes__ = [torch.float64]

    def __init__(self, model_hypers: Dict, dataset_info: DatasetInfo) -> None:
        super().__init__()

        if len(dataset_info.targets) > 1:
            raise NotImplementedError("GAP only supports a single output")

        # Check capabilities
        for target in dataset_info.targets.values():
            if not (
                target.is_scalar
                and target.quantity == "energy"
                and len(target.layout.block(0).properties) == 1
            ):
                raise ValueError(
                    "GAP only supports total-energy-like outputs, "
                    f"but a {target.quantity} was provided"
                )
            if target.per_atom:
                raise ValueError(
                    "GAP only supports per-structure outputs, "
                    "but a per-atom output was provided"
                )
        target_name = next(iter(dataset_info.targets.keys()))
        if dataset_info.targets[target_name].quantity != "energy":
            raise ValueError("GAP only supports energies as target")
        if dataset_info.targets[target_name].per_atom:
            raise ValueError("GAP does not support per-atom energies")

        self.dataset_info = dataset_info

        self.outputs = {
            key: ModelOutput(
                quantity=value.quantity,
                unit=value.unit,
                per_atom=False,
            )
            for key, value in dataset_info.targets.items()
        }

        self.atomic_types = dataset_info.atomic_types
        self.hypers = model_hypers

        # creates a composition weight tensor that can be directly indexed by species,
        # this can be left as a tensor of zero or set from the outside using
        # set_composition_weights (recommended for better accuracy)
        n_outputs = len(dataset_info.targets)
        self.register_buffer(
            "composition_weights",
            torch.zeros(
                (n_outputs, max(self.atomic_types) + 1),
                dtype=torch.float64,  # we only support float64 for now
            ),
        )
        # buffers cannot be indexed by strings (torchscript), so we create a single
        # tensor for all output. Due to this, we need to slice the tensor when we use
        # it and use the output name to select the correct slice via a dictionary
        self.output_to_index = {
            output_name: i for i, output_name in enumerate(dataset_info.targets.keys())
        }

        self.register_buffer(
            "kernel_weights",
            torch.zeros(
                model_hypers["krr"]["num_sparse_points"],
                dtype=torch.float64,  # we only support float64 for now
            ),
        )
        self._soap_torch_calculator = rascaline.torch.SoapPowerSpectrum(
            **model_hypers["soap"]
        )

        kernel_kwargs = {
            "degree": model_hypers["krr"]["degree"],
            "aggregate_names": ["atom", "center_type"],
        }
        self._subset_of_regressors = SubsetOfRegressors(
            kernel_type=model_hypers["krr"].get("kernel", "polynomial"),
            kernel_kwargs=kernel_kwargs,
        )

        self._sampler = FPS(n_to_select=model_hypers["krr"]["num_sparse_points"])

        # set it do dummy keys, these are properly set during training
        self._keys = TorchLabels.empty("_")

        dummy_weights = TorchTensorMap(
            TorchLabels(["_"], torch.tensor([[0]])),
            [metatensor.torch.block_from_array(torch.empty(1, 1))],
        )
        dummy_X_pseudo = TorchTensorMap(
            TorchLabels(["_"], torch.tensor([[0]])),
            [metatensor.torch.block_from_array(torch.empty(1, 1))],
        )
        self._subset_of_regressors_torch = TorchSubsetofRegressors(
            dummy_weights,
            dummy_X_pseudo,
            kernel_kwargs={
                "aggregate_names": ["atom", "center_type"],
            },
        )
        self._species_labels: TorchLabels = TorchLabels.empty("_")

        # additive models: these are handled by the trainer at training
        # time, and they are added to the output at evaluation time
        composition_model = CompositionModel(
            model_hypers={},
            dataset_info=dataset_info,
        )
        additive_models = [composition_model]
        if self.hypers["zbl"]:
            additive_models.append(ZBL(model_hypers, dataset_info))
        self.additive_models = torch.nn.ModuleList(additive_models)

    def restart(self, dataset_info: DatasetInfo) -> "GAP":
        raise ValueError("GAP does not allow restarting training")

    def forward(
        self,
        systems: List[System],
        outputs: Dict[str, ModelOutput],
        selected_atoms: Optional[TorchLabels] = None,
    ) -> Dict[str, TorchTensorMap]:
        soap_features = self._soap_torch_calculator(
            systems, selected_samples=selected_atoms
        )
        # move keys and species labels to device
        self._keys = self._keys.to(systems[0].device)
        self._species_labels = self._species_labels.to(systems[0].device)

        new_blocks: List[TorchTensorBlock] = []
        # HACK: to add a block of zeros if there are missing species
        # which were present at training time
        # (with samples "system", "atom" = 0, 0)
        # given the values are all zeros, it does not introduce an error
        dummyblock: TorchTensorBlock = TorchTensorBlock(
            values=torch.zeros(
                (1, len(soap_features[0].properties)),
                dtype=systems[0].positions.dtype,
                device=systems[0].device,
            ),
            samples=TorchLabels(
                ["system", "atom"],
                torch.tensor([[0, 0]], dtype=torch.int, device=systems[0].device),
            ),
            properties=soap_features[0].properties,
            components=[],
        )
        if len(soap_features[0].gradients_list()) > 0:
            for idx, grad in enumerate(soap_features[0].gradients_list()):
                dummyblock_grad: TorchTensorBlock = TorchTensorBlock(
                    values=torch.zeros(
                        (
                            1,
                            soap_features[0].gradient(grad).values.shape[1 + idx],
                            len(soap_features[0].gradient(grad).properties),
                        ),
                        dtype=systems[0].positions.dtype,
                        device=systems[0].device,
                    ),
                    samples=TorchLabels(
                        ["sample", "system", "atom"],
                        torch.tensor(
                            [[0, 0, 0]], dtype=torch.int, device=systems[0].device
                        ),
                    ),
                    components=soap_features[0].gradient(grad).components,
                    properties=soap_features[0].gradient(grad).properties,
                )
                dummyblock.add_gradient(grad, dummyblock_grad)

        for idx_key in range(len(self._species_labels)):
            key = self._species_labels.entry(idx_key)
            if soap_features.keys.position(key) is not None:
                new_blocks.append(soap_features.block(key))
            else:
                new_blocks.append(dummyblock)
        soap_features = TorchTensorMap(keys=self._species_labels, blocks=new_blocks)
        soap_features = soap_features.keys_to_samples("center_type")
        # here, we move to properties to use metatensor operations to aggregate
        # later on. Perhaps we could retain the sparsity all the way to the kernels
        # of the soap features with a lot more implementation effort
        soap_features = soap_features.keys_to_properties(
            ["neighbor_1_type", "neighbor_2_type"]
        )
        soap_features = TorchTensorMap(self._keys, soap_features.blocks())
        output_key = list(outputs.keys())[0]
        energies = self._subset_of_regressors_torch(soap_features)
        return_dict = {output_key: energies}

        if not self.training:
            # at evaluation, we also add the additive contributions
            for additive_model in self.additive_models:
                outputs_for_additive_model: Dict[str, ModelOutput] = {}
                for name, output in outputs.items():
                    if name in additive_model.outputs:
                        outputs_for_additive_model[name] = output
                additive_contributions = additive_model(
                    systems,
                    outputs_for_additive_model,
                    selected_atoms,
                )
<<<<<<< HEAD
                for name in return_dict:
                    if is_auxiliary_output(name):
                        continue  # skip auxiliary outputs (not targets)
=======
                for name in additive_contributions:
>>>>>>> b5de3b24
                    return_dict[name] = metatensor.torch.add(
                        return_dict[name],
                        additive_contributions[name],
                    )

        return return_dict

    def export(self) -> MetatensorAtomisticModel:

        interaction_ranges = [self.hypers["soap"]["cutoff"]]
        for additive_model in self.additive_models:
            if hasattr(additive_model, "cutoff_radius"):
                interaction_ranges.append(additive_model.cutoff_radius)
        interaction_range = max(interaction_ranges)

        capabilities = ModelCapabilities(
            outputs=self.outputs,
            atomic_types=sorted(self.dataset_info.atomic_types),
            interaction_range=interaction_range,
            length_unit=self.dataset_info.length_unit,
            supported_devices=["cuda", "cpu"],
            dtype="float64",
        )

        # we export a torch scriptable regressor TorchSubsetofRegressors
        # that is used in the forward path
        self._subset_of_regressors_torch = (
            self._subset_of_regressors.export_torch_script_model()
        )

        return MetatensorAtomisticModel(self.eval(), ModelMetadata(), capabilities)

    def set_composition_weights(
        self,
        output_name: str,
        input_composition_weights: torch.Tensor,
        species: List[int],
    ) -> None:
        """Set the composition weights for a given output."""
        # all species that are not present retain their weight of zero
        self.composition_weights[self.output_to_index[output_name]][  # type: ignore
            species
        ] = input_composition_weights.to(
            dtype=self.composition_weights.dtype,  # type: ignore
            device=self.composition_weights.device,  # type: ignore
        )

    def apply_composition_weights(
        self, systems: List[System], energies: TorchTensorMap
    ) -> TorchTensorMap:
        """Apply the composition weights to the energies."""
        new_blocks: List[TorchTensorBlock] = []
        for block in energies.blocks():
            atomic_species = [system.types for system in systems]
            new_values = block.values
            for i in range(len(new_values)):
                for s in atomic_species[i]:
                    new_values[i] += self.composition_weights[0, s]
            new_blocks.append(
                TorchTensorBlock(
                    values=new_values,
                    samples=block.samples,
                    components=block.components,
                    properties=block.properties,
                )
            )

        return TorchTensorMap(energies.keys, new_blocks)


########################################################################################
# All classes and methods will be moved to metatensor-operations and metatensor-learn] #
########################################################################################


class _SorKernelSolver:
    """
    A few quick implementation notes, docs to be done.

    This is meant to solve the subset of regressors (SoR) problem::

    .. math::

        w = (KNM.T@KNM + reg*KMM)^-1 @ KNM.T@y

    The inverse needs to be stabilized with application of a numerical jitter,
    that is expressed as a fraction of the largest eigenvalue of KMM

    :param KMM:
        KNM matrix
    :param regularizer:
        regularizer
    :param jitter:
        numerical jitter to stabilize fit
    :param solver:
        Method to solve the sparse KRR equations.

        * RKHS-QR: TBD
        * RKHS: Compute first the reproducing kernel features by diagonalizing K_MM and
          computing `P_NM = K_NM @ U_MM @ Lam_MM^(-1.2)` and then solves the linear
          problem for those (which is usually better conditioned)::

              (P_NM.T@P_NM + 1)^(-1) P_NM.T@Y

        * QR: TBD
        * solve: Uses `scipy.linalg.solve` for the normal equations::

              (K_NM.T@K_NM + K_MM)^(-1) K_NM.T@Y

        * lstsq: require rcond value. Use `numpy.linalg.solve(rcond=rcond)` for the
          normal equations::

             (K_NM.T@K_NM + K_MM)^(-1) K_NM.T@Y

    Reference
    ---------
    Foster, L., Waagen, A., Aijaz, N., Hurley, M., Luis, A., Rinsky, J., ... &
    Srivastava, A. (2009). Stable and Efficient Gaussian Process Calculations. Journal
    of Machine Learning Research, 10(4).
    """

    def __init__(
        self,
        KMM: np.ndarray,
        regularizer: float = 1.0,
        jitter: float = 0.0,
        solver: str = "RKHS",
        relative_jitter: bool = True,
    ):
        self.solver = solver
        self.KMM = KMM
        self.relative_jitter = relative_jitter

        self._nM = len(KMM)
        if self.solver == "RKHS" or self.solver == "RKHS-QR":
            self._vk, self._Uk = scipy.linalg.eigh(KMM)
            self._vk = self._vk[::-1]
            self._Uk = self._Uk[:, ::-1]
        elif self.solver == "QR" or self.solver == "solve" or self.solver == "lstsq":
            # gets maximum eigenvalue of KMM to scale the numerical jitter
            self._KMM_maxeva = scipy.sparse.linalg.eigsh(
                KMM, k=1, return_eigenvectors=False
            )[0]
        else:
            raise ValueError(
                f"Solver {solver} not supported. Possible values "
                "are 'RKHS', 'RKHS-QR', 'QR', 'solve' or lstsq."
            )
        if relative_jitter:
            if self.solver == "RKHS" or self.solver == "RKHS-QR":
                self._jitter_scale = self._vk[0]
            elif (
                self.solver == "QR" or self.solver == "solve" or self.solver == "lstsq"
            ):
                self._jitter_scale = self._KMM_maxeva
        else:
            self._jitter_scale = 1.0
        self.set_regularizers(regularizer, jitter)

    def set_regularizers(self, regularizer=1.0, jitter=0.0):
        self.regularizer = regularizer
        self.jitter = jitter
        if self.solver == "RKHS" or self.solver == "RKHS-QR":
            self._nM = len(np.where(self._vk > self.jitter * self._jitter_scale)[0])
            self._PKPhi = self._Uk[:, : self._nM] * 1 / np.sqrt(self._vk[: self._nM])
        elif self.solver == "QR":
            self._VMM = scipy.linalg.cholesky(
                self.regularizer * self.KMM
                + np.eye(self._nM) * self._jitter_scale * self.jitter
            )
        self._Cov = np.zeros((self._nM, self._nM))
        self._KY = None

    def fit(self, KNM, Y, rcond=None):
        if len(Y.shape) == 1:
            Y = Y[:, np.newaxis]
        if self.solver == "RKHS":
            Phi = KNM @ self._PKPhi
            self._weights = self._PKPhi @ scipy.linalg.solve(
                Phi.T @ Phi + np.eye(self._nM) * self.regularizer,
                Phi.T @ Y,
                assume_a="pos",
            )
        elif self.solver == "RKHS-QR":
            A = np.vstack(
                [KNM @ self._PKPhi, np.sqrt(self.regularizer) * np.eye(self._nM)]
            )
            Q, R = np.linalg.qr(A)
            self._weights = self._PKPhi @ scipy.linalg.solve_triangular(
                R, Q.T @ np.vstack([Y, np.zeros((self._nM, Y.shape[1]))])
            )
        elif self.solver == "QR":
            A = np.vstack([KNM, self._VMM])
            Q, R = np.linalg.qr(A)
            self._weights = scipy.linalg.solve_triangular(
                R, Q.T @ np.vstack([Y, np.zeros((KNM.shape[1], Y.shape[1]))])
            )
        elif self.solver == "solve":
            self._weights = scipy.linalg.solve(
                KNM.T @ KNM
                + self.regularizer * self.KMM
                + np.eye(self._nM) * self.jitter * self._jitter_scale,
                KNM.T @ Y,
                assume_a="pos",
            )
        elif self.solver == "lstsq":
            self._weights = np.linalg.lstsq(
                KNM.T @ KNM
                + self.regularizer * self.KMM
                + np.eye(self._nM) * self.jitter * self._jitter_scale,
                KNM.T @ Y,
                rcond=rcond,
            )[0]
        else:
            ValueError("solver not implemented")

    def partial_fit(self, KNM, Y, accumulate_only=False, rcond=None):
        if len(Y) > 0:
            # only accumulate if we are passing data
            if len(Y.shape) == 1:
                Y = Y[:, np.newaxis]
            if self.solver == "RKHS":
                Phi = KNM @ self._PKPhi
            elif self.solver == "solve" or self.solver == "lstsq":
                Phi = KNM
            else:
                raise ValueError(
                    "Partial fit can only be realized with "
                    "solver = 'RKHS' or 'solve'"
                )
            if self._KY is None:
                self._KY = np.zeros((self._nM, Y.shape[1]))

            self._Cov += Phi.T @ Phi
            self._KY += Phi.T @ Y

        # do actual fit if called with empty array or if asked
        if len(Y) == 0 or (not accumulate_only):
            if self.solver == "RKHS":
                self._weights = self._PKPhi @ scipy.linalg.solve(
                    self._Cov + np.eye(self._nM) * self.regularizer,
                    self._KY,
                    assume_a="pos",
                )
            elif self.solver == "solve":
                self._weights = scipy.linalg.solve(
                    self._Cov
                    + self.regularizer * self.KMM
                    + np.eye(self.KMM.shape[0]) * self.jitter * self._jitter_scale,
                    self._KY,
                    assume_a="pos",
                )
            elif self.solver == "lstsq":
                self._weights = np.linalg.lstsq(
                    self._Cov
                    + self.regularizer * self.KMM
                    + np.eye(self.KMM.shape[0]) * self.jitter * self._jitter_scale,
                    self._KY,
                    rcond=rcond,
                )[0]

    @property
    def weights(self):
        return self._weights

    def predict(self, KTM):
        return KTM @ self._weights


class AggregateKernel(torch.nn.Module):
    """
    A kernel that aggregates values in a kernel over :param aggregate_names: using
    a aggregaten function given by :param aggregate_type:

    :param aggregate_names:

    :param aggregate_type:
    """

    def __init__(
        self,
        aggregate_names: Union[str, List[str]],
        aggregate_type: str = "sum",
        structurewise_aggregate: bool = False,
    ):
        super().__init__()
        val_aggregate_types = ["sum", "mean"]
        if aggregate_type not in val_aggregate_types:
            raise ValueError(
                f"Given aggregate_type {aggregate_type!r} but only "
                f"{aggregate_type!r} are supported."
            )
        if structurewise_aggregate:
            raise NotImplementedError(
                "structurewise aggregation has not been implemented."
            )

        self._aggregate_names = aggregate_names
        self._aggregate_type = aggregate_type
        self._structurewise_aggregate = structurewise_aggregate

    def aggregate_features(self, tensor: TensorMap) -> TensorMap:
        if self._aggregate_type == "sum":
            return metatensor.sum_over_samples(
                tensor, sample_names=self._aggregate_names
            )
        elif self._aggregate_type == "mean":
            return metatensor.mean_over_samples(
                tensor, sample_names=self._aggregate_names
            )
        else:
            raise NotImplementedError(
                f"aggregate_type {self._aggregate_type!r} has not been implemented."
            )

    def aggregate_kernel(
        self, kernel: TensorMap, are_pseudo_points: Tuple[bool, bool] = (False, False)
    ) -> TensorMap:
        if self._aggregate_type == "sum":
            if not are_pseudo_points[0]:
                kernel = metatensor.sum_over_samples(kernel, self._aggregate_names)
            if not are_pseudo_points[1]:
                raise NotImplementedError(
                    "properties dimenson cannot be aggregated for the moment"
                )
            return kernel
        elif self._aggregate_type == "mean":
            if not are_pseudo_points[0]:
                kernel = metatensor.mean_over_samples(kernel, self._aggregate_names)
            if not are_pseudo_points[1]:
                raise NotImplementedError(
                    "properties dimenson cannot be aggregated for the moment"
                )
            return kernel
        else:
            raise NotImplementedError(
                f"aggregate_type {self._aggregate_type!r} has not been implemented."
            )

    def forward(
        self,
        tensor1: TensorMap,
        tensor2: TensorMap,
        are_pseudo_points: Tuple[bool, bool] = (False, False),
    ) -> TensorMap:
        return self.aggregate_kernel(
            self.compute_kernel(tensor1, tensor2), are_pseudo_points
        )

    def compute_kernel(self, tensor1: TensorMap, tensor2: TensorMap) -> TensorMap:
        raise NotImplementedError("compute_kernel needs to be implemented.")


class AggregateLinear(AggregateKernel):
    def __init__(
        self,
        aggregate_names: Union[str, List[str]],
        aggregate_type: str = "sum",
        structurewise_aggregate: bool = False,
    ):
        super().__init__(aggregate_names, aggregate_type, structurewise_aggregate)

    def forward(
        self,
        tensor1: TensorMap,
        tensor2: TensorMap,
        are_pseudo_points: Tuple[bool, bool] = (False, False),
    ) -> TensorMap:
        # we overwrite default behavior because for linear kernels we can do it more
        # memory efficient
        if not are_pseudo_points[0]:
            tensor1 = self.aggregate_features(tensor1)
        if not are_pseudo_points[1]:
            tensor2 = self.aggregate_features(tensor2)
        return self.compute_kernel(tensor1, tensor2)

    def compute_kernel(self, tensor1: TensorMap, tensor2: TensorMap) -> TensorMap:
        return metatensor.dot(tensor1, tensor2)


class AggregatePolynomial(AggregateKernel):
    def __init__(
        self,
        aggregate_names: Union[str, List[str]],
        aggregate_type: str = "sum",
        structurewise_aggregate: bool = False,
        degree: int = 2,
    ):
        super().__init__(aggregate_names, aggregate_type, structurewise_aggregate)
        self._degree = degree

    def compute_kernel(self, tensor1: TensorMap, tensor2: TensorMap):
        return metatensor.pow(metatensor.dot(tensor1, tensor2), self._degree)


class TorchAggregateKernel(torch.nn.Module):
    """
    A kernel that aggregates values in a kernel over :param aggregate_names: using
    a aggregaten function given by :param aggregate_type:

    :param aggregate_names:

    :param aggregate_type:
    """

    def __init__(
        self,
        aggregate_names: Union[str, List[str]],
        aggregate_type: str = "sum",
        structurewise_aggregate: bool = False,
    ):
        super().__init__()
        val_aggregate_types = ["sum", "mean"]
        if aggregate_type not in val_aggregate_types:
            raise ValueError(
                f"Given aggregate_type {aggregate_type} but only "
                f"{aggregate_type} are supported."
            )
        if structurewise_aggregate:
            raise NotImplementedError(
                "structurewise aggregation has not been implemented."
            )

        self._aggregate_names = aggregate_names
        self._aggregate_type = aggregate_type
        self._structurewise_aggregate = structurewise_aggregate

    def aggregate_features(self, tensor: TorchTensorMap) -> TorchTensorMap:
        if self._aggregate_type == "sum":
            return metatensor.torch.sum_over_samples(
                tensor, sample_names=self._aggregate_names
            )
        elif self._aggregate_type == "mean":
            return metatensor.torch.mean_over_samples(
                tensor, sample_names=self._aggregate_names
            )
        else:
            raise NotImplementedError(
                f"aggregate_type {self._aggregate_type} has not been implemented."
            )

    def aggregate_kernel(
        self,
        kernel: TorchTensorMap,
        are_pseudo_points: Tuple[bool, bool] = (False, False),
    ) -> TorchTensorMap:
        if self._aggregate_type == "sum":
            if not are_pseudo_points[0]:
                kernel = metatensor.torch.sum_over_samples(
                    kernel, self._aggregate_names
                )
            if not are_pseudo_points[1]:
                raise NotImplementedError(
                    "properties dimenson cannot be aggregated for the moment"
                )
            return kernel
        elif self._aggregate_type == "mean":
            if not are_pseudo_points[0]:
                kernel = metatensor.torch.mean_over_samples(
                    kernel, self._aggregate_names
                )
            if not are_pseudo_points[1]:
                raise NotImplementedError(
                    "properties dimenson cannot be aggregated for the moment"
                )
            return kernel
        else:
            raise NotImplementedError(
                f"aggregate_type {self._aggregate_type} has not been implemented."
            )

    def forward(
        self,
        tensor1: TorchTensorMap,
        tensor2: TorchTensorMap,
        are_pseudo_points: Tuple[bool, bool] = (False, False),
    ) -> TorchTensorMap:
        return self.aggregate_kernel(
            self.compute_kernel(tensor1, tensor2), are_pseudo_points
        )

    def compute_kernel(
        self, tensor1: TorchTensorMap, tensor2: TorchTensorMap
    ) -> TorchTensorMap:
        raise NotImplementedError("compute_kernel needs to be implemented.")


class TorchAggregateLinear(TorchAggregateKernel):
    def __init__(
        self,
        aggregate_names: Union[str, List[str]],
        aggregate_type: str = "sum",
        structurewise_aggregate: bool = False,
    ):
        super().__init__(aggregate_names, aggregate_type, structurewise_aggregate)

    def forward(
        self,
        tensor1: TorchTensorMap,
        tensor2: TorchTensorMap,
        are_pseudo_points: Tuple[bool, bool] = (False, False),
    ) -> TorchTensorMap:
        # we overwrite default behavior because for linear kernels we can do it more
        # memory efficient
        if not are_pseudo_points[0]:
            tensor1 = self.aggregate_features(tensor1)
        if not are_pseudo_points[1]:
            tensor2 = self.aggregate_features(tensor2)
        return self.compute_kernel(tensor1, tensor2)

    def compute_kernel(
        self, tensor1: TorchTensorMap, tensor2: TorchTensorMap
    ) -> TorchTensorMap:
        return metatensor.torch.dot(tensor1, tensor2)


class TorchAggregatePolynomial(TorchAggregateKernel):
    def __init__(
        self,
        aggregate_names: Union[str, List[str]],
        aggregate_type: str = "sum",
        structurewise_aggregate: bool = False,
        degree: int = 2,
    ):
        super().__init__(aggregate_names, aggregate_type, structurewise_aggregate)
        self._degree = degree

    def compute_kernel(self, tensor1: TorchTensorMap, tensor2: TorchTensorMap):
        return metatensor.torch.pow(
            metatensor.torch.dot(tensor1, tensor2), self._degree
        )


class GreedySelector:
    """Wraps :py:class:`skmatter._selection.GreedySelector` for a TensorMap.

    The class creates a selector for each block. The selection will be done based
    the values of each :py:class:`TensorBlock`. Gradients will not be considered for
    the selection.
    """

    def __init__(
        self,
        selector_class: Type[skmatter._selection.GreedySelector],
        selection_type: str,
        **selector_arguments,
    ) -> None:
        self._selector_class = selector_class
        self._selection_type = selection_type
        self._selector_arguments = selector_arguments

        self._selector_arguments["selection_type"] = self._selection_type
        self._support = None

    @property
    def selector_class(self) -> Type[skmatter._selection.GreedySelector]:
        """The class to perform the selection."""
        return self._selector_class

    @property
    def selection_type(self) -> str:
        """Whether to choose a subset of columns ('feature') or rows ('sample')."""
        return self._selection_type

    @property
    def selector_arguments(self) -> dict:
        """Arguments passed to the ``selector_class``."""
        return self._selector_arguments

    @property
    def support(self) -> TensorMap:
        """TensorMap containing the support."""
        if self._support is None:
            raise ValueError("No selections. Call fit method first.")

        return self._support

    def fit(self, X: TensorMap, warm_start: bool = False):  # -> GreedySelector:
        """Learn the features to select.

        :param X:
            Training vectors.
        :param warm_start:
            Whether the fit should continue after having already run, after increasing
            `n_to_select`. Assumes it is called with the same X.
        """
        if len(X.component_names) != 0:
            raise ValueError("Only blocks with no components are supported.")

        blocks = []
        for _, block in X.items():
            selector = self.selector_class(**self.selector_arguments)
            selector.fit(block.values, warm_start=warm_start)
            mask = selector.get_support()

            if self._selection_type == "feature":
                samples = Labels.single()
                properties = Labels(
                    names=block.properties.names, values=block.properties.values[mask]
                )
            elif self._selection_type == "sample":
                samples = Labels(
                    names=block.samples.names, values=block.samples.values[mask]
                )
                properties = Labels.single()

            blocks.append(
                TensorBlock(
                    values=np.zeros([len(samples), len(properties)], dtype=np.int32),
                    samples=samples,
                    components=[],
                    properties=properties,
                )
            )

        self._support = TensorMap(X.keys, blocks)

        return self

    def transform(self, X: TensorMap) -> TensorMap:
        """Reduce X to the selected features.

        :param X:
            The input tensor.
        :returns:
            The selected subset of the input.
        """
        blocks = []
        for key, block in X.items():
            block_support = self.support.block(key)

            if self._selection_type == "feature":
                new_block = metatensor.slice_block(
                    block, "properties", block_support.properties
                )
            elif self._selection_type == "sample":
                new_block = metatensor.slice_block(
                    block, "samples", block_support.samples
                )
            blocks.append(new_block)

        return TensorMap(X.keys, blocks)

    def fit_transform(self, X: TensorMap, warm_start: bool = False) -> TensorMap:
        """Fit to data, then transform it.

        :param X:
            Training vectors.
        :param warm_start:
            Whether the fit should continue after having already run, after increasing
            `n_to_select`. Assumes it is called with the same X.
        """
        return self.fit(X, warm_start=warm_start).transform(X)


class FPS(GreedySelector):
    """
    Transformer that performs Greedy Sample Selection using Farthest Point Sampling.

    Refer to :py:class:`skmatter.sample_selection.FPS` for full documentation.
    """

    def __init__(
        self,
        initialize=0,
        n_to_select=None,
        score_threshold=None,
        score_threshold_type="absolute",
        progress_bar=False,
        full=False,
        random_state=0,
    ):
        super().__init__(
            selector_class=_FPS,
            selection_type="sample",
            initialize=initialize,
            n_to_select=n_to_select,
            score_threshold=score_threshold,
            score_threshold_type=score_threshold_type,
            progress_bar=progress_bar,
            full=full,
            random_state=random_state,
        )
        self._n_to_select = n_to_select


def torch_tensor_map_to_core(torch_tensor: TorchTensorMap):
    torch_blocks = []
    for _, torch_block in torch_tensor.items():
        torch_blocks.append(torch_tensor_block_to_core(torch_block))
    torch_keys = torch_labels_to_core(torch_tensor.keys)
    return TensorMap(torch_keys, torch_blocks)


def torch_tensor_block_to_core(torch_block: TorchTensorBlock):
    """Transforms a tensor block from metatensor-torch to metatensor-torch
    :param torch_block:
        tensor block from metatensor-torch
    :returns torch_block:
        tensor block from metatensor-torch
    """
    block = TensorBlock(
        values=torch_block.values.detach().cpu().numpy(),
        samples=torch_labels_to_core(torch_block.samples),
        components=[
            torch_labels_to_core(component) for component in torch_block.components
        ],
        properties=torch_labels_to_core(torch_block.properties),
    )
    for parameter, gradient in torch_block.gradients():
        block.add_gradient(
            parameter=parameter,
            gradient=TensorBlock(
                values=gradient.values.detach().cpu().numpy(),
                samples=torch_labels_to_core(gradient.samples),
                components=[
                    torch_labels_to_core(component) for component in gradient.components
                ],
                properties=torch_labels_to_core(gradient.properties),
            ),
        )
    return block


def torch_labels_to_core(torch_labels: TorchLabels):
    """Transforms labels from metatensor-torch to metatensor-torch
    :param torch_block:
        tensor block from metatensor-torch
    :returns torch_block:
        labels from metatensor-torch
    """
    return Labels(torch_labels.names, torch_labels.values.detach().cpu().numpy())


###


def core_tensor_map_to_torch(core_tensor: TensorMap):
    """Transforms a tensor map from metatensor-core to metatensor-torch
    :param core_tensor:
        tensor map from metatensor-core
    :returns torch_tensor:
        tensor map from metatensor-torch
    """

    torch_blocks = []
    for _, core_block in core_tensor.items():
        torch_blocks.append(core_tensor_block_to_torch(core_block))
    torch_keys = core_labels_to_torch(core_tensor.keys)
    return TorchTensorMap(torch_keys, torch_blocks)


def core_tensor_block_to_torch(core_block: TensorBlock):
    """Transforms a tensor block from metatensor-core to metatensor-torch
    :param core_block:
        tensor block from metatensor-core
    :returns torch_block:
        tensor block from metatensor-torch
    """
    block = TorchTensorBlock(
        values=torch.tensor(core_block.values),
        samples=core_labels_to_torch(core_block.samples),
        components=[
            core_labels_to_torch(component) for component in core_block.components
        ],
        properties=core_labels_to_torch(core_block.properties),
    )
    for parameter, gradient in core_block.gradients():
        block.add_gradient(
            parameter=parameter,
            gradient=TensorBlock(
                values=gradient.values.detach().cpu().numpy(),
                samples=torch_labels_to_core(gradient.samples),
                components=[
                    torch_labels_to_core(component) for component in gradient.components
                ],
                properties=torch_labels_to_core(gradient.properties),
            ),
        )
    return block


def core_labels_to_torch(core_labels: Labels):
    """Transforms labels from metatensor-core to metatensor-torch
    :param core_block:
        tensor block from metatensor-core
    :returns torch_block:
        labels from metatensor-torch
    """
    return TorchLabels(core_labels.names, torch.tensor(core_labels.values))


class SubsetOfRegressors:
    def __init__(
        self,
        kernel_type: Union[str, AggregateKernel] = "linear",
        kernel_kwargs: Optional[dict] = None,
    ):
        if kernel_kwargs is None:
            kernel_kwargs = {}
        self._set_kernel(kernel_type, **kernel_kwargs)
        self._kernel_type = kernel_type
        self._kernel_kwargs = kernel_kwargs
        self._X_pseudo = None
        self._weights = None

    def _set_kernel(self, kernel: Union[str, AggregateKernel], **kernel_kwargs):
        val_kernels = ["linear", "polynomial", "precomputed"]
        aggregate_type = kernel_kwargs.get("aggregate_type", "sum")
        if aggregate_type != "sum":
            raise ValueError(
                f'aggregate_type={aggregate_type!r} found but must be "sum"'
            )
        self._kernel: Union[AggregateKernel, None] = None
        if kernel == "linear":
            self._kernel = AggregateLinear(aggregate_type="sum", **kernel_kwargs)
        elif kernel == "polynomial":
            self._kernel = AggregatePolynomial(aggregate_type="sum", **kernel_kwargs)
        elif kernel == "precomputed":
            self._kernel = None
        elif isinstance(kernel, AggregateKernel):
            self._kernel = kernel
        else:
            raise ValueError(
                f"kernel type {kernel!r} is not supported. Please use one "
                f"of the valid kernels {val_kernels!r}"
            )

    def fit(
        self,
        X: TensorMap,
        X_pseudo: TensorMap,
        y: TensorMap,
        alpha: float = 1.0,
        alpha_forces: Optional[float] = None,
        solver: str = "RKHS-QR",
        rcond: Optional[float] = None,
    ):
        r"""
        :param X:
            features
            if kernel type "precomputed" is used, the kernel k_nm is assumed
        :param X_pseudo:
            pseudo points
            if kernel type "precomputed" is used, the kernel k_mm is assumed
        :param y:
            targets
        :param alpha:
            regularizationfor the energies, it must be a float
        :param alpha_forces:
            regularization for the forces, it must be a float. If None is set
            equal to alpha
        :param solver:
            determines which solver to use
        :param rcond:
            argument for the solver lstsq


        Derivation
        ----------

        We take equation the mean expression

        .. math::

            \sigma^{-2} K_{tm}\Sigma K_{MN}y

        we put in the $\Sigma$

        .. math::

            \sigma^{-2} K_{tm}(\sigma^{-2}K_{mn}K_{mn}+K_{mm})^{-1} K_{mn}y

        We can move around the $\sigma's$

        .. math::

             K_{tm}((K_{mn}\sigma^{-1})(\sigma^{-1}K_{mn)}+K_{mm})^{-1}
                            (K_{mn}\sigma^{-1})(y\sigma^{-1})

        you can see the building blocks in the code are $K_{mn}\sigma^{-1}$ and
        $y\sigma^{-1}$
        """
        if isinstance(alpha, float):
            alpha_energy = alpha
        else:
            raise ValueError("alpha must either be a float")

        if alpha_forces is None:
            alpha_forces = alpha_energy
        else:
            if not isinstance(alpha_forces, float):
                raise ValueError("alpha must either be a float")

        X = X.to(arrays="numpy")
        X_pseudo = X_pseudo.to(arrays="numpy")
        y = y.to(arrays="numpy")

        if self._kernel is None:
            # _set_kernel only returns None if kernel type is precomputed
            k_nm = X
            k_mm = X_pseudo
        else:
            k_mm = self._kernel(X_pseudo, X_pseudo, are_pseudo_points=(True, True))
            k_nm = self._kernel(X, X_pseudo, are_pseudo_points=(False, True))

        # solve
        # TODO: allow for different regularizer for energies and forces
        weight_blocks = []
        for key, y_block in y.items():
            k_nm_block = k_nm.block(key)
            k_mm_block = k_mm.block(key)
            X_block = X.block(key)
            structures = metatensor.operations._dispatch.unique(
                k_nm_block.samples["system"]
            )
            n_atoms_per_structure = []
            for structure in structures:
                n_atoms = np.sum(X_block.samples["system"] == structure)
                n_atoms_per_structure.append(float(n_atoms))

            n_atoms_per_structure = np.array(n_atoms_per_structure)
            normalization = metatensor.operations._dispatch.sqrt(n_atoms_per_structure)

            if not (np.allclose(alpha_energy, 0.0)):
                normalization /= alpha_energy
            normalization = normalization[:, None]

            k_nm_reg = k_nm_block.values * normalization
            y_reg = (y_block.values) * normalization
            if len(k_nm_block.gradients_list()) > 0:
                grad_shape = k_nm_block.gradient("positions").values.shape
                k_nm_reg = np.vstack(
                    [
                        k_nm_reg,
                        k_nm_block.gradient("positions").values.reshape(
                            grad_shape[0] * grad_shape[1],
                            grad_shape[2],
                        )
                        / alpha_forces,
                    ]
                )
                grad_shape = y_block.gradient("positions").values.shape
                y_reg = np.vstack(
                    [
                        y_reg,
                        y_block.gradient("positions").values.reshape(
                            grad_shape[0] * grad_shape[1],
                            grad_shape[2],
                        )
                        / alpha_forces,
                    ]
                )
            self._solver = _SorKernelSolver(
                k_mm_block.values, regularizer=1, jitter=0, solver=solver
            )

            if rcond is None:
                rcond_ = max(k_nm_reg.shape) * np.finfo(k_nm_reg.dtype.char.lower()).eps
            else:
                rcond_ = rcond
            self._solver.fit(k_nm_reg, y_reg, rcond=rcond_)

            weight_block = TensorBlock(
                values=self._solver.weights.T,
                samples=y_block.properties,
                components=k_nm_block.components,
                properties=k_nm_block.properties,
            )
            weight_blocks.append(weight_block)

        self._weights = TensorMap(y.keys, weight_blocks)

        self._X_pseudo = X_pseudo.copy()

    def predict(self, T: TensorMap) -> TensorMap:
        """
        :param T:
            features
            if kernel type "precomputed" is used, the kernel k_tm is assumed
        """
        if self._weights is None:
            raise ValueError(
                "The weights are not defined. Are you sure you"
                " have run the `fit` method?"
            )
        if self._kernel_type == "precomputed":
            k_tm = T
        else:
            k_tm = self._kernel(T, self._X_pseudo, are_pseudo_points=(False, True))
        return metatensor.dot(k_tm, self._weights)

    def export_torch_script_model(self):
        return TorchSubsetofRegressors(
            core_tensor_map_to_torch(self._weights),
            core_tensor_map_to_torch(self._X_pseudo),
            self._kernel_type,
            self._kernel_kwargs,
        )


class TorchSubsetofRegressors(torch.nn.Module):
    def __init__(
        self,
        weights: TorchTensorMap,
        X_pseudo: TorchTensorMap,
        kernel_type: Union[str, AggregateKernel] = "linear",
        kernel_kwargs: Optional[dict] = None,
    ):
        super().__init__()
        self._weights = weights
        self._X_pseudo = X_pseudo
        if kernel_kwargs is None:
            kernel_kwargs = {}
        self._set_kernel(kernel_type, **kernel_kwargs)

    def forward(self, T: TorchTensorMap) -> TorchTensorMap:
        """
        :param T:
            features
            if kernel type "precomputed" is used, the kernel k_tm is assumed
        """
        # move weights and X_pseudo to the same device as T
        self._weights = self._weights.to(T.device)
        self._X_pseudo = self._X_pseudo.to(T.device)

        k_tm = self._kernel(T, self._X_pseudo, are_pseudo_points=(False, True))
        return metatensor.torch.dot(k_tm, self._weights)

    def _set_kernel(self, kernel: Union[str, TorchAggregateKernel], **kernel_kwargs):
        val_kernels = ["linear", "polynomial", "precomputed"]
        aggregate_type = kernel_kwargs.get("aggregate_type", "sum")
        if aggregate_type != "sum":
            raise ValueError(
                f'aggregate_type={aggregate_type!r} found but must be "sum"'
            )
        if kernel == "linear":
            self._kernel = TorchAggregateLinear(aggregate_type="sum", **kernel_kwargs)
        elif kernel == "polynomial":
            self._kernel = TorchAggregatePolynomial(
                aggregate_type="sum", **kernel_kwargs
            )
        elif kernel == "precomputed":
            raise NotImplementedError(
                "precomputed kernels are note supported in torch"
                "version of subset of regressor."
            )
        elif isinstance(kernel, TorchAggregateKernel):
            self._kernel = kernel
        else:
            raise ValueError(
                f"kernel type {kernel!r} is not supported. Please use one "
                f"of the valid kernels {val_kernels!r}"
            )<|MERGE_RESOLUTION|>--- conflicted
+++ resolved
@@ -21,7 +21,6 @@
 from skmatter._selection import _FPS
 
 from metatrain.utils.data.dataset import DatasetInfo
-from metatrain.utils.data.target_info import is_auxiliary_output
 
 from ...utils.additive import ZBL, CompositionModel
 
@@ -231,13 +230,7 @@
                     outputs_for_additive_model,
                     selected_atoms,
                 )
-<<<<<<< HEAD
-                for name in return_dict:
-                    if is_auxiliary_output(name):
-                        continue  # skip auxiliary outputs (not targets)
-=======
                 for name in additive_contributions:
->>>>>>> b5de3b24
                     return_dict[name] = metatensor.torch.add(
                         return_dict[name],
                         additive_contributions[name],
