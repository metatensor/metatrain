from typing import Dict, List, Optional, Tuple, Type, Union

import featomic
import featomic.torch
import metatensor.torch
import numpy as np
import scipy
import skmatter
import torch
from metatensor import Labels, TensorBlock, TensorMap
from metatensor.torch import Labels as TorchLabels
from metatensor.torch import TensorBlock as TorchTensorBlock
from metatensor.torch import TensorMap as TorchTensorMap
from metatensor.torch.atomistic import (
    MetatensorAtomisticModel,
    ModelCapabilities,
    ModelMetadata,
    ModelOutput,
    System,
)
from skmatter._selection import _FPS

from metatrain.utils.data.dataset import DatasetInfo

from ...utils.additive import ZBL, CompositionModel


class GAP(torch.nn.Module):
    __supported_devices__ = ["cpu"]
    __supported_dtypes__ = [torch.float64]

    def __init__(self, model_hypers: Dict, dataset_info: DatasetInfo) -> None:
        super().__init__()

        if len(dataset_info.targets) > 1:
            raise NotImplementedError("GAP only supports a single output")

        # Check capabilities
        for target in dataset_info.targets.values():
            if not (
                target.is_scalar
                and target.quantity == "energy"
                and len(target.layout.block(0).properties) == 1
            ):
                raise ValueError(
                    "GAP only supports total-energy-like outputs, "
                    f"but a {target.quantity} was provided"
                )
            if target.per_atom:
                raise ValueError(
                    "GAP only supports per-structure outputs, "
                    "but a per-atom output was provided"
                )
        target_name = next(iter(dataset_info.targets.keys()))
        if dataset_info.targets[target_name].quantity != "energy":
            raise ValueError("GAP only supports energies as target")
        if dataset_info.targets[target_name].per_atom:
            raise ValueError("GAP does not support per-atom energies")

        self.dataset_info = dataset_info

        self.outputs = {
            key: ModelOutput(
                quantity=value.quantity,
                unit=value.unit,
                per_atom=False,
            )
            for key, value in dataset_info.targets.items()
        }

        self.atomic_types = dataset_info.atomic_types
        self.hypers = model_hypers

        # creates a composition weight tensor that can be directly indexed by species,
        # this can be left as a tensor of zero or set from the outside using
        # set_composition_weights (recommended for better accuracy)
        n_outputs = len(dataset_info.targets)
        self.register_buffer(
            "composition_weights",
            torch.zeros(
                (n_outputs, max(self.atomic_types) + 1),
                dtype=torch.float64,  # we only support float64 for now
            ),
        )
        # buffers cannot be indexed by strings (torchscript), so we create a single
        # tensor for all output. Due to this, we need to slice the tensor when we use
        # it and use the output name to select the correct slice via a dictionary
        self.output_to_index = {
            output_name: i for i, output_name in enumerate(dataset_info.targets.keys())
        }

        self.register_buffer(
            "kernel_weights",
            torch.zeros(
                model_hypers["krr"]["num_sparse_points"],
                dtype=torch.float64,  # we only support float64 for now
            ),
        )
        self._soap_torch_calculator = featomic.torch.SoapPowerSpectrum(
            **model_hypers["soap"]
        )

        kernel_kwargs = {
            "degree": model_hypers["krr"]["degree"],
            "aggregate_names": ["atom", "center_type"],
        }
        self._subset_of_regressors = SubsetOfRegressors(
            kernel_type=model_hypers["krr"].get("kernel", "polynomial"),
            kernel_kwargs=kernel_kwargs,
        )

        self._sampler = FPS(n_to_select=model_hypers["krr"]["num_sparse_points"])

        # set it do dummy keys, these are properly set during training
        self._keys = TorchLabels.empty("_")

        dummy_weights = TorchTensorMap(
            TorchLabels(["_"], torch.tensor([[0]])),
            [metatensor.torch.block_from_array(torch.empty(1, 1))],
        )
        dummy_X_pseudo = TorchTensorMap(
            TorchLabels(["_"], torch.tensor([[0]])),
            [metatensor.torch.block_from_array(torch.empty(1, 1))],
        )
        self._subset_of_regressors_torch = TorchSubsetofRegressors(
            dummy_weights,
            dummy_X_pseudo,
            kernel_kwargs={
                "aggregate_names": ["atom", "center_type"],
            },
        )
        self._species_labels: TorchLabels = TorchLabels.empty("_")

        # additive models: these are handled by the trainer at training
        # time, and they are added to the output at evaluation time
        composition_model = CompositionModel(
            model_hypers={},
            dataset_info=dataset_info,
        )
        additive_models = [composition_model]
        if self.hypers["zbl"]:
            additive_models.append(ZBL(model_hypers, dataset_info))
        self.additive_models = torch.nn.ModuleList(additive_models)

    def restart(self, dataset_info: DatasetInfo) -> "GAP":
        raise ValueError("GAP does not allow restarting training")

    def forward(
        self,
        systems: List[System],
        outputs: Dict[str, ModelOutput],
        selected_atoms: Optional[TorchLabels] = None,
    ) -> Dict[str, TorchTensorMap]:
        soap_features = self._soap_torch_calculator(
            systems, selected_samples=selected_atoms
        )
        # move keys and species labels to device
        self._keys = self._keys.to(systems[0].device)
        self._species_labels = self._species_labels.to(systems[0].device)

        new_blocks: List[TorchTensorBlock] = []
        # HACK: to add a block of zeros if there are missing species
        # which were present at training time
        # (with samples "system", "atom" = 0, 0)
        # given the values are all zeros, it does not introduce an error
        dummyblock: TorchTensorBlock = TorchTensorBlock(
            values=torch.zeros(
                (1, len(soap_features[0].properties)),
                dtype=systems[0].positions.dtype,
                device=systems[0].device,
            ),
            samples=TorchLabels(
                ["system", "atom"],
                torch.tensor([[0, 0]], dtype=torch.int, device=systems[0].device),
            ),
            properties=soap_features[0].properties,
            components=[],
        )
        if len(soap_features[0].gradients_list()) > 0:
            for idx, grad in enumerate(soap_features[0].gradients_list()):
                dummyblock_grad: TorchTensorBlock = TorchTensorBlock(
                    values=torch.zeros(
                        (
                            1,
                            soap_features[0].gradient(grad).values.shape[1 + idx],
                            len(soap_features[0].gradient(grad).properties),
                        ),
                        dtype=systems[0].positions.dtype,
                        device=systems[0].device,
                    ),
                    samples=TorchLabels(
                        ["sample", "system", "atom"],
                        torch.tensor(
                            [[0, 0, 0]], dtype=torch.int, device=systems[0].device
                        ),
                    ),
                    components=soap_features[0].gradient(grad).components,
                    properties=soap_features[0].gradient(grad).properties,
                )
                dummyblock.add_gradient(grad, dummyblock_grad)

        for idx_key in range(len(self._species_labels)):
            key = self._species_labels.entry(idx_key)
            if soap_features.keys.position(key) is not None:
                new_blocks.append(soap_features.block(key))
            else:
                new_blocks.append(dummyblock)
        soap_features = TorchTensorMap(keys=self._species_labels, blocks=new_blocks)
        soap_features = soap_features.keys_to_samples("center_type")
        # here, we move to properties to use metatensor operations to aggregate
        # later on. Perhaps we could retain the sparsity all the way to the kernels
        # of the soap features with a lot more implementation effort
        soap_features = soap_features.keys_to_properties(
            ["neighbor_1_type", "neighbor_2_type"]
        )
        soap_features = TorchTensorMap(self._keys, soap_features.blocks())
        output_key = list(outputs.keys())[0]
        energies = self._subset_of_regressors_torch(soap_features)
        return_dict = {output_key: energies}

        if not self.training:
            # at evaluation, we also add the additive contributions
            for additive_model in self.additive_models:
                outputs_for_additive_model: Dict[str, ModelOutput] = {}
                for name, output in outputs.items():
                    if name in additive_model.outputs:
                        outputs_for_additive_model[name] = output
                additive_contributions = additive_model(
                    systems,
                    outputs_for_additive_model,
                    selected_atoms,
                )
                for name in additive_contributions:
                    return_dict[name] = metatensor.torch.add(
                        return_dict[name],
                        additive_contributions[name],
                    )

        return return_dict

    def export(self) -> MetatensorAtomisticModel:
<<<<<<< HEAD

        interaction_ranges = [self.hypers["soap"]["cutoff"]["radius"]]
=======
        interaction_ranges = [self.hypers["soap"]["cutoff"]]
>>>>>>> fcbbcd61
        for additive_model in self.additive_models:
            if hasattr(additive_model, "cutoff_radius"):
                interaction_ranges.append(additive_model.cutoff_radius)
        interaction_range = max(interaction_ranges)

        capabilities = ModelCapabilities(
            outputs=self.outputs,
            atomic_types=sorted(self.dataset_info.atomic_types),
            interaction_range=interaction_range,
            length_unit=self.dataset_info.length_unit,
            supported_devices=["cuda", "cpu"],
            dtype="float64",
        )

        # we export a torch scriptable regressor TorchSubsetofRegressors
        # that is used in the forward path
        self._subset_of_regressors_torch = (
            self._subset_of_regressors.export_torch_script_model()
        )

        return MetatensorAtomisticModel(self.eval(), ModelMetadata(), capabilities)

    def set_composition_weights(
        self,
        output_name: str,
        input_composition_weights: torch.Tensor,
        species: List[int],
    ) -> None:
        """Set the composition weights for a given output."""
        # all species that are not present retain their weight of zero
        self.composition_weights[self.output_to_index[output_name]][  # type: ignore
            species
        ] = input_composition_weights.to(
            dtype=self.composition_weights.dtype,  # type: ignore
            device=self.composition_weights.device,  # type: ignore
        )

    def apply_composition_weights(
        self, systems: List[System], energies: TorchTensorMap
    ) -> TorchTensorMap:
        """Apply the composition weights to the energies."""
        new_blocks: List[TorchTensorBlock] = []
        for block in energies.blocks():
            atomic_species = [system.types for system in systems]
            new_values = block.values
            for i in range(len(new_values)):
                for s in atomic_species[i]:
                    new_values[i] += self.composition_weights[0, s]
            new_blocks.append(
                TorchTensorBlock(
                    values=new_values,
                    samples=block.samples,
                    components=block.components,
                    properties=block.properties,
                )
            )

        return TorchTensorMap(energies.keys, new_blocks)


########################################################################################
# All classes and methods will be moved to metatensor-operations and metatensor-learn] #
########################################################################################


class _SorKernelSolver:
    """
    A few quick implementation notes, docs to be done.

    This is meant to solve the subset of regressors (SoR) problem::

    .. math::

        w = (KNM.T@KNM + reg*KMM)^-1 @ KNM.T@y

    The inverse needs to be stabilized with application of a numerical jitter,
    that is expressed as a fraction of the largest eigenvalue of KMM

    :param KMM:
        KNM matrix
    :param regularizer:
        regularizer
    :param jitter:
        numerical jitter to stabilize fit
    :param solver:
        Method to solve the sparse KRR equations.

        * RKHS-QR: TBD
        * RKHS: Compute first the reproducing kernel features by diagonalizing K_MM and
          computing `P_NM = K_NM @ U_MM @ Lam_MM^(-1.2)` and then solves the linear
          problem for those (which is usually better conditioned)::

              (P_NM.T@P_NM + 1)^(-1) P_NM.T@Y

        * QR: TBD
        * solve: Uses `scipy.linalg.solve` for the normal equations::

              (K_NM.T@K_NM + K_MM)^(-1) K_NM.T@Y

        * lstsq: require rcond value. Use `numpy.linalg.solve(rcond=rcond)` for the
          normal equations::

             (K_NM.T@K_NM + K_MM)^(-1) K_NM.T@Y

    Reference
    ---------
    Foster, L., Waagen, A., Aijaz, N., Hurley, M., Luis, A., Rinsky, J., ... &
    Srivastava, A. (2009). Stable and Efficient Gaussian Process Calculations. Journal
    of Machine Learning Research, 10(4).
    """

    def __init__(
        self,
        KMM: np.ndarray,
        regularizer: float = 1.0,
        jitter: float = 0.0,
        solver: str = "RKHS",
        relative_jitter: bool = True,
    ):
        self.solver = solver
        self.KMM = KMM
        self.relative_jitter = relative_jitter

        self._nM = len(KMM)
        if self.solver == "RKHS" or self.solver == "RKHS-QR":
            self._vk, self._Uk = scipy.linalg.eigh(KMM)
            self._vk = self._vk[::-1]
            self._Uk = self._Uk[:, ::-1]
        elif self.solver == "QR" or self.solver == "solve" or self.solver == "lstsq":
            # gets maximum eigenvalue of KMM to scale the numerical jitter
            self._KMM_maxeva = scipy.sparse.linalg.eigsh(
                KMM, k=1, return_eigenvectors=False
            )[0]
        else:
            raise ValueError(
                f"Solver {solver} not supported. Possible values "
                "are 'RKHS', 'RKHS-QR', 'QR', 'solve' or lstsq."
            )
        if relative_jitter:
            if self.solver == "RKHS" or self.solver == "RKHS-QR":
                self._jitter_scale = self._vk[0]
            elif (
                self.solver == "QR" or self.solver == "solve" or self.solver == "lstsq"
            ):
                self._jitter_scale = self._KMM_maxeva
        else:
            self._jitter_scale = 1.0
        self.set_regularizers(regularizer, jitter)

    def set_regularizers(self, regularizer=1.0, jitter=0.0):
        self.regularizer = regularizer
        self.jitter = jitter
        if self.solver == "RKHS" or self.solver == "RKHS-QR":
            self._nM = len(np.where(self._vk > self.jitter * self._jitter_scale)[0])
            self._PKPhi = self._Uk[:, : self._nM] * 1 / np.sqrt(self._vk[: self._nM])
        elif self.solver == "QR":
            self._VMM = scipy.linalg.cholesky(
                self.regularizer * self.KMM
                + np.eye(self._nM) * self._jitter_scale * self.jitter
            )
        self._Cov = np.zeros((self._nM, self._nM))
        self._KY = None

    def fit(self, KNM, Y, rcond=None):
        if len(Y.shape) == 1:
            Y = Y[:, np.newaxis]
        if self.solver == "RKHS":
            Phi = KNM @ self._PKPhi
            self._weights = self._PKPhi @ scipy.linalg.solve(
                Phi.T @ Phi + np.eye(self._nM) * self.regularizer,
                Phi.T @ Y,
                assume_a="pos",
            )
        elif self.solver == "RKHS-QR":
            A = np.vstack(
                [KNM @ self._PKPhi, np.sqrt(self.regularizer) * np.eye(self._nM)]
            )
            Q, R = np.linalg.qr(A)
            self._weights = self._PKPhi @ scipy.linalg.solve_triangular(
                R, Q.T @ np.vstack([Y, np.zeros((self._nM, Y.shape[1]))])
            )
        elif self.solver == "QR":
            A = np.vstack([KNM, self._VMM])
            Q, R = np.linalg.qr(A)
            self._weights = scipy.linalg.solve_triangular(
                R, Q.T @ np.vstack([Y, np.zeros((KNM.shape[1], Y.shape[1]))])
            )
        elif self.solver == "solve":
            self._weights = scipy.linalg.solve(
                KNM.T @ KNM
                + self.regularizer * self.KMM
                + np.eye(self._nM) * self.jitter * self._jitter_scale,
                KNM.T @ Y,
                assume_a="pos",
            )
        elif self.solver == "lstsq":
            self._weights = np.linalg.lstsq(
                KNM.T @ KNM
                + self.regularizer * self.KMM
                + np.eye(self._nM) * self.jitter * self._jitter_scale,
                KNM.T @ Y,
                rcond=rcond,
            )[0]
        else:
            ValueError("solver not implemented")

    def partial_fit(self, KNM, Y, accumulate_only=False, rcond=None):
        if len(Y) > 0:
            # only accumulate if we are passing data
            if len(Y.shape) == 1:
                Y = Y[:, np.newaxis]
            if self.solver == "RKHS":
                Phi = KNM @ self._PKPhi
            elif self.solver == "solve" or self.solver == "lstsq":
                Phi = KNM
            else:
                raise ValueError(
                    "Partial fit can only be realized with solver = 'RKHS' or 'solve'"
                )
            if self._KY is None:
                self._KY = np.zeros((self._nM, Y.shape[1]))

            self._Cov += Phi.T @ Phi
            self._KY += Phi.T @ Y

        # do actual fit if called with empty array or if asked
        if len(Y) == 0 or (not accumulate_only):
            if self.solver == "RKHS":
                self._weights = self._PKPhi @ scipy.linalg.solve(
                    self._Cov + np.eye(self._nM) * self.regularizer,
                    self._KY,
                    assume_a="pos",
                )
            elif self.solver == "solve":
                self._weights = scipy.linalg.solve(
                    self._Cov
                    + self.regularizer * self.KMM
                    + np.eye(self.KMM.shape[0]) * self.jitter * self._jitter_scale,
                    self._KY,
                    assume_a="pos",
                )
            elif self.solver == "lstsq":
                self._weights = np.linalg.lstsq(
                    self._Cov
                    + self.regularizer * self.KMM
                    + np.eye(self.KMM.shape[0]) * self.jitter * self._jitter_scale,
                    self._KY,
                    rcond=rcond,
                )[0]

    @property
    def weights(self):
        return self._weights

    def predict(self, KTM):
        return KTM @ self._weights


class AggregateKernel(torch.nn.Module):
    """
    A kernel that aggregates values in a kernel over :param aggregate_names: using
    a aggregaten function given by :param aggregate_type:

    :param aggregate_names:

    :param aggregate_type:
    """

    def __init__(
        self,
        aggregate_names: Union[str, List[str]],
        aggregate_type: str = "sum",
        structurewise_aggregate: bool = False,
    ):
        super().__init__()
        val_aggregate_types = ["sum", "mean"]
        if aggregate_type not in val_aggregate_types:
            raise ValueError(
                f"Given aggregate_type {aggregate_type!r} but only "
                f"{aggregate_type!r} are supported."
            )
        if structurewise_aggregate:
            raise NotImplementedError(
                "structurewise aggregation has not been implemented."
            )

        self._aggregate_names = aggregate_names
        self._aggregate_type = aggregate_type
        self._structurewise_aggregate = structurewise_aggregate

    def aggregate_features(self, tensor: TensorMap) -> TensorMap:
        if self._aggregate_type == "sum":
            return metatensor.sum_over_samples(
                tensor, sample_names=self._aggregate_names
            )
        elif self._aggregate_type == "mean":
            return metatensor.mean_over_samples(
                tensor, sample_names=self._aggregate_names
            )
        else:
            raise NotImplementedError(
                f"aggregate_type {self._aggregate_type!r} has not been implemented."
            )

    def aggregate_kernel(
        self, kernel: TensorMap, are_pseudo_points: Tuple[bool, bool] = (False, False)
    ) -> TensorMap:
        if self._aggregate_type == "sum":
            if not are_pseudo_points[0]:
                kernel = metatensor.sum_over_samples(kernel, self._aggregate_names)
            if not are_pseudo_points[1]:
                raise NotImplementedError(
                    "properties dimenson cannot be aggregated for the moment"
                )
            return kernel
        elif self._aggregate_type == "mean":
            if not are_pseudo_points[0]:
                kernel = metatensor.mean_over_samples(kernel, self._aggregate_names)
            if not are_pseudo_points[1]:
                raise NotImplementedError(
                    "properties dimenson cannot be aggregated for the moment"
                )
            return kernel
        else:
            raise NotImplementedError(
                f"aggregate_type {self._aggregate_type!r} has not been implemented."
            )

    def forward(
        self,
        tensor1: TensorMap,
        tensor2: TensorMap,
        are_pseudo_points: Tuple[bool, bool] = (False, False),
    ) -> TensorMap:
        return self.aggregate_kernel(
            self.compute_kernel(tensor1, tensor2), are_pseudo_points
        )

    def compute_kernel(self, tensor1: TensorMap, tensor2: TensorMap) -> TensorMap:
        raise NotImplementedError("compute_kernel needs to be implemented.")


class AggregateLinear(AggregateKernel):
    def __init__(
        self,
        aggregate_names: Union[str, List[str]],
        aggregate_type: str = "sum",
        structurewise_aggregate: bool = False,
    ):
        super().__init__(aggregate_names, aggregate_type, structurewise_aggregate)

    def forward(
        self,
        tensor1: TensorMap,
        tensor2: TensorMap,
        are_pseudo_points: Tuple[bool, bool] = (False, False),
    ) -> TensorMap:
        # we overwrite default behavior because for linear kernels we can do it more
        # memory efficient
        if not are_pseudo_points[0]:
            tensor1 = self.aggregate_features(tensor1)
        if not are_pseudo_points[1]:
            tensor2 = self.aggregate_features(tensor2)
        return self.compute_kernel(tensor1, tensor2)

    def compute_kernel(self, tensor1: TensorMap, tensor2: TensorMap) -> TensorMap:
        return metatensor.dot(tensor1, tensor2)


class AggregatePolynomial(AggregateKernel):
    def __init__(
        self,
        aggregate_names: Union[str, List[str]],
        aggregate_type: str = "sum",
        structurewise_aggregate: bool = False,
        degree: int = 2,
    ):
        super().__init__(aggregate_names, aggregate_type, structurewise_aggregate)
        self._degree = degree

    def compute_kernel(self, tensor1: TensorMap, tensor2: TensorMap):
        return metatensor.pow(metatensor.dot(tensor1, tensor2), self._degree)


class TorchAggregateKernel(torch.nn.Module):
    """
    A kernel that aggregates values in a kernel over :param aggregate_names: using
    a aggregaten function given by :param aggregate_type:

    :param aggregate_names:

    :param aggregate_type:
    """

    def __init__(
        self,
        aggregate_names: Union[str, List[str]],
        aggregate_type: str = "sum",
        structurewise_aggregate: bool = False,
    ):
        super().__init__()
        val_aggregate_types = ["sum", "mean"]
        if aggregate_type not in val_aggregate_types:
            raise ValueError(
                f"Given aggregate_type {aggregate_type} but only "
                f"{aggregate_type} are supported."
            )
        if structurewise_aggregate:
            raise NotImplementedError(
                "structurewise aggregation has not been implemented."
            )

        self._aggregate_names = aggregate_names
        self._aggregate_type = aggregate_type
        self._structurewise_aggregate = structurewise_aggregate

    def aggregate_features(self, tensor: TorchTensorMap) -> TorchTensorMap:
        if self._aggregate_type == "sum":
            return metatensor.torch.sum_over_samples(
                tensor, sample_names=self._aggregate_names
            )
        elif self._aggregate_type == "mean":
            return metatensor.torch.mean_over_samples(
                tensor, sample_names=self._aggregate_names
            )
        else:
            raise NotImplementedError(
                f"aggregate_type {self._aggregate_type} has not been implemented."
            )

    def aggregate_kernel(
        self,
        kernel: TorchTensorMap,
        are_pseudo_points: Tuple[bool, bool] = (False, False),
    ) -> TorchTensorMap:
        if self._aggregate_type == "sum":
            if not are_pseudo_points[0]:
                kernel = metatensor.torch.sum_over_samples(
                    kernel, self._aggregate_names
                )
            if not are_pseudo_points[1]:
                raise NotImplementedError(
                    "properties dimenson cannot be aggregated for the moment"
                )
            return kernel
        elif self._aggregate_type == "mean":
            if not are_pseudo_points[0]:
                kernel = metatensor.torch.mean_over_samples(
                    kernel, self._aggregate_names
                )
            if not are_pseudo_points[1]:
                raise NotImplementedError(
                    "properties dimenson cannot be aggregated for the moment"
                )
            return kernel
        else:
            raise NotImplementedError(
                f"aggregate_type {self._aggregate_type} has not been implemented."
            )

    def forward(
        self,
        tensor1: TorchTensorMap,
        tensor2: TorchTensorMap,
        are_pseudo_points: Tuple[bool, bool] = (False, False),
    ) -> TorchTensorMap:
        return self.aggregate_kernel(
            self.compute_kernel(tensor1, tensor2), are_pseudo_points
        )

    def compute_kernel(
        self, tensor1: TorchTensorMap, tensor2: TorchTensorMap
    ) -> TorchTensorMap:
        raise NotImplementedError("compute_kernel needs to be implemented.")


class TorchAggregateLinear(TorchAggregateKernel):
    def __init__(
        self,
        aggregate_names: Union[str, List[str]],
        aggregate_type: str = "sum",
        structurewise_aggregate: bool = False,
    ):
        super().__init__(aggregate_names, aggregate_type, structurewise_aggregate)

    def forward(
        self,
        tensor1: TorchTensorMap,
        tensor2: TorchTensorMap,
        are_pseudo_points: Tuple[bool, bool] = (False, False),
    ) -> TorchTensorMap:
        # we overwrite default behavior because for linear kernels we can do it more
        # memory efficient
        if not are_pseudo_points[0]:
            tensor1 = self.aggregate_features(tensor1)
        if not are_pseudo_points[1]:
            tensor2 = self.aggregate_features(tensor2)
        return self.compute_kernel(tensor1, tensor2)

    def compute_kernel(
        self, tensor1: TorchTensorMap, tensor2: TorchTensorMap
    ) -> TorchTensorMap:
        return metatensor.torch.dot(tensor1, tensor2)


class TorchAggregatePolynomial(TorchAggregateKernel):
    def __init__(
        self,
        aggregate_names: Union[str, List[str]],
        aggregate_type: str = "sum",
        structurewise_aggregate: bool = False,
        degree: int = 2,
    ):
        super().__init__(aggregate_names, aggregate_type, structurewise_aggregate)
        self._degree = degree

    def compute_kernel(self, tensor1: TorchTensorMap, tensor2: TorchTensorMap):
        return metatensor.torch.pow(
            metatensor.torch.dot(tensor1, tensor2), self._degree
        )


class GreedySelector:
    """Wraps :py:class:`skmatter._selection.GreedySelector` for a TensorMap.

    The class creates a selector for each block. The selection will be done based
    the values of each :py:class:`TensorBlock`. Gradients will not be considered for
    the selection.
    """

    def __init__(
        self,
        selector_class: Type[skmatter._selection.GreedySelector],
        selection_type: str,
        **selector_arguments,
    ) -> None:
        self._selector_class = selector_class
        self._selection_type = selection_type
        self._selector_arguments = selector_arguments

        self._selector_arguments["selection_type"] = self._selection_type
        self._support = None

    @property
    def selector_class(self) -> Type[skmatter._selection.GreedySelector]:
        """The class to perform the selection."""
        return self._selector_class

    @property
    def selection_type(self) -> str:
        """Whether to choose a subset of columns ('feature') or rows ('sample')."""
        return self._selection_type

    @property
    def selector_arguments(self) -> dict:
        """Arguments passed to the ``selector_class``."""
        return self._selector_arguments

    @property
    def support(self) -> TensorMap:
        """TensorMap containing the support."""
        if self._support is None:
            raise ValueError("No selections. Call fit method first.")

        return self._support

    def fit(self, X: TensorMap, warm_start: bool = False):  # -> GreedySelector:
        """Learn the features to select.

        :param X:
            Training vectors.
        :param warm_start:
            Whether the fit should continue after having already run, after increasing
            `n_to_select`. Assumes it is called with the same X.
        """
        if len(X.component_names) != 0:
            raise ValueError("Only blocks with no components are supported.")

        blocks = []
        for _, block in X.items():
            selector = self.selector_class(**self.selector_arguments)
            selector.fit(block.values, warm_start=warm_start)
            mask = selector.get_support()

            if self._selection_type == "feature":
                samples = Labels.single()
                properties = Labels(
                    names=block.properties.names, values=block.properties.values[mask]
                )
            elif self._selection_type == "sample":
                samples = Labels(
                    names=block.samples.names, values=block.samples.values[mask]
                )
                properties = Labels.single()

            blocks.append(
                TensorBlock(
                    values=np.zeros([len(samples), len(properties)], dtype=np.int32),
                    samples=samples,
                    components=[],
                    properties=properties,
                )
            )

        self._support = TensorMap(X.keys, blocks)

        return self

    def transform(self, X: TensorMap) -> TensorMap:
        """Reduce X to the selected features.

        :param X:
            The input tensor.
        :returns:
            The selected subset of the input.
        """
        blocks = []
        for key, block in X.items():
            block_support = self.support.block(key)

            if self._selection_type == "feature":
                new_block = metatensor.slice_block(
                    block, "properties", block_support.properties
                )
            elif self._selection_type == "sample":
                new_block = metatensor.slice_block(
                    block, "samples", block_support.samples
                )
            blocks.append(new_block)

        return TensorMap(X.keys, blocks)

    def fit_transform(self, X: TensorMap, warm_start: bool = False) -> TensorMap:
        """Fit to data, then transform it.

        :param X:
            Training vectors.
        :param warm_start:
            Whether the fit should continue after having already run, after increasing
            `n_to_select`. Assumes it is called with the same X.
        """
        return self.fit(X, warm_start=warm_start).transform(X)


class FPS(GreedySelector):
    """
    Transformer that performs Greedy Sample Selection using Farthest Point Sampling.

    Refer to :py:class:`skmatter.sample_selection.FPS` for full documentation.
    """

    def __init__(
        self,
        initialize=0,
        n_to_select=None,
        score_threshold=None,
        score_threshold_type="absolute",
        progress_bar=False,
        full=False,
        random_state=0,
    ):
        super().__init__(
            selector_class=_FPS,
            selection_type="sample",
            initialize=initialize,
            n_to_select=n_to_select,
            score_threshold=score_threshold,
            score_threshold_type=score_threshold_type,
            progress_bar=progress_bar,
            full=full,
            random_state=random_state,
        )
        self._n_to_select = n_to_select


def torch_tensor_map_to_core(torch_tensor: TorchTensorMap):
    torch_blocks = []
    for _, torch_block in torch_tensor.items():
        torch_blocks.append(torch_tensor_block_to_core(torch_block))
    torch_keys = torch_labels_to_core(torch_tensor.keys)
    return TensorMap(torch_keys, torch_blocks)


def torch_tensor_block_to_core(torch_block: TorchTensorBlock):
    """Transforms a tensor block from metatensor-torch to metatensor-torch
    :param torch_block:
        tensor block from metatensor-torch
    :returns torch_block:
        tensor block from metatensor-torch
    """
    block = TensorBlock(
        values=torch_block.values.detach().cpu().numpy(),
        samples=torch_labels_to_core(torch_block.samples),
        components=[
            torch_labels_to_core(component) for component in torch_block.components
        ],
        properties=torch_labels_to_core(torch_block.properties),
    )
    for parameter, gradient in torch_block.gradients():
        block.add_gradient(
            parameter=parameter,
            gradient=TensorBlock(
                values=gradient.values.detach().cpu().numpy(),
                samples=torch_labels_to_core(gradient.samples),
                components=[
                    torch_labels_to_core(component) for component in gradient.components
                ],
                properties=torch_labels_to_core(gradient.properties),
            ),
        )
    return block


def torch_labels_to_core(torch_labels: TorchLabels):
    """Transforms labels from metatensor-torch to metatensor-torch
    :param torch_block:
        tensor block from metatensor-torch
    :returns torch_block:
        labels from metatensor-torch
    """
    return Labels(torch_labels.names, torch_labels.values.detach().cpu().numpy())


###


def core_tensor_map_to_torch(core_tensor: TensorMap):
    """Transforms a tensor map from metatensor-core to metatensor-torch
    :param core_tensor:
        tensor map from metatensor-core
    :returns torch_tensor:
        tensor map from metatensor-torch
    """

    torch_blocks = []
    for _, core_block in core_tensor.items():
        torch_blocks.append(core_tensor_block_to_torch(core_block))
    torch_keys = core_labels_to_torch(core_tensor.keys)
    return TorchTensorMap(torch_keys, torch_blocks)


def core_tensor_block_to_torch(core_block: TensorBlock):
    """Transforms a tensor block from metatensor-core to metatensor-torch
    :param core_block:
        tensor block from metatensor-core
    :returns torch_block:
        tensor block from metatensor-torch
    """
    block = TorchTensorBlock(
        values=torch.tensor(core_block.values),
        samples=core_labels_to_torch(core_block.samples),
        components=[
            core_labels_to_torch(component) for component in core_block.components
        ],
        properties=core_labels_to_torch(core_block.properties),
    )
    for parameter, gradient in core_block.gradients():
        block.add_gradient(
            parameter=parameter,
            gradient=TensorBlock(
                values=gradient.values.detach().cpu().numpy(),
                samples=torch_labels_to_core(gradient.samples),
                components=[
                    torch_labels_to_core(component) for component in gradient.components
                ],
                properties=torch_labels_to_core(gradient.properties),
            ),
        )
    return block


def core_labels_to_torch(core_labels: Labels):
    """Transforms labels from metatensor-core to metatensor-torch
    :param core_block:
        tensor block from metatensor-core
    :returns torch_block:
        labels from metatensor-torch
    """
    return TorchLabels(core_labels.names, torch.tensor(core_labels.values))


class SubsetOfRegressors:
    def __init__(
        self,
        kernel_type: Union[str, AggregateKernel] = "linear",
        kernel_kwargs: Optional[dict] = None,
    ):
        if kernel_kwargs is None:
            kernel_kwargs = {}
        self._set_kernel(kernel_type, **kernel_kwargs)
        self._kernel_type = kernel_type
        self._kernel_kwargs = kernel_kwargs
        self._X_pseudo = None
        self._weights = None

    def _set_kernel(self, kernel: Union[str, AggregateKernel], **kernel_kwargs):
        val_kernels = ["linear", "polynomial", "precomputed"]
        aggregate_type = kernel_kwargs.get("aggregate_type", "sum")
        if aggregate_type != "sum":
            raise ValueError(
                f'aggregate_type={aggregate_type!r} found but must be "sum"'
            )
        self._kernel: Union[AggregateKernel, None] = None
        if kernel == "linear":
            self._kernel = AggregateLinear(aggregate_type="sum", **kernel_kwargs)
        elif kernel == "polynomial":
            self._kernel = AggregatePolynomial(aggregate_type="sum", **kernel_kwargs)
        elif kernel == "precomputed":
            self._kernel = None
        elif isinstance(kernel, AggregateKernel):
            self._kernel = kernel
        else:
            raise ValueError(
                f"kernel type {kernel!r} is not supported. Please use one "
                f"of the valid kernels {val_kernels!r}"
            )

    def fit(
        self,
        X: TensorMap,
        X_pseudo: TensorMap,
        y: TensorMap,
        alpha: float = 1.0,
        alpha_forces: Optional[float] = None,
        solver: str = "RKHS-QR",
        rcond: Optional[float] = None,
    ):
        r"""
        :param X:
            features
            if kernel type "precomputed" is used, the kernel k_nm is assumed
        :param X_pseudo:
            pseudo points
            if kernel type "precomputed" is used, the kernel k_mm is assumed
        :param y:
            targets
        :param alpha:
            regularizationfor the energies, it must be a float
        :param alpha_forces:
            regularization for the forces, it must be a float. If None is set
            equal to alpha
        :param solver:
            determines which solver to use
        :param rcond:
            argument for the solver lstsq


        Derivation
        ----------

        We take equation the mean expression

        .. math::

            \sigma^{-2} K_{tm}\Sigma K_{MN}y

        we put in the $\Sigma$

        .. math::

            \sigma^{-2} K_{tm}(\sigma^{-2}K_{mn}K_{mn}+K_{mm})^{-1} K_{mn}y

        We can move around the $\sigma's$

        .. math::

             K_{tm}((K_{mn}\sigma^{-1})(\sigma^{-1}K_{mn)}+K_{mm})^{-1}
                            (K_{mn}\sigma^{-1})(y\sigma^{-1})

        you can see the building blocks in the code are $K_{mn}\sigma^{-1}$ and
        $y\sigma^{-1}$
        """
        if isinstance(alpha, float):
            alpha_energy = alpha
        else:
            raise ValueError("alpha must either be a float")

        if alpha_forces is None:
            alpha_forces = alpha_energy
        else:
            if not isinstance(alpha_forces, float):
                raise ValueError("alpha must either be a float")

        X = X.to(arrays="numpy")
        X_pseudo = X_pseudo.to(arrays="numpy")
        y = y.to(arrays="numpy")

        if self._kernel is None:
            # _set_kernel only returns None if kernel type is precomputed
            k_nm = X
            k_mm = X_pseudo
        else:
            k_mm = self._kernel(X_pseudo, X_pseudo, are_pseudo_points=(True, True))
            k_nm = self._kernel(X, X_pseudo, are_pseudo_points=(False, True))

        # solve
        # TODO: allow for different regularizer for energies and forces
        weight_blocks = []
        for key, y_block in y.items():
            k_nm_block = k_nm.block(key)
            k_mm_block = k_mm.block(key)
            X_block = X.block(key)
            structures = metatensor.operations._dispatch.unique(
                k_nm_block.samples["system"]
            )
            n_atoms_per_structure = []
            for structure in structures:
                n_atoms = np.sum(X_block.samples["system"] == structure)
                n_atoms_per_structure.append(float(n_atoms))

            n_atoms_per_structure = np.array(n_atoms_per_structure)
            normalization = metatensor.operations._dispatch.sqrt(n_atoms_per_structure)

            if not (np.allclose(alpha_energy, 0.0)):
                normalization /= alpha_energy
            normalization = normalization[:, None]

            k_nm_reg = k_nm_block.values * normalization
            y_reg = (y_block.values) * normalization
            if len(k_nm_block.gradients_list()) > 0:
                grad_shape = k_nm_block.gradient("positions").values.shape
                k_nm_reg = np.vstack(
                    [
                        k_nm_reg,
                        k_nm_block.gradient("positions").values.reshape(
                            grad_shape[0] * grad_shape[1],
                            grad_shape[2],
                        )
                        / alpha_forces,
                    ]
                )
                grad_shape = y_block.gradient("positions").values.shape
                y_reg = np.vstack(
                    [
                        y_reg,
                        y_block.gradient("positions").values.reshape(
                            grad_shape[0] * grad_shape[1],
                            grad_shape[2],
                        )
                        / alpha_forces,
                    ]
                )
            self._solver = _SorKernelSolver(
                k_mm_block.values, regularizer=1, jitter=0, solver=solver
            )

            if rcond is None:
                rcond_ = max(k_nm_reg.shape) * np.finfo(k_nm_reg.dtype.char.lower()).eps
            else:
                rcond_ = rcond
            self._solver.fit(k_nm_reg, y_reg, rcond=rcond_)

            weight_block = TensorBlock(
                values=self._solver.weights.T,
                samples=y_block.properties,
                components=k_nm_block.components,
                properties=k_nm_block.properties,
            )
            weight_blocks.append(weight_block)

        self._weights = TensorMap(y.keys, weight_blocks)

        self._X_pseudo = X_pseudo.copy()

    def predict(self, T: TensorMap) -> TensorMap:
        """
        :param T:
            features
            if kernel type "precomputed" is used, the kernel k_tm is assumed
        """
        if self._weights is None:
            raise ValueError(
                "The weights are not defined. Are you sure you"
                " have run the `fit` method?"
            )
        if self._kernel_type == "precomputed":
            k_tm = T
        else:
            k_tm = self._kernel(T, self._X_pseudo, are_pseudo_points=(False, True))
        return metatensor.dot(k_tm, self._weights)

    def export_torch_script_model(self):
        return TorchSubsetofRegressors(
            core_tensor_map_to_torch(self._weights),
            core_tensor_map_to_torch(self._X_pseudo),
            self._kernel_type,
            self._kernel_kwargs,
        )


class TorchSubsetofRegressors(torch.nn.Module):
    def __init__(
        self,
        weights: TorchTensorMap,
        X_pseudo: TorchTensorMap,
        kernel_type: Union[str, AggregateKernel] = "linear",
        kernel_kwargs: Optional[dict] = None,
    ):
        super().__init__()
        self._weights = weights
        self._X_pseudo = X_pseudo
        if kernel_kwargs is None:
            kernel_kwargs = {}
        self._set_kernel(kernel_type, **kernel_kwargs)

    def forward(self, T: TorchTensorMap) -> TorchTensorMap:
        """
        :param T:
            features
            if kernel type "precomputed" is used, the kernel k_tm is assumed
        """
        # move weights and X_pseudo to the same device as T
        self._weights = self._weights.to(T.device)
        self._X_pseudo = self._X_pseudo.to(T.device)

        k_tm = self._kernel(T, self._X_pseudo, are_pseudo_points=(False, True))
        return metatensor.torch.dot(k_tm, self._weights)

    def _set_kernel(self, kernel: Union[str, TorchAggregateKernel], **kernel_kwargs):
        val_kernels = ["linear", "polynomial", "precomputed"]
        aggregate_type = kernel_kwargs.get("aggregate_type", "sum")
        if aggregate_type != "sum":
            raise ValueError(
                f'aggregate_type={aggregate_type!r} found but must be "sum"'
            )
        if kernel == "linear":
            self._kernel = TorchAggregateLinear(aggregate_type="sum", **kernel_kwargs)
        elif kernel == "polynomial":
            self._kernel = TorchAggregatePolynomial(
                aggregate_type="sum", **kernel_kwargs
            )
        elif kernel == "precomputed":
            raise NotImplementedError(
                "precomputed kernels are note supported in torch"
                "version of subset of regressor."
            )
        elif isinstance(kernel, TorchAggregateKernel):
            self._kernel = kernel
        else:
            raise ValueError(
                f"kernel type {kernel!r} is not supported. Please use one "
                f"of the valid kernels {val_kernels!r}"
            )<|MERGE_RESOLUTION|>--- conflicted
+++ resolved
@@ -239,12 +239,7 @@
         return return_dict
 
     def export(self) -> MetatensorAtomisticModel:
-<<<<<<< HEAD
-
         interaction_ranges = [self.hypers["soap"]["cutoff"]["radius"]]
-=======
-        interaction_ranges = [self.hypers["soap"]["cutoff"]]
->>>>>>> fcbbcd61
         for additive_model in self.additive_models:
             if hasattr(additive_model, "cutoff_radius"):
                 interaction_ranges.append(additive_model.cutoff_radius)
