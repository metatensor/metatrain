--- conflicted
+++ resolved
@@ -40,10 +40,6 @@
             if not (
                 target.is_scalar
                 and target.quantity == "energy"
-<<<<<<< HEAD
-                and "atom" not in target.layout.block(0).samples.names
-=======
->>>>>>> 8ae40887
                 and len(target.layout.block(0).properties) == 1
             ):
                 raise ValueError(
