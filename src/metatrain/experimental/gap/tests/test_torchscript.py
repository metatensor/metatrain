--- conflicted
+++ resolved
@@ -75,12 +75,10 @@
         length_unit="Angstrom", atomic_types=[1, 6, 7, 8], targets=targets
     )
     gap = GAP(DEFAULT_HYPERS["model"], dataset_info)
-<<<<<<< HEAD
-    torch.jit.save(
-        torch.jit.script(gap),
-        "gap.pt",
-    )
-    torch.jit.load("gap.pt")
+
+    with tmpdir.as_cwd():
+        torch.jit.save(torch.jit.script(gap), "gap.pt")
+        torch.jit.load("gap.pt")
 
 
 def test_torchscript_integers():
@@ -142,10 +140,4 @@
     assert torch.allclose(
         ref_output["mtt::U0"].block().values,
         scripted_output["mtt::U0"].block().values,
-    )
-=======
-
-    with tmpdir.as_cwd():
-        torch.jit.save(torch.jit.script(gap), "gap.pt")
-        torch.jit.load("gap.pt")
->>>>>>> 96a9e025
+    )