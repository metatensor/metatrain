--- conflicted
+++ resolved
@@ -1,31 +1,19 @@
-<<<<<<< HEAD
 import warnings
 from urllib.parse import urlparse
 from urllib.request import urlretrieve
 
-=======
->>>>>>> 3d77e2e1
 import pytest
 import torch
 from metatomic.torch import ModelOutput
 
 from metatrain.utils.data import read_systems
-<<<<<<< HEAD
 from metatrain.utils.io import model_from_checkpoint
-=======
-from metatrain.utils.io import load_model
->>>>>>> 3d77e2e1
 from metatrain.utils.neighbor_lists import get_system_with_neighbor_lists
 
 from . import DATASET_WITH_FORCES_PATH
 
 
-<<<<<<< HEAD
-LEGACY_VERSIONS = ["0.3.2", "0.4.1", "1.0.0"]
 STABLE_VERSIONS = ["1.0.1", "1.0.2", "1.1.0"]
-=======
-STABLE_VERSIONS = ["1.0.1", "1.1.0"]
->>>>>>> 3d77e2e1
 
 
 @pytest.mark.parametrize("version", STABLE_VERSIONS)
@@ -36,27 +24,9 @@
         path, _ = urlretrieve(path)
     checkpoint = torch.load(path, weights_only=False, map_location="cpu")
 
-<<<<<<< HEAD
-    if version in LEGACY_VERSIONS:
-        checkpoint = convert_checkpoint_from_legacy_pet(checkpoint)
-        pet_mad_model = model_from_checkpoint(checkpoint, context="export").eval()
-
     with warnings.catch_warnings():
         warnings.simplefilter("ignore", UserWarning)
         pet_mad_model = model_from_checkpoint(checkpoint, context="finetune").eval()
-=======
-    msg1 = (
-        "trying to upgrade an old model checkpoint with unknown version, this "
-        "might fail and require manual modifications"
-    )
-    msg2 = (
-        "PET assumes that Cartesian tensors of rank 2 are stress-like, meaning that "
-        "they are symmetric and intensive. If this is not the case, please use a "
-        "different model."
-    )
-    with pytest.warns(UserWarning, match=f"({msg1}|{msg2})"):
-        pet_mad_model = load_model(path).eval()
->>>>>>> 3d77e2e1
 
     systems = read_systems(DATASET_WITH_FORCES_PATH)[:5]
     for system in systems:
