from typing import List, Optional, Tuple

import torch
from metatensor.torch import Labels
from metatomic.torch import NeighborListOptions, System

from .nef import (
    compute_reversed_neighbor_list,
    edge_array_to_nef,
    get_corresponding_edges,
    get_nef_indices,
)
from .utilities import cutoff_func, smooth_delta_function, step_characteristic_function


def concatenate_structures(
    systems: List[System],
    neighbor_list_options: NeighborListOptions,
    selected_atoms: Optional[Labels] = None,
) -> Tuple[
    torch.Tensor,
    torch.Tensor,
    torch.Tensor,
    torch.Tensor,
    torch.Tensor,
    torch.Tensor,
    torch.Tensor,
    Labels,
]:
    """
    Concatenate a list of systems into a single batch.

    :param systems: List of systems to concatenate.
    :param neighbor_list_options: Options for the neighbor list.
    :param selected_atoms: Optional labels of selected atoms to include in the batch.
    :return: A tuple containing the concatenated positions, centers, neighbors,
        species, cells, cell shifts, system indices, and sample labels.
    """

    positions: List[torch.Tensor] = []
    centers: List[torch.Tensor] = []
    neighbors: List[torch.Tensor] = []
    species: List[torch.Tensor] = []
    cell_shifts: List[torch.Tensor] = []
    cells: List[torch.Tensor] = []
    system_indices: List[torch.Tensor] = []
    atom_indices: List[torch.Tensor] = []
    node_counter = 0

    for i, system in enumerate(systems):
        assert len(system.known_neighbor_lists()) >= 1, "no neighbor list found"
        neighbor_list = system.get_neighbor_list(neighbor_list_options)
        nl_values = neighbor_list.samples.values

        centers_values = nl_values[:, 0]
        neighbors_values = nl_values[:, 1]
        cell_shifts_values = nl_values[:, 2:]

        if selected_atoms is not None:
            system_selected_atoms = selected_atoms.values[:, 1][
                selected_atoms.values[:, 0] == i
            ]
            unique_centers = torch.unique(centers_values)
            system_selected_atoms = torch.unique(
                torch.cat([system_selected_atoms, unique_centers])
            )
            # calculate the mapping from the ghost atoms to the real atoms
            if torch.numel(unique_centers) == 0:
                max_center_index = -1
            else:
                max_center_index = int(unique_centers.max())
            ghost_to_real_index = torch.full(
                [
<<<<<<< HEAD
                    int(unique_centers.max()) + 1 if len(unique_centers) > 0 else 0,
=======
                    max_center_index + 1,
>>>>>>> 19e86043
                ],
                -1,
                device=centers_values.device,
                dtype=centers_values.dtype,
            )
            for j, unique_center_index in enumerate(unique_centers):
                ghost_to_real_index[unique_center_index] = j

            centers_values = ghost_to_real_index[centers_values]
            neighbors_values = ghost_to_real_index[neighbors_values]
        else:
            system_selected_atoms = torch.arange(
                len(system), device=system.positions.device
            )

        positions.append(system.positions[system_selected_atoms])
        species.append(system.types[system_selected_atoms])

        centers.append(centers_values + node_counter)
        neighbors.append(neighbors_values + node_counter)
        cell_shifts.append(cell_shifts_values)

        cells.append(system.cell)

        node_counter += len(system_selected_atoms)
        system_indices.append(
            torch.full((len(system_selected_atoms),), i, device=system.positions.device)
        )
        atom_indices.append(
            torch.arange(len(system_selected_atoms), device=system.positions.device)
        )

    positions = torch.cat(positions)
    centers = torch.cat(centers)
    neighbors = torch.cat(neighbors)
    species = torch.cat(species)
    cells = torch.stack(cells)
    cell_shifts = torch.cat(cell_shifts)
    system_indices = torch.cat(system_indices)
    atom_indices = torch.cat(atom_indices)

    sample_values = torch.stack(
        [system_indices, atom_indices],
        dim=1,
    )
    sample_labels = Labels(
        names=["system", "atom"],
        values=sample_values,
        assume_unique=True,
    )

    return (
        positions,
        centers,
        neighbors,
        species,
        cells,
        cell_shifts,
        system_indices,
        sample_labels,
    )


def systems_to_batch(
    systems: List[System],
    options: NeighborListOptions,
    all_species_list: List[int],
    species_to_species_index: torch.Tensor,
    cutoff_width: float,
    max_num_neighbors: Optional[float] = None,
    selected_atoms: Optional[Labels] = None,
) -> Tuple[
    torch.Tensor,
    torch.Tensor,
    torch.Tensor,
    torch.Tensor,
    torch.Tensor,
    torch.Tensor,
    torch.Tensor,
    torch.Tensor,
    Labels,
]:
    """
    Converts a list of systems to a batch required for the PET model.

    :param systems: List of systems to convert to a batch.
    :param options: Options for the neighbor list.
    :param all_species_list: List of all atomic species in the dataset.
    :param species_to_species_index: Mapping from atomic species to species indices.
    :param cutoff_width: Width of the cutoff function for a cutoff mask.
    :param selected_atoms: Optional labels of selected atoms to include in the batch.
    :param max_num_neighbors: Optional maximum number of neighbors per atom.
        If provided, the adaptive cutoff scheme will be used for each atom to
        approximately select this number of neighbors.
    :return: A tuple containing the batch tensors.
        The batch consists of the following tensors:
        - `element_indices_nodes`: The atomic species of the central atoms
        - `element_indices_neighbors`: The atomic species of the neighboring atoms
        - `edge_vectors`: The cartesian edge vectors between the central atoms and their
            neighbors
        - `edge_distances`: The distances between the central atoms and their neighbors
        - `padding_mask`: A padding mask indicating which neighbors are real, and which
            are padded
        - `reverse_neighbor_index`: The reversed neighbor list for each central atom
        - `cutoff_factors`: The cutoff function values for each edge
        - `system_indices`: The system index for each atom in the batch
        - `sample_labels`: Labels indicating the system and atom indices for each atom

    """
    (
        positions,
        centers,
        neighbors,
        species,
        cells,
        cell_shifts,
        system_indices,
        sample_labels,
    ) = concatenate_structures(systems, options, selected_atoms)

    # somehow the backward of this operation is very slow at evaluation,
    # where there is only one cell, therefore we simplify the calculation
    # for that case
    if len(cells) == 1:
        cell_contributions = cell_shifts.to(cells.dtype) @ cells[0]
    else:
        cell_contributions = torch.einsum(
            "ab, abc -> ac",
            cell_shifts.to(cells.dtype),
            cells[system_indices[centers]],
        )
    edge_vectors = positions[neighbors] - positions[centers] + cell_contributions
    edge_distances = torch.norm(edge_vectors, dim=-1) + 1e-15

    if selected_atoms is not None:
        if torch.numel(centers) == 0:
            num_nodes = 0
        else:
            num_nodes = int(centers.max()) + 1
    else:
        num_nodes = len(positions)

    atomic_cutoffs = options.cutoff * torch.ones(
        num_nodes, device=positions.device, dtype=positions.dtype
    )

    if max_num_neighbors is not None:
        # Enabling the adaptive cutoff scheme to approximately select
        # `max_num_neighbors` neighbors for each atom
        probe_cutoffs = torch.arange(
            0.5,
            options.cutoff,
            0.2,
            device=edge_distances.device,
            dtype=edge_distances.dtype,
        )
        effective_num_neighbors = get_effective_num_neighbors(
            edge_distances,
            probe_cutoffs,
            centers,
            num_nodes,
        )
        cutoffs_weights = get_exponential_cutoff_weights(
            effective_num_neighbors,
            probe_cutoffs,
            max_num_neighbors,
        )
        adapted_atomic_cutoffs = probe_cutoffs @ cutoffs_weights.T

        unique_centers = torch.unique(centers)
        atomic_cutoffs[unique_centers] = adapted_atomic_cutoffs[unique_centers]

        cutoff_mask = edge_distances <= adapted_atomic_cutoffs[centers]
        centers = centers[cutoff_mask]
        neighbors = neighbors[cutoff_mask]
        edge_vectors = edge_vectors[cutoff_mask]
        cell_shifts = cell_shifts[cutoff_mask]
    else:
        atomic_cutoffs = options.cutoff * torch.ones(
            len(positions), device=positions.device, dtype=positions.dtype
        )

    num_neighbors = torch.bincount(centers)

    if num_neighbors.numel() == 0:  # no edges
        max_edges_per_node = 0
    else:
        max_edges_per_node = int(torch.max(num_neighbors))

    # Convert to NEF (Node-Edge-Feature) format:
    nef_indices, nef_to_edges_neighbor, nef_mask = get_nef_indices(
        centers, num_nodes, max_edges_per_node
    )

    # Element indices
    element_indices_nodes = species_to_species_index[species]
    element_indices_neighbors = element_indices_nodes[neighbors]

    # Send everything to NEF:
    edge_vectors = edge_array_to_nef(edge_vectors, nef_indices)
    edge_distances = torch.sqrt(torch.sum(edge_vectors**2, dim=2) + 1e-15)
    element_indices_neighbors = edge_array_to_nef(
        element_indices_neighbors, nef_indices
    )

    corresponding_edges = get_corresponding_edges(
        torch.concatenate(
            [centers.unsqueeze(-1), neighbors.unsqueeze(-1), cell_shifts],
            dim=-1,
        )
    )

    # These are the two arrays we need for message passing with edge reversals,
    # if indexing happens in a two-dimensional way:
    # edges_ji = edges_ij[reversed_neighbor_list, neighbors_index]
    reversed_neighbor_list = compute_reversed_neighbor_list(
        nef_indices, corresponding_edges, nef_mask
    )
    neighbors_index = edge_array_to_nef(neighbors, nef_indices).to(torch.int64)

    # Here, we compute the array that allows indexing into a flattened
    # version of the edge array (where the first two dimensions are merged):
    reverse_neighbor_index = (
        neighbors_index * neighbors_index.shape[1] + reversed_neighbor_list
    )
    # At this point, we have `reverse_neighbor_index[~nef_mask] = 0`, which however
    # creates too many of the same index which slows down backward enormously.
    # (See see https://github.com/pytorch/pytorch/issues/41162)
    # We therefore replace the padded indices with a sequence of unique indices.
    reverse_neighbor_index[~nef_mask] = torch.arange(
        int(torch.sum(~nef_mask)), device=reverse_neighbor_index.device
    )
    cutoff_factors = cutoff_func(
        edge_distances, atomic_cutoffs.unsqueeze(1), cutoff_width
    )
    cutoff_factors[~nef_mask] = 0.0

    return (
        element_indices_nodes,
        element_indices_neighbors,
        edge_vectors,
        edge_distances,
        nef_mask,
        reverse_neighbor_index,
        cutoff_factors,
        system_indices,
        sample_labels,
    )


def get_effective_num_neighbors(
    edge_distances: torch.Tensor,
    probe_cutoffs: torch.Tensor,
    centers: torch.Tensor,
    num_centers: int,
    width: Optional[float] = None,
) -> torch.Tensor:
    """
    Computes the effective number of neighbors for each probe cutoff.

    The width parameter controls the smoothness of the step function used for
    neighbor counting. If not provided, it is automatically computed from the
    probe cutoff spacing as: width = 2.5 * spacing, which provides a smooth
    transition over ~2-3 probe cutoff intervals.
    """
    if width is None:
        # Automatically determine width from probe cutoff spacing
        # Use 2.5x the spacing for a smooth step function
        if len(probe_cutoffs) > 1:
            probe_spacing = probe_cutoffs[1] - probe_cutoffs[0]
            width = 2.5 * probe_spacing
        else:
            width = 0.5  # fallback for single probe cutoff

    weights = step_characteristic_function(
        edge_distances.unsqueeze(0), probe_cutoffs.unsqueeze(1), width
    )
    probe_num_neighbors = torch.zeros(
        (len(probe_cutoffs), num_centers),
        dtype=edge_distances.dtype,
        device=edge_distances.device,
    )
    for i, w in enumerate(weights):
        num_neighbors = torch.bincount(centers, weights=w)
        if len(num_neighbors) > 0:
            probe_num_neighbors[i, : max(centers) + 1] = num_neighbors
    probe_num_neighbors = probe_num_neighbors.T.contiguous()
    return probe_num_neighbors


def get_gaussian_cutoff_weights(
    effective_num_neighbors: torch.Tensor,
    probe_cutoffs: torch.Tensor,
    max_num_neighbors: float,
    num_nodes: int,
    width: float = 0.5,
) -> torch.Tensor:
    """
    Computes the weights for each probe cutoff based on
    the effective number of neighbors.
    """
    num_neighbors_threshold = (
        max_num_neighbors
        * torch.ones(num_nodes, 1, device=effective_num_neighbors.device)
        - 5e-2
    )  # eps
    cutoffs_threshold_idx = torch.searchsorted(
        effective_num_neighbors, num_neighbors_threshold, right=False
    ).clamp(max=len(probe_cutoffs) - 1)
    cutoffs_thresholds = probe_cutoffs[cutoffs_threshold_idx]

    cutoffs_weights = smooth_delta_function(
        probe_cutoffs.unsqueeze(0), cutoffs_thresholds, width=width
    )
    cutoffs_weights = cutoffs_weights / cutoffs_weights.sum(dim=1, keepdim=True)
    return cutoffs_weights


def get_exponential_cutoff_weights(
    effective_num_neighbors: torch.Tensor,
    probe_cutoffs: torch.Tensor,
    max_num_neighbors: float,
    width: float = 1.0,
    beta: float = 1.0,
) -> torch.Tensor:
    """
    Computes the weights for each probe cutoff based on
    the effective number of neighbors.
    """
    cutoffs_weights = torch.exp(beta * probe_cutoffs) * step_characteristic_function(
        effective_num_neighbors, max_num_neighbors, width=width
    )
    cutoffs_weights = cutoffs_weights / cutoffs_weights.sum(dim=1, keepdim=True)
    return cutoffs_weights<|MERGE_RESOLUTION|>--- conflicted
+++ resolved
@@ -71,11 +71,7 @@
                 max_center_index = int(unique_centers.max())
             ghost_to_real_index = torch.full(
                 [
-<<<<<<< HEAD
                     int(unique_centers.max()) + 1 if len(unique_centers) > 0 else 0,
-=======
-                    max_center_index + 1,
->>>>>>> 19e86043
                 ],
                 -1,
                 device=centers_values.device,
