--- conflicted
+++ resolved
@@ -217,13 +217,6 @@
     else:
         num_nodes = len(positions)
 
-<<<<<<< HEAD
-=======
-    atomic_cutoffs = options.cutoff * torch.ones(
-        len(centers), device=positions.device, dtype=positions.dtype
-    )
-
->>>>>>> d5071f01
     if num_neighbors_adaptive is not None:
         with torch.profiler.record_function("PET::get_adaptive_cutoffs"):
             # Adaptive cutoff scheme to approximately select `num_neighbors_adaptive`
@@ -236,34 +229,31 @@
                 options.cutoff,
                 cutoff_width=cutoff_width,
             )
+            # symmetrize the cutoffs between pairs of atoms (PET needs this symmetry
+            # due to its corresponding edge indexing ij -> ji)
+            pair_cutoffs = (atomic_cutoffs[centers] + atomic_cutoffs[neighbors]) / 2.0
         with torch.profiler.record_function("PET::adaptive_cutoff_masking"):
-<<<<<<< HEAD
             # NOTE: this assumes that `get_adaptive_cutoffs` handles isolated atoms
             # correctly by assigning them a reasonable cutoff. This is the case at the
             # moment due to the baseline density; see `get_gaussian_cutoff_weights()`.
-            cutoff_mask = edge_distances <= atomic_cutoffs[centers]
-=======
-            atomic_cutoffs = (
-                adapted_atomic_cutoffs[centers] + adapted_atomic_cutoffs[neighbors]
-            ) / 2.0
-
-            cutoff_mask = edge_distances <= atomic_cutoffs
-            atomic_cutoffs = atomic_cutoffs[cutoff_mask]
->>>>>>> d5071f01
+            cutoff_mask = edge_distances <= pair_cutoffs[centers]
+
+            cutoff_mask = edge_distances <= pair_cutoffs
+            pair_cutoffs = pair_cutoffs[cutoff_mask]
             centers = centers[cutoff_mask]
             neighbors = neighbors[cutoff_mask]
             edge_vectors = edge_vectors[cutoff_mask]
             cell_shifts = cell_shifts[cutoff_mask]
             edge_distances = edge_distances[cutoff_mask]
     else:
-        atomic_cutoffs = options.cutoff * torch.ones(
-            len(positions), device=positions.device, dtype=positions.dtype
+        pair_cutoffs = options.cutoff * torch.ones(
+            len(centers), device=positions.device, dtype=positions.dtype
         )
 
     num_neighbors = torch.bincount(centers)
 
     # uncomment these to print out stats on the adaptive cutoff behavior
-    # print("adaptive_cutoffs", *atomic_cutoffs.tolist())
+    # print("adaptive_cutoffs", *pair_cutoffs.tolist())
     # print("num_neighbors", *num_neighbors.tolist())
 
     if num_neighbors.numel() == 0:  # no edges
@@ -273,11 +263,11 @@
 
     if cutoff_function.lower() == "bump":
         # use bump switching function for adaptive cutoff
-        cutoff_factors = cutoff_func_bump(edge_distances, atomic_cutoffs, cutoff_width)
+        cutoff_factors = cutoff_func_bump(edge_distances, pair_cutoffs, cutoff_width)
     elif cutoff_function.lower() == "cosine":
         # backward-compatible cosine swithcing for fixed cutoff
         cutoff_factors = cutoff_func_cosine(
-            edge_distances, atomic_cutoffs, cutoff_width
+            edge_distances, pair_cutoffs, cutoff_width
         )
     else:
         raise ValueError(
@@ -300,7 +290,7 @@
     element_indices_neighbors = edge_array_to_nef(
         element_indices_neighbors, nef_indices
     )
-    cutoff_factors = edge_array_to_nef(cutoff_factors, nef_indices)
+    cutoff_factors = edge_array_to_nef(cutoff_factors, nef_indices, nef_mask, 0.0)
 
     corresponding_edges = get_corresponding_edges(
         torch.concatenate(
@@ -329,7 +319,6 @@
     reverse_neighbor_index[~nef_mask] = torch.arange(
         int(torch.sum(~nef_mask)), device=reverse_neighbor_index.device
     )
-    cutoff_factors[~nef_mask] = 0.0
 
     return (
         element_indices_nodes,
