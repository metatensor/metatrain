--- conflicted
+++ resolved
@@ -198,11 +198,8 @@
         nef_mask,
         neighbors_index,
         reversed_neighbor_list,
-<<<<<<< HEAD
+        system_indices,
+        sample_labels,
         centers,
         nef_to_edges_neighbor,
-=======
-        system_indices,
-        sample_labels,
->>>>>>> 4c7cafff
     )