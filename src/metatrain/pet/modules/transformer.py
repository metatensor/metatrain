--- conflicted
+++ resolved
@@ -1,8 +1,4 @@
-<<<<<<< HEAD
-from typing import Tuple
-=======
-from typing import Any, Callable, Dict, Tuple
->>>>>>> a984f4e3
+from typing import Any, Dict, Tuple
 
 import torch
 import torch.nn.functional as F
@@ -123,24 +119,14 @@
 
     def __init__(
         self,
-<<<<<<< HEAD
-        d_model,
-        n_heads,
-        dim_node_features,
-        dim_feedforward=512,
-        norm="LayerNorm",
-        activation="SiLU",
-        transformer_type="PostLN",
-    ):
-=======
         d_model: int,
         n_heads: int,
+        dim_node_features: int,
         dim_feedforward: int = 512,
-        dropout: float = 0.0,
-        activation: Callable = F.silu,
+        norm: str = "LayerNorm",
+        activation: str = "SiLU",
         transformer_type: str = "PostLN",
     ) -> None:
->>>>>>> a984f4e3
         super(TransformerLayer, self).__init__()
         self.attention = AttentionBlock(d_model, n_heads)
         self.transformer_type = transformer_type
@@ -231,10 +217,7 @@
         edge_embeddings: torch.Tensor,
         cutoff_factors: torch.Tensor,
         use_manual_attention: bool,
-<<<<<<< HEAD
     ) -> Tuple[torch.Tensor, torch.Tensor]:
-=======
-    ) -> torch.Tensor:
         """
         Forward pass for a single Transformer layer.
 
@@ -249,7 +232,6 @@
         :return: The output tokens of the transformer layer, of shape
             (batch_size, seq_length, d_model)
         """
->>>>>>> a984f4e3
         if self.transformer_type == "PostLN":
             node_embeddings, edge_embeddings = self._forward_post_ln_impl(
                 node_embeddings, edge_embeddings, cutoff_factors, use_manual_attention
@@ -276,26 +258,15 @@
 
     def __init__(
         self,
-<<<<<<< HEAD
-        d_model,
-        num_layers,
-        n_heads,
-        dim_node_features,
-        dim_feedforward=512,
-        norm="LayerNorm",
-        activation="SiLU",
-        transformer_type="PostLN",
-    ):
-=======
         d_model: int,
         num_layers: int,
         n_heads: int,
+        dim_node_features: int,
         dim_feedforward: int = 512,
-        dropout: float = 0.0,
-        activation: Callable = F.silu,
+        norm: str = "LayerNorm",
+        activation: str = "SiLU",
         transformer_type: str = "PostLN",
     ) -> None:
->>>>>>> a984f4e3
         super(Transformer, self).__init__()
         if norm not in AVAILABLE_NORMALIZATIONS:
             raise ValueError(
@@ -337,10 +308,7 @@
         edge_embeddings: torch.Tensor,
         cutoff_factors: torch.Tensor,
         use_manual_attention: bool,
-<<<<<<< HEAD
     ) -> Tuple[torch.Tensor, torch.Tensor]:
-=======
-    ) -> torch.Tensor:
         """
         Forward pass for the Transformer.
         :param tokens: The input tokens to the transformer, of shape
@@ -354,7 +322,6 @@
         :return: The output tokens of the transformer, of shape
             (batch_size, seq_length, d_model)
         """
->>>>>>> a984f4e3
         for layer in self.layers:
             node_embeddings, edge_embeddings = layer(
                 node_embeddings, edge_embeddings, cutoff_factors, use_manual_attention
@@ -432,13 +399,6 @@
         edge_distances: torch.Tensor,
         cutoff_factors: torch.Tensor,
         use_manual_attention: bool,
-<<<<<<< HEAD
-    ):
-        node_embeddings = input_node_embeddings
-        edge_embeddings = [edge_vectors, edge_distances[:, :, None]]
-        edge_embeddings = torch.cat(edge_embeddings, dim=2)
-        edge_embeddings = self.edge_embedder(edge_embeddings)
-=======
     ) -> Tuple[torch.Tensor, torch.Tensor]:
         """
         Forward pass for the CartesianTransformer.
@@ -463,11 +423,10 @@
             backward).
         :return: A tuple with the output node embeddings of shape (n_nodes, d_pet)
         """
-        node_elements_embedding = self.node_embedder(element_indices_nodes)
-        edge_embedding = [edge_vectors, edge_distances[:, :, None]]
-        edge_embedding = torch.cat(edge_embedding, dim=2)
-        edge_embedding = self.edge_embedder(edge_embedding)
->>>>>>> a984f4e3
+        node_embeddings = input_node_embeddings
+        edge_embeddings = [edge_vectors, edge_distances[:, :, None]]
+        edge_embeddings = torch.cat(edge_embeddings, dim=2)
+        edge_embeddings = self.edge_embedder(edge_embeddings)
 
         if not self.is_first:
             neighbor_elements_embeddings = self.neighbor_embedder(
