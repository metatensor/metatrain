import logging
import typing
import warnings
from math import prod
from typing import Any, Dict, List, Literal, Optional, Tuple

import metatensor.torch as mts
import torch
from metatensor.torch import Labels, TensorBlock, TensorMap
from metatensor.torch.operations._add import _add_block_block
from metatomic.torch import (
    AtomisticModel,
    ModelCapabilities,
    ModelMetadata,
    ModelOutput,
    NeighborListOptions,
    System,
)

from metatrain.utils.abc import ModelInterface
from metatrain.utils.additive import ZBL, CompositionModel
from metatrain.utils.data import DatasetInfo, TargetInfo
from metatrain.utils.dtype import dtype_to_str
from metatrain.utils.long_range import DummyLongRangeFeaturizer, LongRangeFeaturizer
from metatrain.utils.metadata import merge_metadata
from metatrain.utils.scaler import Scaler
from metatrain.utils.sum_over_atoms import sum_over_atoms

from . import checkpoints
from .documentation import ModelHypers
from .modules.finetuning import apply_finetuning_strategy
from .modules.structures import systems_to_batch
from .modules.transformer import CartesianTransformer
from .modules.utilities import cutoff_func


AVAILABLE_FEATURIZERS = typing.get_args(ModelHypers.__annotations__["featurizer_type"])


class PET(ModelInterface[ModelHypers]):
    """
    Metatrain-native implementation of the PET architecture.

    Originally proposed in work (https://arxiv.org/abs/2305.19302v3),
    and published in the `pet` package (https://github.com/spozdn/pet).

    :param hypers: Hyperparameters for the PET model. See the documentation for details.
    :param dataset_info: Information about the dataset, including atomic types and
        targets.
    """

    __checkpoint_version__ = 9
    __supported_devices__ = ["cuda", "cpu"]
    __supported_dtypes__ = [torch.float32, torch.float64]
    __default_metadata__ = ModelMetadata(
        references={"architecture": ["https://arxiv.org/abs/2305.19302v3"]}
    )
    component_labels: Dict[str, List[List[Labels]]]
    NUM_FEATURE_TYPES: int = 2  # node + edge features

    def __init__(self, hypers: ModelHypers, dataset_info: DatasetInfo) -> None:
        super().__init__(hypers, dataset_info, self.__default_metadata__)

        # Cache frequently accessed hyperparameters
        self.cutoff = float(self.hypers["cutoff"])
        self.cutoff_width = float(self.hypers["cutoff_width"])
        self.d_pet = self.hypers["d_pet"]
        self.d_node = self.hypers["d_node"]
        self.d_head = self.hypers["d_head"]
        self.d_head_node = self.hypers["d_head_node"]
        self.d_feedforward = self.hypers["d_feedforward"]
        self.num_heads = self.hypers["num_heads"]
        self.head_types = self.hypers["head_types"]
        self.num_gnn_layers = self.hypers["num_gnn_layers"]
        self.num_attention_layers = self.hypers["num_attention_layers"]
        self.normalization = self.hypers["normalization"]
        self.activation = self.hypers["activation"]
        self.transformer_type = self.hypers["transformer_type"]
        self.featurizer_type = self.hypers["featurizer_type"]

        self.atomic_types = dataset_info.atomic_types
        self.requested_nl = NeighborListOptions(
            cutoff=self.cutoff,
            full_list=True,
            strict=True,
        )
        num_atomic_species = len(self.atomic_types)
        self.gnn_layers = torch.nn.ModuleList(
            [
                CartesianTransformer(
                    self.cutoff,
                    self.cutoff_width,
                    self.d_pet,
                    self.num_heads,
                    self.d_node,
                    self.d_feedforward,
                    self.num_attention_layers,
                    self.normalization,
                    self.activation,
                    self.transformer_type,
                    num_atomic_species,
                    layer_index == 0,  # is first layer
                )
                for layer_index in range(self.num_gnn_layers)
            ]
        )
        if self.featurizer_type not in AVAILABLE_FEATURIZERS:
            raise ValueError(
                f"Unknown featurizer type: {self.featurizer_type}. "
                f"Available options are: {AVAILABLE_FEATURIZERS}"
            )
        if self.featurizer_type == "feedforward":
            self.num_readout_layers = 1
            self.combination_norms = torch.nn.ModuleList(
                [torch.nn.LayerNorm(2 * self.d_pet) for _ in range(self.num_gnn_layers)]
            )
            self.combination_mlps = torch.nn.ModuleList(
                [
                    torch.nn.Sequential(
                        torch.nn.Linear(2 * self.d_pet, 2 * self.d_pet),
                        torch.nn.SiLU(),
                        torch.nn.Linear(2 * self.d_pet, self.d_pet),
                    )
                    for _ in range(self.num_gnn_layers)
                ]
            )
        else:
            self.num_readout_layers = self.num_gnn_layers
            self.combination_norms = torch.nn.ModuleList()
            self.combination_mlps = torch.nn.ModuleList()

        self.node_embedders = torch.nn.ModuleList(
            [
                torch.nn.Embedding(num_atomic_species, self.d_node)
                for _ in range(self.num_readout_layers)
            ]
        )
        self.edge_embedder = torch.nn.Embedding(num_atomic_species, self.d_pet)

        self.node_heads = torch.nn.ModuleDict()
        self.edge_heads = torch.nn.ModuleDict()
        self.node_last_layers = torch.nn.ModuleDict()
        self.edge_last_layers = torch.nn.ModuleDict()
        self.last_layer_feature_size = (
            self.num_readout_layers * self.d_head * self.NUM_FEATURE_TYPES
        )  # for LLPR

        # the model is always capable of outputting the internal features
        self.outputs = {
            "features": ModelOutput(per_atom=True, description="internal features")
        }

        self.output_shapes: Dict[str, Dict[str, List[int]]] = {}
        self.key_labels: Dict[str, Labels] = {}
        self.property_labels: Dict[str, List[Labels]] = {}
        self.component_labels: Dict[str, List[List[Labels]]] = {}
        self.target_names: List[str] = []
        self.last_layer_parameter_names: Dict[str, List[str]] = {}  # for LLPR
        for target_name, target_info in dataset_info.targets.items():
            self.target_names.append(target_name)
            self._add_output(target_name, target_info)

        self.register_buffer(
            "species_to_species_index",
            torch.full((max(self.atomic_types) + 1,), -1),
        )
        for i, species in enumerate(self.atomic_types):
            self.species_to_species_index[species] = i

        # long-range module
        if self.hypers["long_range"]["enable"]:
            self.long_range = True
            if not self.hypers["long_range"]["use_ewald"]:
                warnings.warn(
                    "Training PET with the LongRangeFeaturizer initialized "
                    "with `use_ewald=False` causes instabilities during training. "
                    "The `use_ewald` variable will be force-switched to `True`. "
                    "during training.",
                    UserWarning,
                    stacklevel=2,
                )
            self.long_range_featurizer = LongRangeFeaturizer(
                hypers=self.hypers["long_range"],
                feature_dim=self.d_node,
                neighbor_list_options=self.requested_nl,
            )
        else:
            self.long_range = False
            self.long_range_featurizer = DummyLongRangeFeaturizer()  # for torchscript

        # additive models: these are handled by the trainer at training
        # time, and they are added to the output at evaluation time
        composition_model = CompositionModel(
            hypers={},
            dataset_info=DatasetInfo(
                length_unit=dataset_info.length_unit,
                atomic_types=self.atomic_types,
                targets={
                    target_name: target_info
                    for target_name, target_info in dataset_info.targets.items()
                    if CompositionModel.is_valid_target(target_name, target_info)
                },
            ),
        )
        additive_models = [composition_model]

        # Adds the ZBL repulsion model if requested
        if self.hypers["zbl"]:
            additive_models.append(
                ZBL(
                    {},
                    dataset_info=DatasetInfo(
                        length_unit=dataset_info.length_unit,
                        atomic_types=self.atomic_types,
                        targets={
                            target_name: target_info
                            for target_name, target_info in dataset_info.targets.items()
                            if ZBL.is_valid_target(target_name, target_info)
                        },
                    ),
                )
            )
        self.additive_models = torch.nn.ModuleList(additive_models)

        # scaler: this is also handled by the trainer at training time
        self.scaler = Scaler(hypers={}, dataset_info=dataset_info)

        self.single_label = Labels.single()

        self.finetune_config: Dict[str, Any] = {}

    def supported_outputs(self) -> Dict[str, ModelOutput]:
        return self.outputs

    def restart(self, dataset_info: DatasetInfo) -> "PET":
        # merge old and new dataset info
        merged_info = self.dataset_info.union(dataset_info)
        new_atomic_types = [
            at for at in merged_info.atomic_types if at not in self.atomic_types
        ]
        new_targets = {
            key: value
            for key, value in merged_info.targets.items()
            if key not in self.dataset_info.targets
        }
        self.has_new_targets = len(new_targets) > 0

        if len(new_atomic_types) > 0:
            raise ValueError(
                f"New atomic types found in the dataset: {new_atomic_types}. "
                "The PET model does not support adding new atomic types."
            )

        # register new outputs as new last layers
        for target_name, target in new_targets.items():
            self.target_names.append(target_name)
            self._add_output(target_name, target)

        self.dataset_info = merged_info

        # restart the composition and scaler models
        self.additive_models[0] = self.additive_models[0].restart(
            dataset_info=DatasetInfo(
                length_unit=dataset_info.length_unit,
                atomic_types=self.atomic_types,
                targets={
                    target_name: target_info
                    for target_name, target_info in dataset_info.targets.items()
                    if CompositionModel.is_valid_target(target_name, target_info)
                },
            ),
        )
        self.scaler = self.scaler.restart(dataset_info)

        return self

    def requested_neighbor_lists(self) -> List[NeighborListOptions]:
        return [self.requested_nl]

    def forward(
        self,
        systems: List[System],
        outputs: Dict[str, ModelOutput],
        selected_atoms: Optional[Labels] = None,
    ) -> Dict[str, TensorMap]:
        """
        Forward pass of the PET model.

        The forward pass processes atomic systems through multiple stages to produce
        predictions for the requested outputs. The computation follows a graph neural
        network architecture with attention-based message passing.

        **Stage 0: Input Preparation**

        The input systems are first converted into a batched representation containing:

        - `element_indices_nodes` [n_atoms]: Atomic species of the central atoms
        - `element_indices_neighbors` [n_atoms, max_num_neighbors]: Atomic species of
          neighboring atoms
        - `edge_vectors` [n_atoms, max_num_neighbors, 3]: Cartesian edge vectors
          between central atoms and their neighbors
        - `padding_mask` [n_atoms, max_num_neighbors]: Mask indicating real vs padded
          neighbors
        - `reverse_neighbor_index` [n_atoms * max_num_neighbors]: Index of the ji edge
          for each ij edge, once the edges are flattened into an array whose first
          dimension is n_atoms * max_num_neighbors
        - `system_indices` [n_atoms]: System index for each central atom
        - `sample_labels` [n_atoms, 2]: Metatensor Labels containing indices of each
          atom in each system

        **Stage 1: Feature Computation via GNN Layers**

        Node and edge representations are computed by iterating through the GNN layers
        following one of two featurization strategies:

        - **Feedforward featurization**: Features are propagated through all
          `num_gnn_layers` GNN layers sequentially, using only the final layer outputs
          for readout. At each layer, forward and reversed edge messages are combined
          using combination MLPs to enable bidirectional information flow.

        - **Residual featurization**: Intermediate node and edge features from each
          GNN layer are saved and used during readout. Edge messages between layers are
          averaged to maintain information from all hops.

        During this stage, the model:

        - Embeds atomic species into learned node and edge representations
        - Applies Cartesian transformer layers to update features via attention
        - Uses reversed neighbor lists to enable bidirectional message passing, where
          the new input message from atom `j` to atom `i` in GNN layer N+1 is the
          reversed message from atom `i` to atom `j` in GNN layer N
        - Applies cutoff functions to weight interactions by distance

        If the long-range module is enabled, electrostatic features computed via Ewald
        summation (during training) or Particle-Particle Particle Mesh Ewald (P3M)
        (during evaluation) are added to the node features from each GNN layer.

        **Stage 2: Intermediate Feature Output (Optional)**

        If "features" is requested in the outputs, node and edge features from all
        layers are concatenated to produce intermediate representations. Edge features
        are summed over neighbors with cutoff weighting to obtain per-node
        contributions. This output can be used for transfer learning or analysis.

        **Stage 3: Last Layer Feature Computation**

        For each requested output, output-specific heads (shallow MLPs with two linear
        layers and SiLU activations) are applied to both node and edge features from
        each GNN layer. This produces last layer features that are specialized for each
        prediction target. These features can be optionally returned as auxiliary
        outputs (e.g., "mtt::aux::energy_last_layer_features") for analysis or
        transfer learning.

        **Stage 4: Atomic Predictions**

        Final linear layers are applied to the last layer features to produce per-atom
        predictions for each requested output:

        - Node and edge last layer features are processed through separate linear
          layers for each output block
        - Contributions from all GNN layers are summed
        - Edge contributions are summed over neighbors with cutoff weighting
        - For rank-2 Cartesian tensors (e.g., stress), predictions are symmetrized and
          normalized by cell volume
        - Multiple tensor blocks per output are handled independently

        **Post-processing (Evaluation Only)**

        During evaluation (not training), the following transformations are applied:

        1. **Scaling**: Predictions are scaled using learned or configured scale
           factors
        2. **Additive contributions**: Composition model and optional ZBL repulsion
           contributions are added to the predictions

        :param systems: List of `metatomic.torch.System` objects to process. Each
            system should contain atomic positions, species, and cell information, with
            neighbor lists computed according to `requested_neighbor_lists()`.
        :param outputs: Dictionary of requested outputs in the format
            {output_name: ModelOutput(...)}. The model supports:

            - Target properties (energy, forces, stress, etc.)
            - "features": intermediate representations from Stage 2
            - Auxiliary last layer features (e.g.,
              "mtt::aux::energy_last_layer_features")

        :param selected_atoms: Optional `metatensor.torch.Labels` object specifying a
            subset of atoms for which to compute outputs. If `None`, all atoms are
            included. This is useful for computing properties for specific atomic
            environments.
        :return: Dictionary of `metatensor.torch.TensorMap` objects containing the
            requested outputs. Each TensorMap contains per-atom or per-structure
            predictions (depending on the ModelOutput configuration) with appropriate
            metatensor metadata (samples, components, properties).
        """
        device = systems[0].device
        return_dict: Dict[str, TensorMap] = {}
        nl_options = self.requested_neighbor_lists()[0]

        if self.single_label.values.device != device:
            self._move_labels_to_device(device)

        # **Stage 0: Input Preparation**
        (
            element_indices_nodes,
            element_indices_neighbors,
            edge_vectors,
            padding_mask,
            reverse_neighbor_index,
            system_indices,
            sample_labels,
        ) = systems_to_batch(
            systems,
            nl_options,
            self.atomic_types,
            self.species_to_species_index,
            selected_atoms,
        )

        # the scaled_dot_product_attention function from torch cannot do
        # double backward, so we will use manual attention if needed
        use_manual_attention = edge_vectors.requires_grad and self.training

        edge_distances = torch.sqrt(torch.sum(edge_vectors**2, dim=2) + 1e-15)
        cutoff_factors = cutoff_func(edge_distances, self.cutoff, self.cutoff_width)
        cutoff_factors[~padding_mask] = 0.0

        # **Stage 1: Feature Computation via GNN Layers**
        featurizer_inputs: Dict[str, torch.Tensor] = dict(
            element_indices_nodes=element_indices_nodes,
            element_indices_neighbors=element_indices_neighbors,
            edge_vectors=edge_vectors,
            reverse_neighbor_index=reverse_neighbor_index,
            padding_mask=padding_mask,
            edge_distances=edge_distances,
            cutoff_factors=cutoff_factors,
        )
        node_features_list, edge_features_list = self._calculate_features(
            featurizer_inputs,
            use_manual_attention=use_manual_attention,
        )

        # If the long-range module is activated, we add the long-range features
        # on top of the node features

        if self.long_range:
            long_range_features = self._calculate_long_range_features(
                systems, node_features_list, edge_distances, padding_mask
            )
            for i in range(self.num_readout_layers):
                node_features_list[i] = (
                    node_features_list[i] + long_range_features
                ) * 0.5**0.5

        # **Stage 2: Intermediate Feature Output (Optional)**

        if "features" in outputs:
            features_dict = self._get_output_features(
                node_features_list,
                edge_features_list,
                cutoff_factors,
                selected_atoms,
                sample_labels,
                outputs,
            )
            # Since return_dict.update(features_dict) is not Torch-Scriptable,
            # we use a simple iteration over the features_dict items.
            for k, v in features_dict.items():
                return_dict[k] = v

        # **Stage 3: Last Layer Feature Computation**
        node_last_layer_features_dict, edge_last_layer_features_dict = (
            self._calculate_last_layer_features(
                node_features_list,
                edge_features_list,
            )
        )
        last_layer_features_dict = self._get_output_last_layer_features(
            node_last_layer_features_dict,
            edge_last_layer_features_dict,
            cutoff_factors,
            selected_atoms,
            sample_labels,
            outputs,
        )

        for k, v in last_layer_features_dict.items():
            return_dict[k] = v

        # **Stage 4: Atomic Predictions**
        node_atomic_predictions_dict, edge_atomic_predictions_dict = (
            self._calculate_atomic_predictions(
                node_last_layer_features_dict,
                edge_last_layer_features_dict,
                padding_mask,
                cutoff_factors,
                outputs,
            )
        )
        atomic_predictions_dict = self._get_output_atomic_predictions(
            systems,
            node_atomic_predictions_dict,
            edge_atomic_predictions_dict,
            edge_vectors,
            system_indices,
            sample_labels,
            outputs,
            selected_atoms,
        )

        for k, v in atomic_predictions_dict.items():
            return_dict[k] = v

        # **Post-processing (Evaluation Only)**

        if not self.training:
            # at evaluation, we also introduce the scaler and additive contributions
            return_dict = self.scaler(
<<<<<<< HEAD
                systems, return_dict, use_global_scales=True, use_property_scales=True
=======
                systems, return_dict, selected_atoms=selected_atoms
>>>>>>> 9bfef4e8
            )
            for additive_model in self.additive_models:
                outputs_for_additive_model: Dict[str, ModelOutput] = {}
                for name, output in outputs.items():
                    if name in additive_model.outputs:
                        outputs_for_additive_model[name] = output
                additive_contributions = additive_model(
                    systems,
                    outputs_for_additive_model,
                    selected_atoms,
                )
                for name in additive_contributions:
                    # TODO: uncomment this after metatensor.torch.add
                    # is updated to handle sparse sums
                    # return_dict[name] = metatensor.torch.add(
                    #     return_dict[name],
                    #     additive_contributions[name].to(
                    #         device=return_dict[name].device,
                    #         dtype=return_dict[name].dtype
                    #         ),
                    # )
                    # TODO: "manual" sparse sum: update to metatensor.torch.add
                    # after sparse sum is implemented in metatensor.operations
                    output_blocks: List[TensorBlock] = []
                    for k, b in return_dict[name].items():
                        if k in additive_contributions[name].keys:
                            output_blocks.append(
                                _add_block_block(
                                    b,
                                    additive_contributions[name]
                                    .block(k)
                                    .to(device=b.device, dtype=b.dtype),
                                )
                            )
                        else:
                            output_blocks.append(b)
                    return_dict[name] = TensorMap(return_dict[name].keys, output_blocks)

        return return_dict

    def _calculate_features(
        self, inputs: Dict[str, torch.Tensor], use_manual_attention: bool
    ) -> Tuple[List[torch.Tensor], List[torch.Tensor]]:
        """
        Calculate node and edge features using the selected featurization strategy.
        Returns lists of feature tensors from GNN layers.

        :param inputs: Dictionary containing input tensors required for feature
            computation
        :param use_manual_attention: Whether to use manual attention computation
            (required for double backward when edge vectors require gradients)
        :return: Tuple of two lists:
            - List of node feature tensors
            - List of edge feature tensors
            In the case of feedforward featurization, each list contains a single tensor
            from the final GNN layer. In the case of residual featurization, each list
            contains tensors from all GNN layers.
        """
        if self.featurizer_type == "feedforward":
            return self._feedforward_featurization_impl(inputs, use_manual_attention)
        else:
            return self._residual_featurization_impl(inputs, use_manual_attention)

    def _feedforward_featurization_impl(
        self, inputs: Dict[str, torch.Tensor], use_manual_attention: bool
    ) -> Tuple[List[torch.Tensor], List[torch.Tensor]]:
        """
        Feedforward featurization: iterates features through all GNN layers,
        returning only the final layer outputs. Uses combination MLPs to mix
        forward and reversed edge messages at each layer.

        :param inputs: Dictionary containing input tensors required for feature
            computation
        :param use_manual_attention: Whether to use manual attention computation
            (required for double backward when edge vectors require gradients)
        :return: Tuple of two lists:
            - List of node feature tensors from the final GNN layer
            - List of edge feature tensors from the final GNN layer
        """
        node_features_list: List[torch.Tensor] = []
        edge_features_list: List[torch.Tensor] = []

        input_node_embeddings = self.node_embedders[0](inputs["element_indices_nodes"])
        input_edge_embeddings = self.edge_embedder(inputs["element_indices_neighbors"])
        for combination_norm, combination_mlp, gnn_layer in zip(
            self.combination_norms, self.combination_mlps, self.gnn_layers, strict=True
        ):
            output_node_embeddings, output_edge_embeddings = gnn_layer(
                input_node_embeddings,
                input_edge_embeddings,
                inputs["element_indices_neighbors"],
                inputs["edge_vectors"],
                inputs["padding_mask"],
                inputs["edge_distances"],
                inputs["cutoff_factors"],
                use_manual_attention,
            )

            # The GNN contraction happens by reordering the messages,
            # using a reversed neighbor list, so the new input message
            # from atom `j` to atom `i` in on the GNN layer N+1 is a
            # reversed message from atom `i` to atom `j` on the GNN layer N.
            input_node_embeddings = output_node_embeddings
            new_input_edge_embeddings = output_edge_embeddings.reshape(
                output_edge_embeddings.shape[0] * output_edge_embeddings.shape[1],
                output_edge_embeddings.shape[2],
            )[inputs["reverse_neighbor_index"]].reshape(
                output_edge_embeddings.shape[0],
                output_edge_embeddings.shape[1],
                output_edge_embeddings.shape[2],
            )
            # input_messages = 0.5 * (output_edge_embeddings + new_input_messages)
            concatenated = torch.cat(
                [output_edge_embeddings, new_input_edge_embeddings], dim=-1
            )
            input_edge_embeddings = (
                input_edge_embeddings
                + output_edge_embeddings
                + combination_mlp(combination_norm(concatenated))
            )

        node_features_list.append(input_node_embeddings)
        edge_features_list.append(input_edge_embeddings)
        return node_features_list, edge_features_list

    def _residual_featurization_impl(
        self, inputs: Dict[str, torch.Tensor], use_manual_attention: bool
    ) -> Tuple[List[torch.Tensor], List[torch.Tensor]]:
        """
        Residual featurization: saves intermediate features from each GNN layer
        for use in readout. Averages forward and reversed edge messages between layers.

        :param inputs: Dictionary containing input tensors required for feature
            computation
        :param use_manual_attention: Whether to use manual attention computation
            (required for double backward when edge vectors require gradients)
        :return: Tuple of two lists:
            - List of node feature tensors from all GNN layers
            - List of edge feature tensors from all GNN layers
        """
        node_features_list: List[torch.Tensor] = []
        edge_features_list: List[torch.Tensor] = []
        input_edge_embeddings = self.edge_embedder(inputs["element_indices_neighbors"])
        for node_embedder, gnn_layer in zip(
            self.node_embedders, self.gnn_layers, strict=True
        ):
            input_node_embeddings = node_embedder(inputs["element_indices_nodes"])
            output_node_embeddings, output_edge_embeddings = gnn_layer(
                input_node_embeddings,
                input_edge_embeddings,
                inputs["element_indices_neighbors"],
                inputs["edge_vectors"],
                inputs["padding_mask"],
                inputs["edge_distances"],
                inputs["cutoff_factors"],
                use_manual_attention,
            )
            node_features_list.append(output_node_embeddings)
            edge_features_list.append(output_edge_embeddings)

            # The GNN contraction happens by reordering the messages,
            # using a reversed neighbor list, so the new input message
            # from atom `j` to atom `i` in on the GNN layer N+1 is a
            # reversed message from atom `i` to atom `j` on the GNN layer N.
            # (Flatten, index, and reshape to the original shape)
            new_input_messages = output_edge_embeddings.reshape(
                output_edge_embeddings.shape[0] * output_edge_embeddings.shape[1],
                output_edge_embeddings.shape[2],
            )[inputs["reverse_neighbor_index"]].reshape(
                output_edge_embeddings.shape[0],
                output_edge_embeddings.shape[1],
                output_edge_embeddings.shape[2],
            )
            input_edge_embeddings = 0.5 * (input_edge_embeddings + new_input_messages)
        return node_features_list, edge_features_list

    def _calculate_long_range_features(
        self,
        systems: List[System],
        node_features_list: List[torch.Tensor],
        edge_distances: torch.Tensor,
        padding_mask: torch.Tensor,
    ) -> torch.Tensor:
        """
        Calculate long-range electrostatic features using Ewald summation.
        Forces use_ewald=True during training for stability.

        :param systems: List of `metatomic.torch.System` objects to process.
        :param node_features_list: List of node feature tensors from each GNN layer.
        :param edge_distances: Tensor of edge distances [n_atoms, max_num_neighbors].
        :param padding_mask: Boolean mask indicating real vs padded neighbors
            [n_atoms, max_num_neighbors].
        :return: Tensor of long-range features [n_atoms, d_pet].
        """
        if self.training:
            # Currently, the long-range implementation show instabilities
            # during training if P3MCalculator is used instead of the
            # EwaldCalculator. We will use the EwaldCalculator for training.
            self.long_range_featurizer.use_ewald = True
        flattened_lengths = edge_distances[padding_mask]
        short_range_features = (
            torch.stack(node_features_list).sum(dim=0)
            * (1 / len(node_features_list)) ** 0.5
        )
        long_range_features = self.long_range_featurizer(
            systems, short_range_features, flattened_lengths
        )
        return long_range_features

    def _get_output_features(
        self,
        node_features_list: List[torch.Tensor],
        edge_features_list: List[torch.Tensor],
        cutoff_factors: torch.Tensor,
        selected_atoms: Optional[Labels],
        sample_labels: Labels,
        requested_outputs: Dict[str, ModelOutput],
    ) -> Dict[str, TensorMap]:
        """
        Concatenate node and edge features from all layers into intermediate
        feature representations. Edge features are summed with cutoff weighting.

        :param node_features_list: List of node feature tensors from each GNN layer.
        :param edge_features_list: List of edge feature tensors from each GNN layer.
        :param cutoff_factors: Tensor of cutoff factors for edge distances
            [n_atoms, max_num_neighbors].
        :param selected_atoms: Optional Labels specifying a subset of atoms to include.
        :param sample_labels: Labels for all atoms in the batch [n_atoms, 2].
        :param requested_outputs: Dictionary of requested outputs.
        :return: Dictionary mapping "features" to a TensorMap of intermediate
            representations, either per-atom or summed over atoms.
        """
        features_dict: Dict[str, TensorMap] = {}
        node_features = torch.cat(node_features_list, dim=1)
        edge_features = torch.cat(edge_features_list, dim=2)
        edge_features = (edge_features * cutoff_factors[:, :, None]).sum(dim=1)
        features = torch.cat([node_features, edge_features], dim=1)

        feature_tmap = TensorMap(
            keys=self.single_label,
            blocks=[
                TensorBlock(
                    values=features,
                    samples=sample_labels,
                    components=[],
                    properties=Labels(
                        names=["feature"],
                        values=torch.arange(
                            features.shape[-1], device=features.device
                        ).reshape(-1, 1),
                        assume_unique=True,
                    ),
                )
            ],
        )
        if selected_atoms is not None:
            feature_tmap = mts.slice(
                feature_tmap,
                axis="samples",
                selection=selected_atoms,
            )
        if requested_outputs["features"].per_atom:
            features_dict["features"] = feature_tmap
        else:
            features_dict["features"] = sum_over_atoms(feature_tmap)
        return features_dict

    def _calculate_last_layer_features(
        self,
        node_features_list: List[torch.Tensor],
        edge_features_list: List[torch.Tensor],
    ) -> Tuple[Dict[str, List[torch.Tensor]], Dict[str, List[torch.Tensor]]]:
        """
        Apply output-specific heads to node and edge features from each GNN layer.
        Returns dictionaries mapping output names to lists of head-transformed features.

        :param node_features_list: List of node feature tensors from each GNN layer.
        :param edge_features_list: List of edge feature tensors from each GNN layer.
        :return: Tuple of two dictionaries:
            - Dictionary mapping output names to lists of node last layer features
            - Dictionary mapping output names to lists of edge last layer features
        """
        node_last_layer_features_dict: Dict[str, List[torch.Tensor]] = {}
        edge_last_layer_features_dict: Dict[str, List[torch.Tensor]] = {}

        # Calculating node last layer features
        for output_name, node_heads in self.node_heads.items():
            if output_name not in node_last_layer_features_dict:
                node_last_layer_features_dict[output_name] = []
            for i, node_head in enumerate(node_heads):
                node_last_layer_features_dict[output_name].append(
                    node_head(node_features_list[i])
                )

        # Calculating edge last layer features
        for output_name, edge_heads in self.edge_heads.items():
            if output_name not in edge_last_layer_features_dict:
                edge_last_layer_features_dict[output_name] = []
            for i, edge_head in enumerate(edge_heads):
                edge_last_layer_features_dict[output_name].append(
                    edge_head(edge_features_list[i])
                )

        return node_last_layer_features_dict, edge_last_layer_features_dict

    def _get_output_last_layer_features(
        self,
        node_last_layer_features_dict: Dict[str, List[torch.Tensor]],
        edge_last_layer_features_dict: Dict[str, List[torch.Tensor]],
        cutoff_factors: torch.Tensor,
        selected_atoms: Optional[Labels],
        sample_labels: Labels,
        requested_outputs: Dict[str, ModelOutput],
    ) -> Dict[str, TensorMap]:
        """
        Combine node and edge last layer features for requested last layer
        features output. Edge features are summed with cutoff weighting.

        :param node_last_layer_features_dict: Dictionary mapping output names to
            lists of node last layer features.
        :param edge_last_layer_features_dict: Dictionary mapping output names to
            lists of edge last layer features.
        :param cutoff_factors: Tensor of cutoff factors for edge distances
            [n_atoms, max_num_neighbors].
        :param selected_atoms: Optional Labels specifying a subset of atoms to include.
        :param sample_labels: Labels for all atoms in the batch [n_atoms, 2].
        :param requested_outputs: Dictionary of requested outputs.
        :return: Dictionary mapping requested last layer features output names
            to TensorMaps of last layer features, either per-atom or summed over atoms.
        """
        last_layer_features_dict: Dict[str, List[torch.Tensor]] = {}
        last_layer_features_outputs: Dict[str, TensorMap] = {}
        for output_name in node_last_layer_features_dict.keys():
            if not should_compute_last_layer_features(output_name, requested_outputs):
                continue
            if output_name not in last_layer_features_dict:
                last_layer_features_dict[output_name] = []
            for i in range(len(node_last_layer_features_dict[output_name])):
                node_last_layer_features = node_last_layer_features_dict[output_name][i]
                edge_last_layer_features = edge_last_layer_features_dict[output_name][i]
                edge_last_layer_features = (
                    edge_last_layer_features * cutoff_factors[:, :, None]
                ).sum(dim=1)
                last_layer_features_dict[output_name].append(node_last_layer_features)
                last_layer_features_dict[output_name].append(edge_last_layer_features)

        for output_name in requested_outputs:
            if not (
                output_name.startswith("mtt::aux::")
                and output_name.endswith("_last_layer_features")
            ):
                continue
            base_name = output_name.replace("mtt::aux::", "").replace(
                "_last_layer_features", ""
            )
            # the corresponding output could be base_name or mtt::base_name
            if f"mtt::{base_name}" in last_layer_features_dict:
                base_name = f"mtt::{base_name}"
            last_layer_features_values = torch.cat(
                last_layer_features_dict[base_name], dim=1
            )
            last_layer_feature_tmap = TensorMap(
                keys=self.single_label,
                blocks=[
                    TensorBlock(
                        values=last_layer_features_values,
                        samples=sample_labels,
                        components=[],
                        properties=Labels(
                            names=["feature"],
                            values=torch.arange(
                                last_layer_features_values.shape[-1],
                                device=last_layer_features_values.device,
                            ).reshape(-1, 1),
                            assume_unique=True,
                        ),
                    )
                ],
            )
            if selected_atoms is not None:
                last_layer_feature_tmap = mts.slice(
                    last_layer_feature_tmap,
                    axis="samples",
                    selection=selected_atoms,
                )
            last_layer_features_options = requested_outputs[output_name]
            if last_layer_features_options.per_atom:
                last_layer_features_outputs[output_name] = last_layer_feature_tmap
            else:
                last_layer_features_outputs[output_name] = sum_over_atoms(
                    last_layer_feature_tmap
                )
        return last_layer_features_outputs

    def _calculate_atomic_predictions(
        self,
        node_last_layer_features_dict: Dict[str, List[torch.Tensor]],
        edge_last_layer_features_dict: Dict[str, List[torch.Tensor]],
        padding_mask: torch.Tensor,
        cutoff_factors: torch.Tensor,
        outputs: Dict[str, ModelOutput],
    ) -> Tuple[
        Dict[str, List[List[torch.Tensor]]], Dict[str, List[List[torch.Tensor]]]
    ]:
        """
        Apply final linear layers to last layer features to produce
        per-atom predictions. Handles multiple blocks per output and sums
        edge contributions with cutoff weighting.

        :param node_last_layer_features_dict: Dictionary mapping output names to
            lists of node last layer features.
        :param edge_last_layer_features_dict: Dictionary mapping output names to
            lists of edge last layer features.
        :param padding_mask: Boolean mask indicating real vs padded neighbors
            [n_atoms, max_num_neighbors].
        :param cutoff_factors: Tensor of cutoff factors for edge distances
            [n_atoms, max_num_neighbors].
        :param outputs: Dictionary of requested outputs.
        :return: Tuple of two dictionaries:
            - Dictionary mapping output names to lists of lists of node atomic
              prediction tensors (one list per GNN layer, one tensor per block)
            - Dictionary mapping output names to lists of lists of edge atomic
              prediction tensors (one list per GNN layer, one tensor per block)
        """
        node_atomic_predictions_dict: Dict[str, List[List[torch.Tensor]]] = {}
        edge_atomic_predictions_dict: Dict[str, List[List[torch.Tensor]]] = {}

        # Computing node atomic predictions. Since we have last layer features
        # for each GNN layer, and each last layer can have multiple blocks,
        # we apply each last layer block to each of the last layer features.

        for output_name, node_last_layers in self.node_last_layers.items():
            if output_name in outputs:
                node_atomic_predictions_dict[output_name] = torch.jit.annotate(
                    List[List[torch.Tensor]], []
                )
                for i, node_last_layer in enumerate(node_last_layers):
                    node_last_layer_features = node_last_layer_features_dict[
                        output_name
                    ][i]
                    node_atomic_predictions_by_block: List[torch.Tensor] = []
                    for node_last_layer_by_block in node_last_layer.values():
                        node_atomic_predictions_by_block.append(
                            node_last_layer_by_block(node_last_layer_features)
                        )
                    node_atomic_predictions_dict[output_name].append(
                        node_atomic_predictions_by_block
                    )

        # Computing edge atomic predictions. Following the same logic as above,
        # we (1) iterate over the last layer features and last layer blocks, and (2)
        # sum the edge features with cutoff factors to get their per-node contribution.

        for output_name, edge_last_layers in self.edge_last_layers.items():
            if output_name in outputs:
                edge_atomic_predictions_dict[output_name] = torch.jit.annotate(
                    List[List[torch.Tensor]], []
                )
                for i, edge_last_layer in enumerate(edge_last_layers):
                    edge_last_layer_features = edge_last_layer_features_dict[
                        output_name
                    ][i]
                    edge_atomic_predictions_by_block: List[torch.Tensor] = []
                    for edge_last_layer_by_block in edge_last_layer.values():
                        edge_atomic_predictions = edge_last_layer_by_block(
                            edge_last_layer_features
                        )
                        expanded_padding_mask = padding_mask[..., None].repeat(
                            1, 1, edge_atomic_predictions.shape[2]
                        )
                        edge_atomic_predictions = torch.where(
                            ~expanded_padding_mask, 0.0, edge_atomic_predictions
                        )
                        edge_atomic_predictions_by_block.append(
                            (edge_atomic_predictions * cutoff_factors[:, :, None]).sum(
                                dim=1
                            )
                        )
                    edge_atomic_predictions_dict[output_name].append(
                        edge_atomic_predictions_by_block
                    )

        return node_atomic_predictions_dict, edge_atomic_predictions_dict

    def _get_output_atomic_predictions(
        self,
        systems: List[System],
        node_atomic_predictions_dict: Dict[str, List[List[torch.Tensor]]],
        edge_atomic_predictions_dict: Dict[str, List[List[torch.Tensor]]],
        edge_vectors: torch.Tensor,
        system_indices: torch.Tensor,
        sample_labels: Labels,
        outputs: Dict[str, ModelOutput],
        selected_atoms: Optional[Labels],
    ) -> Dict[str, TensorMap]:
        """
        Combine node and edge atomic predictions into final TensorMaps.
        Handles rank-2 Cartesian tensors by symmetrizing them.
        Returns per-atom or per-structure predictions based on output configuration.

        :param systems: List of `metatomic.torch.System` objects to process.
        :param node_atomic_predictions_dict: Dictionary mapping output names to
            lists of lists of node atomic prediction tensors (one list per GNN layer,
            one tensor per block).
        :param edge_atomic_predictions_dict: Dictionary mapping output names to
            lists of lists of edge atomic prediction tensors (one list per GNN layer,
            one tensor per block).
        :param edge_vectors: Tensor of edge vectors [n_atoms, max_num_neighbors, 3].
        :param system_indices: Tensor mapping each atom to its system index
            [n_atoms].
        :param sample_labels: Labels for all atoms in the batch [n_atoms, 2].
        :param outputs: Dictionary of requested outputs.
        :param selected_atoms: Optional Labels specifying a subset of atoms to include.
        :return: Dictionary mapping requested output names to TensorMaps of
            predictions, either per-atom or summed over atoms.
        """
        atomic_predictions_tmap_dict: Dict[str, TensorMap] = {}
        for output_name in self.target_names:
            if output_name in outputs:
                atomic_predictions_by_block = {
                    key: torch.zeros(
                        1, dtype=edge_vectors.dtype, device=edge_vectors.device
                    )
                    for key in self.output_shapes[output_name].keys()
                }

                node_atomic_predictions_by_block = node_atomic_predictions_dict[
                    output_name
                ]
                edge_atomic_predictions_by_block = edge_atomic_predictions_dict[
                    output_name
                ]
                for i in range(len(node_atomic_predictions_by_block)):
                    node_atomic_prediction_block = node_atomic_predictions_by_block[i]
                    edge_atomic_prediction_block = edge_atomic_predictions_by_block[i]
                    for j, key in enumerate(atomic_predictions_by_block):
                        node_atomic_predictions = node_atomic_prediction_block[j]
                        edge_atomic_predictions = edge_atomic_prediction_block[j]
                        atomic_predictions_by_block[key] = atomic_predictions_by_block[
                            key
                        ] + (node_atomic_predictions + edge_atomic_predictions)

                if output_name == "non_conservative_stress" or "_sym" in output_name:  # TODO: variants
                    block_key = list(atomic_predictions_by_block.keys())[0]
                    output_shapes_values = list(
                        self.output_shapes[output_name].values()
                    )
                    num_properties = output_shapes_values[0][-1]
                    if output_name == "non_conservative_stress":
                        symmetrized = process_non_conservative_stress(
                            atomic_predictions_by_block[block_key],
                            systems,
                            system_indices,
                            num_properties,
                        )
                    else:
                        symmetrized = process_symmetric_rank_2(
                            atomic_predictions_by_block[block_key],
                            systems,
                            system_indices,
                            num_properties,
                        )
                    atomic_predictions_by_block[block_key] = symmetrized

                blocks = [
                    TensorBlock(
                        values=atomic_predictions_by_block[key].reshape([-1] + shape),
                        samples=sample_labels,
                        components=components,
                        properties=properties,
                    )
                    for key, shape, components, properties in zip(
                        self.output_shapes[output_name].keys(),
                        self.output_shapes[output_name].values(),
                        self.component_labels[output_name],
                        self.property_labels[output_name],
                        strict=True,
                    )
                ]
                atomic_predictions_tmap_dict[output_name] = TensorMap(
                    keys=self.key_labels[output_name],
                    blocks=blocks,
                )
        # If selected atoms request is provided, we slice the atomic predictions
        # tensor maps to get the predictions for the selected atoms only.

        if selected_atoms is not None:
            for output_name, tmap in atomic_predictions_tmap_dict.items():
                atomic_predictions_tmap_dict[output_name] = mts.slice(
                    tmap, axis="samples", selection=selected_atoms
                )

        # If per-atom predictions are requested, we return the atomic predictions
        # tensor maps. Otherwise, we sum the atomic predictions over the atoms
        # to get the final per-structure predictions for each requested output.

        for output_name, atomic_property in atomic_predictions_tmap_dict.items():
            if outputs[output_name].per_atom:
                atomic_predictions_tmap_dict[output_name] = atomic_property
            else:
                atomic_predictions_tmap_dict[output_name] = sum_over_atoms(
                    atomic_property
                )

        return atomic_predictions_tmap_dict

    @classmethod
    def load_checkpoint(
        cls,
        checkpoint: Dict[str, Any],
        context: Literal["restart", "finetune", "export"],
    ) -> "PET":
        if context == "restart":
            logging.info(f"Using latest model from epoch {checkpoint['epoch']}")
            model_state_dict = checkpoint["model_state_dict"]
        elif context in {"finetune", "export"}:
            logging.info(f"Using best model from epoch {checkpoint['best_epoch']}")
            model_state_dict = checkpoint["best_model_state_dict"]
        else:
            raise ValueError("Unknown context tag for checkpoint loading!")

        # Create the model
        model_data = checkpoint["model_data"]
        model = cls(
            hypers=model_data["model_hypers"],
            dataset_info=model_data["dataset_info"],
        )

        finetune_config = model_state_dict.pop("finetune_config", {})
        if finetune_config:
            # Apply the finetuning strategy
            model = apply_finetuning_strategy(model, finetune_config)
        state_dict_iter = iter(model_state_dict.values())
        next(state_dict_iter)  # skip the species_to_species_index
        dtype = next(state_dict_iter).dtype
        model.to(dtype).load_state_dict(model_state_dict)
        model.additive_models[0].sync_tensor_maps()
        model.scaler.sync_tensor_maps()

        # Loading the metadata from the checkpoint
        model.metadata = merge_metadata(model.metadata, checkpoint.get("metadata"))

        return model

    def export(self, metadata: Optional[ModelMetadata] = None) -> AtomisticModel:
        dtype = next(self.parameters()).dtype
        if dtype not in self.__supported_dtypes__:
            raise ValueError(f"unsupported dtype {dtype} for PET")

        # Make sure the model is all in the same dtype
        # For example, after training, the additive models could still be in
        # float64
        self.to(dtype)

        # Additionally, the composition model contains some `TensorMap`s that cannot
        # be registered correctly with Pytorch. This function moves them:
        self.additive_models[0].weights_to(torch.device("cpu"), torch.float64)

        interaction_ranges = [self.num_gnn_layers * self.cutoff]
        for additive_model in self.additive_models:
            if hasattr(additive_model, "cutoff_radius"):
                interaction_ranges.append(additive_model.cutoff_radius)
        interaction_range = max(interaction_ranges)

        capabilities = ModelCapabilities(
            outputs=self.outputs,
            atomic_types=self.atomic_types,
            interaction_range=interaction_range,
            length_unit=self.dataset_info.length_unit,
            supported_devices=self.__supported_devices__,
            dtype=dtype_to_str(dtype),
        )

        metadata = merge_metadata(self.metadata, metadata)

        return AtomisticModel(self.eval(), metadata, capabilities)

    def _add_output(self, target_name: str, target_info: TargetInfo) -> None:
        """
        Register a new output target by creating corresponding heads and last layers.
        Sets up node/edge heads and linear layers for all readout layers.

        :param target_name: Name of the target to add.
        :param target_info: TargetInfo object containing details about the target.
        """
        # one output shape for each tensor block, grouped by target (i.e. tensormap)
        self.output_shapes[target_name] = {}
        for key, block in target_info.layout.items():
            dict_key = target_name
            for n, k in zip(key.names, key.values, strict=True):
                dict_key += f"_{n}_{int(k)}"
            self.output_shapes[target_name][dict_key] = [
                len(comp.values) for comp in block.components
            ] + [len(block.properties.values)]

        self.outputs[target_name] = ModelOutput(
            quantity=target_info.quantity,
            unit=target_info.unit,
            per_atom=True,
            description=target_info.description,
        )

        # Build the heads, either MLP or linear
        if (
            target_name not in self.head_types  # default to MLP
            or self.head_types[target_name] == "mlp"
        ):
            self.node_heads[target_name] = torch.nn.ModuleList(
                [
                    torch.nn.Sequential(
                        torch.nn.Linear(self.d_node, self.d_head_node),
                        torch.nn.SiLU(),
                        torch.nn.Linear(self.d_head_node, self.d_head_node),
                        torch.nn.SiLU(),
                    )
                    for _ in range(self.num_readout_layers)
                ]
            )

            self.edge_heads[target_name] = torch.nn.ModuleList(
                [
                    torch.nn.Sequential(
                        torch.nn.Linear(self.d_pet, self.d_head),
                        torch.nn.SiLU(),
                        torch.nn.Linear(self.d_head, self.d_head),
                        torch.nn.SiLU(),
                    )
                    for _ in range(self.num_readout_layers)
                ]
            )

            self.node_last_layers[target_name] = torch.nn.ModuleList(
                [
                    torch.nn.ModuleDict(
                        {
                            key: torch.nn.Linear(
                                self.d_head_node,
                                prod(shape),
                                bias=True,
                            )
                            for key, shape in self.output_shapes[target_name].items()
                        }
                    )
                    for _ in range(self.num_readout_layers)
                ]
            )

            self.edge_last_layers[target_name] = torch.nn.ModuleList(
                [
                    torch.nn.ModuleDict(
                        {
                            key: torch.nn.Linear(
                                self.d_head,
                                prod(shape),
                                bias=True,
                            )
                            for key, shape in self.output_shapes[target_name].items()
                        }
                    )
                    for _ in range(self.num_readout_layers)
                ]
            )

        elif self.head_types[target_name] == "mlp_shallow":
            self.node_heads[target_name] = torch.nn.ModuleList(
                [
                    torch.nn.Sequential(
                        torch.nn.Linear(self.d_node, self.d_head_node),
                        torch.nn.SiLU(),
                    )
                    for _ in range(self.num_readout_layers)
                ]
            )

            self.edge_heads[target_name] = torch.nn.ModuleList(
                [
                    torch.nn.Sequential(
                        torch.nn.Linear(self.d_pet, self.d_head),
                        torch.nn.SiLU(),
                    )
                    for _ in range(self.num_readout_layers)
                ]
            )

            self.node_last_layers[target_name] = torch.nn.ModuleList(
                [
                    torch.nn.ModuleDict(
                        {
                            key: torch.nn.Linear(
                                self.d_head_node,
                                prod(shape),
                                bias=True,
                            )
                            for key, shape in self.output_shapes[target_name].items()
                        }
                    )
                    for _ in range(self.num_readout_layers)
                ]
            )

            self.edge_last_layers[target_name] = torch.nn.ModuleList(
                [
                    torch.nn.ModuleDict(
                        {
                            key: torch.nn.Linear(
                                self.d_head,
                                prod(shape),
                                bias=True,
                            )
                            for key, shape in self.output_shapes[target_name].items()
                        }
                    )
                    for _ in range(self.num_readout_layers)
                ]
            )
        elif self.head_types[target_name] == "linear":
            self.node_heads[target_name] = torch.nn.ModuleList(
                [torch.nn.Sequential() for _ in range(self.num_readout_layers)]
            )

            self.edge_heads[target_name] = torch.nn.ModuleList(
                [torch.nn.Sequential() for _ in range(self.num_readout_layers)]
            )

            self.node_last_layers[target_name] = torch.nn.ModuleList(
                [
                    torch.nn.ModuleDict(
                        {
                            key: torch.nn.Linear(
                                self.d_node,
                                prod(shape),
                                bias=True,
                            )
                            for key, shape in self.output_shapes[target_name].items()
                        }
                    )
                    for _ in range(self.num_readout_layers)
                ]
            )

            self.edge_last_layers[target_name] = torch.nn.ModuleList(
                [
                    torch.nn.ModuleDict(
                        {
                            key: torch.nn.Linear(
                                self.d_pet,
                                prod(shape),
                                bias=True,
                            )
                            for key, shape in self.output_shapes[target_name].items()
                        }
                    )
                    for _ in range(self.num_readout_layers)
                ]
            )
        else:
            raise ValueError(
                f"Unsupported head type {self.head_types[target_name]} "
                f"for target {target_name}"
            )

        # Register last-layer parameters, in the same order as they are returned as
        # last-layer features in the model
        self.last_layer_parameter_names[target_name] = []
        for layer_index in range(self.num_readout_layers):
            for key in self.output_shapes[target_name].keys():
                self.last_layer_parameter_names[target_name].append(
                    f"node_last_layers.{target_name}.{layer_index}.{key}.weight"
                )
                self.last_layer_parameter_names[target_name].append(
                    f"edge_last_layers.{target_name}.{layer_index}.{key}.weight"
                )

        ll_features_name = get_last_layer_features_name(target_name)
        self.outputs[ll_features_name] = ModelOutput(
            per_atom=True, description=f"last layer features for {target_name}"
        )
        self.key_labels[target_name] = target_info.layout.keys
        self.component_labels[target_name] = [
            block.components for block in target_info.layout.blocks()
        ]
        self.property_labels[target_name] = [
            block.properties for block in target_info.layout.blocks()
        ]

    def _move_labels_to_device(self, device: torch.device) -> None:
        self.single_label = self.single_label.to(device)
        self.key_labels = {
            output_name: label.to(device)
            for output_name, label in self.key_labels.items()
        }
        self.component_labels = {
            output_name: [
                [labels.to(device) for labels in components_block]
                for components_block in components_tmap
            ]
            for output_name, components_tmap in self.component_labels.items()
        }
        self.property_labels = {
            output_name: [labels.to(device) for labels in properties_tmap]
            for output_name, properties_tmap in self.property_labels.items()
        }

    @classmethod
    def upgrade_checkpoint(cls, checkpoint: Dict) -> Dict:
        for v in range(1, cls.__checkpoint_version__):
            if checkpoint["model_ckpt_version"] == v:
                update = getattr(checkpoints, f"model_update_v{v}_v{v + 1}")
                update(checkpoint)
                checkpoint["model_ckpt_version"] = v + 1

        if checkpoint["model_ckpt_version"] != cls.__checkpoint_version__:
            raise RuntimeError(
                f"Unable to upgrade the checkpoint: the checkpoint is using model "
                f"version {checkpoint['model_ckpt_version']}, while the current model "
                f"version is {cls.__checkpoint_version__}."
            )

        return checkpoint

    def get_checkpoint(self) -> Dict:
        model_state_dict = self.state_dict()
        model_state_dict["finetune_config"] = self.finetune_config
        checkpoint = {
            "architecture_name": "pet",
            "model_ckpt_version": self.__checkpoint_version__,
            "metadata": self.metadata,
            "model_data": {
                "model_hypers": self.hypers,
                "dataset_info": self.dataset_info,
            },
            "epoch": None,
            "best_epoch": None,
            "model_state_dict": model_state_dict,
            "best_model_state_dict": self.state_dict(),
        }
        return checkpoint


def process_non_conservative_stress(
    tensor: torch.Tensor,
    systems: List[System],
    system_indices: torch.Tensor,
    num_properties: int,
) -> torch.Tensor:
    """
    Symmetrizes and normalizes by the volume rank-2 Cartesian tensors that are meant
    to predict the non-conservative stress.

    :param tensor: Tensor of shape [n_atoms, 9 * num_properties].
    :param systems: List of `metatomic.torch.System` objects to process.
    :param system_indices: Tensor mapping each atom to its system index [n_atoms].
    :param num_properties: Number of properties in the tensor (e.g., 6 for stress).
    :return: Symmetrized tensor of shape [n_atoms, 3, 3, num_properties], divided by the
        cell volume.
    """
    # Reshape to 3x3 matrix per atom
    tensor_as_three_by_three = tensor.reshape(-1, 3, 3, num_properties)

    # Normalize by cell volume
    volumes = torch.stack([torch.abs(torch.det(system.cell)) for system in systems])
    # Zero volume can happen due to metatomic's convention of zero cell
    # vectors for non-periodic directions. The actual volume is +inf
    volumes[volumes == 0.0] = torch.inf
    volumes_by_atom = volumes[system_indices].unsqueeze(1).unsqueeze(2).unsqueeze(3)
    tensor_as_three_by_three = tensor_as_three_by_three / volumes_by_atom

    # Symmetrize
    tensor_as_three_by_three = (
        tensor_as_three_by_three + tensor_as_three_by_three.transpose(1, 2)
    ) / 2.0

    return tensor_as_three_by_three

def process_symmetric_rank_2(
    tensor: torch.Tensor,
    systems: List[System],
    system_indices: torch.Tensor,
    num_properties: int,
) -> torch.Tensor:
    """
    Symmetrizes rank-2 Cartesian tensors.

    :param tensor: Tensor of shape [n_atoms, 9 * num_properties].
    :param systems: List of `metatomic.torch.System` objects to process.
    :param system_indices: Tensor mapping each atom to its system index [n_atoms].
    :param num_properties: Number of properties in the tensor (e.g., 6 for stress).
    :return: Symmetrized tensor of shape [n_atoms, 3, 3, num_properties].
    """
    # Reshape to 3x3 matrix per atom
    tensor_as_three_by_three = tensor.reshape(-1, 3, 3, num_properties)

    # Symmetrize
    tensor_as_three_by_three = (
        tensor_as_three_by_three + tensor_as_three_by_three.transpose(1, 2)
    ) / 2.0

    return tensor_as_three_by_three


def get_last_layer_features_name(target_name: str) -> str:
    """
    Get the auxiliary output name for last layer features of a target.

    :param target_name: Name of the target.
    :return: Name of the corresponding last layer features output.
    """
    base_name = target_name.replace("mtt::", "")
    return f"mtt::aux::{base_name}_last_layer_features"


def should_compute_last_layer_features(
    output_name: str, requested_outputs: Dict[str, ModelOutput]
) -> bool:
    """
    Check if last layer features should be computed for an output.

    :param output_name: Name of the output to check.
    :param requested_outputs: Dictionary of requested outputs.
    :return: True if last layer features should be computed, False otherwise.
    """
    if output_name in requested_outputs:
        return True
    ll_features_name = get_last_layer_features_name(
        output_name.replace("mtt::aux::", "")
    )
    return ll_features_name in requested_outputs<|MERGE_RESOLUTION|>--- conflicted
+++ resolved
@@ -516,11 +516,11 @@
         if not self.training:
             # at evaluation, we also introduce the scaler and additive contributions
             return_dict = self.scaler(
-<<<<<<< HEAD
-                systems, return_dict, use_global_scales=True, use_property_scales=True
-=======
-                systems, return_dict, selected_atoms=selected_atoms
->>>>>>> 9bfef4e8
+                systems,
+                return_dict,
+                selected_atoms=selected_atoms,
+                use_global_scales=True,
+                use_property_scales=True,
             )
             for additive_model in self.additive_models:
                 outputs_for_additive_model: Dict[str, ModelOutput] = {}
