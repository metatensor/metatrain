--- conflicted
+++ resolved
@@ -1,11 +1,6 @@
 import warnings
 from math import prod
-<<<<<<< HEAD
-from pathlib import Path
-from typing import Dict, List, Literal, Optional, Union
-=======
-from typing import Any, Dict, List, Optional
->>>>>>> b7c63ee4
+from typing import Any, Dict, List, Literal, Optional
 
 import metatensor.torch
 import torch
@@ -661,16 +656,11 @@
         return return_dict
 
     @classmethod
-<<<<<<< HEAD
     def load_checkpoint(
         cls,
-        path: Union[str, Path],
+        checkpoint: Dict[str, Any],
         context: Literal["restart", "finetune", "export"],
     ) -> "PET":
-        checkpoint = torch.load(path, weights_only=False, map_location="cpu")
-=======
-    def load_checkpoint(cls, checkpoint: Dict[str, Any]) -> "PET":
->>>>>>> b7c63ee4
         model_data = checkpoint["model_data"]
 
         if context == "restart":
