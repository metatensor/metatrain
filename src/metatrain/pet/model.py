--- conflicted
+++ resolved
@@ -1202,18 +1202,6 @@
             checkpoints.update_v1_v2(checkpoint["model_state_dict"])
             checkpoints.update_v1_v2(checkpoint["best_model_state_dict"])
             checkpoint["model_ckpt_version"] = 2
-<<<<<<< HEAD
-
-        return checkpoint
-
-
-def manual_prod(shape: List[int]) -> int:
-    # prod from standard library not supported in torchscript
-    result = 1
-    for dim in shape:
-        result *= dim
-    return result
-=======
         if checkpoint["model_ckpt_version"] == 2:
             checkpoints.update_v2_v3(checkpoint["model_state_dict"])
             checkpoints.update_v2_v3(checkpoint["best_model_state_dict"])
@@ -1236,4 +1224,10 @@
             "best_model_state_dict": None,
         }
         return checkpoint
->>>>>>> e5657c63
+
+def manual_prod(shape: List[int]) -> int:
+    # prod from standard library not supported in torchscript
+    result = 1
+    for dim in shape:
+        result *= dim
+    return result