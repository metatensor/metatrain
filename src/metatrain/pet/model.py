--- conflicted
+++ resolved
@@ -1105,8 +1105,11 @@
                 bias=True,
             )
 
-<<<<<<< HEAD
         return torch.nn.Identity()
+
+    @staticmethod
+    def upgrade_checkpoint(checkpoint: Dict) -> Dict:
+        raise NotImplementedError("checkpoint upgrade is not implemented for PET")
 
 
 def manual_prod(shape: List[int]) -> int:
@@ -1114,30 +1117,4 @@
     result = 1
     for dim in shape:
         result *= dim
-    return result
-=======
-        sample_values = torch.stack(
-            [
-                system_indices,
-                torch.concatenate(
-                    [
-                        torch.arange(
-                            len(system),
-                            device=device,
-                        )
-                        for system in systems
-                    ],
-                ),
-            ],
-            dim=1,
-        )
-        sample_labels = Labels(
-            names=["system", "atom"],
-            values=sample_values,
-        )
-        return system_indices, sample_labels
-
-    @staticmethod
-    def upgrade_checkpoint(checkpoint: Dict) -> Dict:
-        raise NotImplementedError("checkpoint upgrade is not implemented for PET")
->>>>>>> 753d7190
+    return result