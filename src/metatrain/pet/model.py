--- conflicted
+++ resolved
@@ -13,20 +13,6 @@
     NeighborListOptions,
     System,
 )
-<<<<<<< HEAD
-from torch import nn
-
-from ..utils.additive import (
-    ZBL,
-    CompositionModel,
-)  # TODO: use `MetatrainCompositionModel`
-from ..utils.data import DatasetInfo, TargetInfo
-from ..utils.dtype import dtype_to_str
-from ..utils.long_range import DummyLongRangeFeaturizer, LongRangeFeaturizer
-from ..utils.metadata import append_metadata_references
-from ..utils.scaler import Scaler
-from ..utils.sum_over_atoms import sum_over_atoms
-=======
 
 from metatrain.utils.abc import ModelInterface
 from metatrain.utils.additive import ZBL, CompositionModel
@@ -37,7 +23,6 @@
 from metatrain.utils.scaler import Scaler
 from metatrain.utils.sum_over_atoms import sum_over_atoms
 
->>>>>>> 4e7bfbc7
 from .modules.finetuning import apply_finetuning_strategy
 from .modules.structures import remap_neighborlists, systems_to_batch
 from .modules.transformer import CartesianTransformer
