import warnings
from math import prod
from typing import Any, Dict, List, Literal, Optional

import metatensor.torch
import torch
from metatensor.torch import Labels, TensorBlock, TensorMap
from metatomic.torch import (
    AtomisticModel,
    ModelCapabilities,
    ModelMetadata,
    ModelOutput,
    NeighborListOptions,
    System,
)

from metatrain.utils.abc import ModelInterface
from metatrain.utils.additive import ZBL, CompositionModel
from metatrain.utils.data import DatasetInfo, TargetInfo
from metatrain.utils.dtype import dtype_to_str
from metatrain.utils.long_range import DummyLongRangeFeaturizer, LongRangeFeaturizer
from metatrain.utils.metadata import merge_metadata
from metatrain.utils.scaler import Scaler
from metatrain.utils.sum_over_atoms import sum_over_atoms

from .modules.finetuning import apply_finetuning_strategy
from .modules.structures import remap_neighborlists, systems_to_batch
from .modules.transformer import CartesianTransformer
from .modules.utilities import cutoff_func


class PET(ModelInterface):
    """
    Metatrain-native implementation of the PET architecture.

    Originally proposed in work (https://arxiv.org/abs/2305.19302v3),
    and published in the `pet` package (https://github.com/spozdn/pet).

    """

    __supported_devices__ = ["cuda", "cpu"]
    __supported_dtypes__ = [torch.float32, torch.float64]
    __default_metadata__ = ModelMetadata(
        references={"architecture": ["https://arxiv.org/abs/2305.19302v3"]}
    )
    component_labels: Dict[str, List[List[Labels]]]

    def __init__(self, model_hypers: Dict, dataset_info: DatasetInfo) -> None:
        super().__init__()
<<<<<<< HEAD
        if len(dataset_info.targets) != 1:
            raise ValueError("PET only supports a single target")
        self.target_name = next(iter(dataset_info.targets.keys()))
        target = dataset_info.targets[self.target_name]
        if not (
            target.target_type == "scalar"
            and target.quantity == "energy"
            and len(target.layout.block(0).properties) == 1
        ):
            raise ValueError(
                "PET only supports total-energy-like outputs, "
                f"but a {target.quantity} was provided"
            )
        if target.per_atom:
            raise ValueError(
                "PET only supports per-structure outputs, "
                "but a per-atom output was provided"
=======
        self.dataset_info = dataset_info
        self.atomic_types = dataset_info.atomic_types
        self.hypers = model_hypers
        self.requested_nl = NeighborListOptions(
            cutoff=self.hypers["cutoff"],
            full_list=True,
            strict=True,
        )

        self.cutoff = float(self.hypers["cutoff"])
        self.cutoff_width = float(self.hypers["cutoff_width"])
        self.embedding = torch.nn.Embedding(
            len(self.atomic_types) + 1, self.hypers["d_pet"]
        )
        gnn_layers = []
        for layer_index in range(self.hypers["num_gnn_layers"]):
            transformer_layer = CartesianTransformer(
                self.hypers,
                self.hypers["d_pet"],
                self.hypers["num_heads"],
                self.hypers["d_feedforward"],
                self.hypers["num_attention_layers"],
                0.0,  # attention dropout rate
                len(self.atomic_types),
                layer_index == 0,  # is first layer
>>>>>>> 267fe7ee
            )
            gnn_layers.append(transformer_layer)

        self.gnn_layers = torch.nn.ModuleList(gnn_layers)

        self.node_heads = torch.nn.ModuleDict()
        self.edge_heads = torch.nn.ModuleDict()
        self.node_last_layers = torch.nn.ModuleDict()
        self.edge_last_layers = torch.nn.ModuleDict()
        self.last_layer_feature_size = (
            self.hypers["num_gnn_layers"] * self.hypers["d_head"] * 2
        )

        self.outputs = {
            "features": ModelOutput(unit="", per_atom=True)
        }  # the model is always capable of outputting the internal features

        self.output_shapes: Dict[str, Dict[str, List[int]]] = {}
        self.key_labels: Dict[str, Labels] = {}
        self.property_labels: Dict[str, List[Labels]] = {}
        self.component_labels: Dict[str, List[List[Labels]]] = {}
        self.target_names: List[str] = []
        for target_name, target_info in dataset_info.targets.items():
            self.target_names.append(target_name)
            self._add_output(target_name, target_info)

        self.register_buffer(
            "species_to_species_index",
            torch.full(
                (max(self.atomic_types) + 1,),
                -1,
            ),
        )
        for i, species in enumerate(self.atomic_types):
            self.species_to_species_index[species] = i

        # long-range module
        if self.hypers["long_range"]["enable"]:
            self.long_range = True
            if not self.hypers["long_range"]["use_ewald"]:
                warnings.warn(
                    "Training PET with the LongRangeFeaturizer initialized "
                    "with `use_ewald=False` causes instabilities during training. "
                    "The `use_ewald` variable will be force-switched to `True`. "
                    "during training.",
                    UserWarning,
                    stacklevel=2,
                )
            self.long_range_featurizer = LongRangeFeaturizer(
                hypers=self.hypers["long_range"],
                feature_dim=self.hypers["d_pet"],
                neighbor_list_options=self.requested_nl,
            )
        else:
            self.long_range = False
            self.long_range_featurizer = DummyLongRangeFeaturizer()  # for torchscript

        # additive models: these are handled by the trainer at training
        # time, and they are added to the output at evaluation time
        composition_model = CompositionModel(
            model_hypers={},
            dataset_info=DatasetInfo(
                length_unit=dataset_info.length_unit,
                atomic_types=self.atomic_types,
                targets={
                    target_name: target_info
                    for target_name, target_info in dataset_info.targets.items()
                    if CompositionModel.is_valid_target(target_name, target_info)
                },
            ),
        )
        additive_models = [composition_model]

        # Adds the ZBL repulsion model if requested
        if self.hypers["zbl"]:
            additive_models.append(
                ZBL(
                    {},
                    dataset_info=DatasetInfo(
                        length_unit=dataset_info.length_unit,
                        atomic_types=self.atomic_types,
                        targets={
                            target_name: target_info
                            for target_name, target_info in dataset_info.targets.items()
                            if ZBL.is_valid_target(target_name, target_info)
                        },
                    ),
                )
            )
        self.additive_models = torch.nn.ModuleList(additive_models)

        # scaler: this is also handled by the trainer at training time
        self.scaler = Scaler(model_hypers={}, dataset_info=dataset_info)

        self.single_label = Labels.single()

    def supported_outputs(self) -> Dict[str, ModelOutput]:
        return self.outputs

    def restart(self, dataset_info: DatasetInfo) -> "PET":
        # merge old and new dataset info
        merged_info = self.dataset_info.union(dataset_info)
        new_atomic_types = [
            at for at in merged_info.atomic_types if at not in self.atomic_types
        ]
        new_targets = {
            key: value
            for key, value in merged_info.targets.items()
            if key not in self.dataset_info.targets
        }
        self.has_new_targets = len(new_targets) > 0

        if len(new_atomic_types) > 0:
            raise ValueError(
                f"New atomic types found in the dataset: {new_atomic_types}. "
                "The PET model does not support adding new atomic types."
            )

        # register new outputs as new last layers
        for target_name, target in new_targets.items():
            self.target_names.append(target_name)
            self._add_output(target_name, target)

        self.dataset_info = merged_info

        # restart the composition and scaler models
        self.additive_models[0].restart(
            dataset_info=DatasetInfo(
                length_unit=dataset_info.length_unit,
                atomic_types=self.atomic_types,
                targets={
                    target_name: target_info
                    for target_name, target_info in dataset_info.targets.items()
                    if CompositionModel.is_valid_target(target_name, target_info)
                },
            ),
        )
        self.scaler.restart(dataset_info)

        return self

    def requested_neighbor_lists(
        self,
    ) -> List[NeighborListOptions]:
        return [self.requested_nl]

    def forward(
        self,
        systems: List[System],
        outputs: Dict[str, ModelOutput],
        selected_atoms: Optional[Labels] = None,
    ) -> Dict[str, TensorMap]:
        device = systems[0].device
        return_dict: Dict[str, TensorMap] = {}
        nl_options = self.requested_neighbor_lists()[0]

        if not self.training:
            # While running the model with LAMMPS, we need to remap the
            # neighbor lists from LAMMPS to ASE format. By default, LAMMPS
            # treats all ghost atoms as real (central), what creates a
            # singificant computational overhead.
            systems = remap_neighborlists(systems, nl_options, selected_atoms)

        if self.single_label.values.device != device:
            self.single_label = self.single_label.to(device)
            self.key_labels = {
                output_name: label.to(device)
                for output_name, label in self.key_labels.items()
            }
            self.component_labels = {
                output_name: [
                    [labels.to(device) for labels in components_block]
                    for components_block in components_tmap
                ]
                for output_name, components_tmap in self.component_labels.items()
            }
            self.property_labels = {
                output_name: [labels.to(device) for labels in properties_tmap]
                for output_name, properties_tmap in self.property_labels.items()
            }

        system_indices, sample_labels = self._get_system_indices_and_labels(
            systems, device
        )

        # We convert a list of systems to a batch required for the PET model.
        # The batch consists of the following tensors:
        # - `element_indices_nodes` [n_atoms]: The atomic species of the central atoms
        # - `element_indices_neighbors` [n_atoms]: The atomic species of the neighboring
        #   atoms
        # - `edge_vectors` [n_atoms, max_num_neighbors, 3]: The cartedian edge vectors
        #   between the central atoms and their neighbors
        # - `padding_mask` [n_atoms, max_num_neighbors]: A padding mask indicating which
        #   neighbors are real, and which are padded
        # - `neighbors_index` [n_atoms, max_num_neighbors]: The indices of the
        #   neighboring atoms for each central atom
        # - `num_neghbors` [n_atoms]: The number of neighbors for each central atom
        # - `reversed_neighbor_list` [n_atoms, max_num_neighbors]: The reversed neighbor
        #   list for each central atom, where for each center atom `i` and its neighbor
        #   `j` in the original neighborlist, the position of atom `i` in the list of
        #   neighbors of atom `j` is returned.

        (
            element_indices_nodes,
            element_indices_neighbors,
            edge_vectors,
            padding_mask,
            neighbors_index,
            num_neghbors,
            reversed_neighbor_list,
        ) = systems_to_batch(
            systems,
            nl_options,
            self.atomic_types,
            system_indices,
            self.species_to_species_index,
            selected_atoms,
        )

        # the scaled_dot_product_attention function from torch cannot do
        # double backward, so we will use manual attention if needed
        use_manual_attention = edge_vectors.requires_grad and self.training

        edge_distances = torch.sqrt(torch.sum(edge_vectors**2, dim=2) + 1e-15)
        cutoff_factors = cutoff_func(edge_distances, self.cutoff, self.cutoff_width)
        cutoff_factors[~padding_mask] = 0.0

        # Stage 1. We iterate over the GNN layers and calculate the node and edge
        # representations for structures, while saving the intermediate node and edge
        # features from each layer to the corresponding lists.

        node_features_list: List[torch.Tensor] = []
        edge_features_list: List[torch.Tensor] = []

        input_messages = self.embedding(element_indices_neighbors)
        for gnn_layer in self.gnn_layers:
            output_node_embeddings, output_edge_embeddings = gnn_layer(
                input_messages,
                element_indices_nodes,
                element_indices_neighbors,
                edge_vectors,
                padding_mask,
                edge_distances,
                cutoff_factors,
                use_manual_attention,
            )
            node_features_list.append(output_node_embeddings)
            edge_features_list.append(output_edge_embeddings)

            # The GNN contraction happens by reordering the messages,
            # using a reversed neighbor list, so the new input message
            # from atom `j` to atom `i` in on the GNN layer N+1 is a
            # reversed message from atom `i` to atom `j` on the GNN layer N.
            new_input_messages = output_edge_embeddings[
                neighbors_index, reversed_neighbor_list
            ]
            input_messages = 0.5 * (input_messages + new_input_messages)

        # If the long-range module is actuvated, we add the long-range features
        # on top of the node features

        if self.long_range:
            if self.training:
                # Currently, the long-range implementation show instabilities
                # during training if P3MCalculator is used instead of the
                # EwaldCalculator. We will use the EwaldCalculator for training.
                self.long_range_featurizer.use_ewald = True
            flattened_lengths = edge_distances[padding_mask]
            short_range_features = (
                torch.stack(node_features_list).sum(dim=0)
                * (1 / len(node_features_list)) ** 0.5
            )
            long_range_features = self.long_range_featurizer(
                systems, short_range_features, flattened_lengths
            )
            for i in range(len(self.gnn_layers)):
                node_features_list[i] = (
                    node_features_list[i] + long_range_features
                ) * 0.5**0.5

        # Stage 2. If `features` requested in the model outputs, we concatenate
        # the node and edge representations from all layers to provide the intermediate
        # representation of the systems. Since edge features are calculated for each
        # pair of atoms, we sum them up with cutoff factors to get their per-node
        # contribution.

        if "features" in outputs:
            node_features = torch.cat(node_features_list, dim=1)
            edge_features = torch.cat(edge_features_list, dim=2)
            edge_features = edge_features * cutoff_factors[:, :, None]
            edge_features = edge_features.sum(dim=1)
            features = torch.cat([node_features, edge_features], dim=1)

            feature_tmap = TensorMap(
                keys=self.single_label,
                blocks=[
                    TensorBlock(
                        values=features,
                        samples=sample_labels,
                        components=[],
                        properties=Labels(
                            names=["properties"],
                            values=torch.arange(
                                features.shape[-1], device=features.device
                            ).reshape(-1, 1),
                        ),
                    )
                ],
            )
            features_options = outputs["features"]
            if features_options.per_atom:
                return_dict["features"] = feature_tmap
            else:
                return_dict["features"] = sum_over_atoms(feature_tmap)

        # Stage 3. We compute last layer features for each requested output,
        # for both node and edge features from each GNN layer. To do this, apply the
        # corresponding heads to both node and edge features, and save the results
        # to the corresponsing dicts. Finally, we stack all the last layer features
        # to get the final last-layer-features tensor.

        node_last_layer_features_dict: Dict[str, List[torch.Tensor]] = {}
        edge_last_layer_features_dict: Dict[str, List[torch.Tensor]] = {}

        # Calculating node last layer features
        for output_name, node_heads in self.node_heads.items():
            if output_name not in node_last_layer_features_dict:
                node_last_layer_features_dict[output_name] = []
            for i, node_head in enumerate(node_heads):
                node_last_layer_features_dict[output_name].append(
                    node_head(node_features_list[i])
                )

        # Calculating edge last layer features
        for output_name, edge_heads in self.edge_heads.items():
            if output_name not in edge_last_layer_features_dict:
                edge_last_layer_features_dict[output_name] = []
            for i, edge_head in enumerate(edge_heads):
                edge_last_layer_features_dict[output_name].append(
                    edge_head(edge_features_list[i])
                )

        # Stacking node and edge last layer features to get the final
        # last-layer-features tensor. As was done earlier to `features`
        # tensor, we sum the edge features with cutoff factors to get their
        # per-node contribution.

        last_layer_features_dict: Dict[str, List[torch.Tensor]] = {}
        for output_name in self.target_names:
            if output_name not in last_layer_features_dict:
                last_layer_features_dict[output_name] = []
            for i in range(len(node_last_layer_features_dict[output_name])):
                node_last_layer_features = node_last_layer_features_dict[output_name][i]
                edge_last_layer_features = edge_last_layer_features_dict[output_name][i]
                edge_last_layer_features = (
                    edge_last_layer_features * cutoff_factors[:, :, None]
                )
                edge_last_layer_features = edge_last_layer_features.sum(dim=1)
                last_layer_features_dict[output_name].append(node_last_layer_features)
                last_layer_features_dict[output_name].append(edge_last_layer_features)

        for output_name in outputs.keys():
            if not (
                output_name.startswith("mtt::aux::")
                and output_name.endswith("_last_layer_features")
            ):
                continue
            base_name = output_name.replace("mtt::aux::", "").replace(
                "_last_layer_features", ""
            )
            # the corresponding output could be base_name or mtt::base_name
            if (
                f"mtt::{base_name}" not in last_layer_features_dict
                and base_name not in last_layer_features_dict
            ):
                raise ValueError(
                    f"Features {output_name} can only be requested "
                    f"if the corresponding output {base_name} is also requested."
                )
            if f"mtt::{base_name}" in last_layer_features_dict:
                base_name = f"mtt::{base_name}"
            last_layer_features_values = torch.cat(
                last_layer_features_dict[base_name], dim=1
            )
            last_layer_feature_tmap = TensorMap(
                keys=self.single_label,
                blocks=[
                    TensorBlock(
                        values=last_layer_features_values,
                        samples=sample_labels,
                        components=[],
                        properties=Labels(
                            names=["properties"],
                            values=torch.arange(
                                last_layer_features_values.shape[-1],
                                device=last_layer_features_values.device,
                            ).reshape(-1, 1),
                        ),
                    )
                ],
            )
            last_layer_features_options = outputs[output_name]
            if last_layer_features_options.per_atom:
                return_dict[output_name] = last_layer_feature_tmap
            else:
                return_dict[output_name] = sum_over_atoms(last_layer_feature_tmap)

        # Stage 4. We compute the per-atom predictions by applying the
        # linear layers to both node and edge last layer features. To do this,
        # we iterate over the last layer features (both node and edge), and
        # apply the corresponding last layer to each feature for each requested
        # output.

        atomic_predictions_tmap_dict: Dict[str, TensorMap] = {}

        node_atomic_predictions_dict: Dict[str, List[List[torch.Tensor]]] = {}
        edge_atomic_predictions_dict: Dict[str, List[List[torch.Tensor]]] = {}

        # Computing node atomic predictions. Since we have last layer features
        # for each GNN layer, and each last layer can have multiple blocks,
        # we apply each last layer block to each of the last layer features.

        for output_name, node_last_layers in self.node_last_layers.items():
            if output_name in outputs:
                node_atomic_predictions_dict[output_name] = torch.jit.annotate(
                    List[List[torch.Tensor]], []
                )
                for i, node_last_layer in enumerate(node_last_layers):
                    node_last_layer_features = node_last_layer_features_dict[
                        output_name
                    ][i]
                    node_atomic_predictions_by_block: List[torch.Tensor] = []
                    for node_last_layer_by_block in node_last_layer.values():
                        node_atomic_predictions_by_block.append(
                            node_last_layer_by_block(node_last_layer_features)
                        )
                    node_atomic_predictions_dict[output_name].append(
                        node_atomic_predictions_by_block
                    )

        # Computing edge atomic predictions. Following the same logic as above,
        # we (1) iterate over the last layer features and last layer blocks, and (2)
        # sum the edge features with cutoff factors to get their per-node contribution.

        for output_name, edge_last_layers in self.edge_last_layers.items():
            if output_name in outputs:
                edge_atomic_predictions_dict[output_name] = torch.jit.annotate(
                    List[List[torch.Tensor]], []
                )
                for i, edge_last_layer in enumerate(edge_last_layers):
                    edge_last_layer_features = edge_last_layer_features_dict[
                        output_name
                    ][i]
                    edge_atomic_predictions_by_block: List[torch.Tensor] = []
                    for edge_last_layer_by_block in edge_last_layer.values():
                        edge_atomic_predictions = edge_last_layer_by_block(
                            edge_last_layer_features
                        )
                        expanded_padding_mask = padding_mask[..., None].repeat(
                            1, 1, edge_atomic_predictions.shape[2]
                        )
                        edge_atomic_predictions = torch.where(
                            ~expanded_padding_mask, 0.0, edge_atomic_predictions
                        )
                        edge_atomic_predictions = (
                            edge_atomic_predictions * cutoff_factors[:, :, None]
                        )
                        edge_atomic_predictions_by_block.append(
                            edge_atomic_predictions.sum(dim=1)
                        )
                    edge_atomic_predictions_dict[output_name].append(
                        edge_atomic_predictions_by_block
                    )

        # Finally, we sum all the node and edge atomic predictions from each GNN
        # layer to a single atomic predictions tensor.

        for output_name in self.target_names:
            if output_name in outputs:
                atomic_predictions_by_block = {
                    key: torch.zeros(
                        1, dtype=edge_vectors.dtype, device=edge_vectors.device
                    )
                    for key in self.output_shapes[output_name].keys()
                }

                node_atomic_predictions_by_block = node_atomic_predictions_dict[
                    output_name
                ]
                edge_atomic_predictions_by_block = edge_atomic_predictions_dict[
                    output_name
                ]
                for i in range(len(node_atomic_predictions_by_block)):
                    node_atomic_prediction_block = node_atomic_predictions_by_block[i]
                    edge_atomic_prediction_block = edge_atomic_predictions_by_block[i]
                    for j, key in enumerate(atomic_predictions_by_block):
                        node_atomic_predictions = node_atomic_prediction_block[j]
                        edge_atomic_predictions = edge_atomic_prediction_block[j]
                        atomic_predictions_by_block[key] = atomic_predictions_by_block[
                            key
                        ] + (node_atomic_predictions + edge_atomic_predictions)

                all_components = self.component_labels[output_name]
                if len(all_components[0]) == 2 and all(
                    "xyz" in comp.names[0] for comp in all_components[0]
                ):
                    block_key = list(atomic_predictions_by_block.keys())[0]
                    # rank-2 Cartesian tensor, symmetrize
                    tensor_as_three_by_three = atomic_predictions_by_block[
                        block_key
                    ].reshape(
                        -1, 3, 3, list(self.output_shapes[output_name].values())[0][-1]
                    )
                    volumes = torch.stack(
                        [torch.abs(torch.det(system.cell)) for system in systems]
                    )
                    volumes_by_atom = (
                        volumes[system_indices].unsqueeze(1).unsqueeze(2).unsqueeze(3)
                    )
                    tensor_as_three_by_three = (
                        tensor_as_three_by_three / volumes_by_atom
                    )
                    tensor_as_three_by_three = (
                        tensor_as_three_by_three
                        + tensor_as_three_by_three.transpose(1, 2)
                    ) / 2.0
                    atomic_predictions_by_block[block_key] = tensor_as_three_by_three

                blocks = [
                    TensorBlock(
                        values=atomic_predictions_by_block[key].reshape([-1] + shape),
                        samples=sample_labels,
                        components=components,
                        properties=properties,
                    )
                    for key, shape, components, properties in zip(
                        self.output_shapes[output_name].keys(),
                        self.output_shapes[output_name].values(),
                        self.component_labels[output_name],
                        self.property_labels[output_name],
                    )
                ]
                atomic_predictions_tmap_dict[output_name] = TensorMap(
                    keys=self.key_labels[output_name],
                    blocks=blocks,
                )

        # If selected atoms request is provided, we slice the atomic predictions
        # tensor maps to get the predictions for the selected atoms only.

        if selected_atoms is not None:
            for output_name, tmap in atomic_predictions_tmap_dict.items():
                atomic_predictions_tmap_dict[output_name] = metatensor.torch.slice(
                    tmap, axis="samples", selection=selected_atoms
                )

        # If per-atom predictions are requested, we return the atomic predictions
        # tensor maps. Otherwise, we sum the atomic predictions over the atoms
        # to get the final per-structure predictions for each requested output.

        for output_name, atomic_property in atomic_predictions_tmap_dict.items():
            if outputs[output_name].per_atom:
                return_dict[output_name] = atomic_property
            else:
                return_dict[output_name] = sum_over_atoms(atomic_property)

        if not self.training:
            # at evaluation, we also introduce the scaler and additive contributions
            return_dict = self.scaler(return_dict)
            for additive_model in self.additive_models:
                outputs_for_additive_model: Dict[str, ModelOutput] = {}
                for name, output in outputs.items():
                    if name in additive_model.outputs:
                        outputs_for_additive_model[name] = output
                additive_contributions = additive_model(
                    systems,
                    outputs_for_additive_model,
                    selected_atoms,
                )
                for name in additive_contributions:
                    return_dict[name] = metatensor.torch.add(
                        return_dict[name],
                        additive_contributions[name],
                    )

        return return_dict

    @classmethod
    def load_checkpoint(
        cls,
        checkpoint: Dict[str, Any],
        context: Literal["restart", "finetune", "export"],
    ) -> "PET":
        model_data = checkpoint["model_data"]

        if context == "restart":
            model_state_dict = checkpoint["model_state_dict"]
        elif context == "finetune" or context == "export":
            model_state_dict = checkpoint["best_model_state_dict"]
        else:
            raise ValueError("Unknown context tag for checkpoint loading!")

        finetune_config = checkpoint["train_hypers"].get("finetune", {})

        # Create the model
        model = cls(**model_data)

        if finetune_config:
            # Apply the finetuning strategy
            model = apply_finetuning_strategy(model, finetune_config)
        state_dict_iter = iter(model_state_dict.values())
        next(state_dict_iter)  # skip the species_to_species_index
        dtype = next(state_dict_iter).dtype
        model.to(dtype).load_state_dict(model_state_dict)
        model.additive_models[0].sync_tensor_maps()

        # Loading the metadata from the checkpoint
        metadata = checkpoint.get("metadata", None)
        if metadata is not None:
            model.__default_metadata__ = metadata

        return model

    def export(self, metadata: Optional[ModelMetadata] = None) -> AtomisticModel:
        dtype = next(self.parameters()).dtype
        if dtype not in self.__supported_dtypes__:
            raise ValueError(f"unsupported dtype {dtype} for PET")

        # Make sure the model is all in the same dtype
        # For example, after training, the additive models could still be in
        # float64
        self.to(dtype)

        # Additionally, the composition model contains some `TensorMap`s that cannot
        # be registered correctly with Pytorch. This funciton moves them:
        self.additive_models[0]._move_weights_to_device_and_dtype(
            torch.device("cpu"), torch.float64
        )

        interaction_ranges = [self.hypers["num_gnn_layers"] * self.hypers["cutoff"]]
        for additive_model in self.additive_models:
            if hasattr(additive_model, "cutoff_radius"):
                interaction_ranges.append(additive_model.cutoff_radius)
        interaction_range = max(interaction_ranges)

        capabilities = ModelCapabilities(
            outputs=self.outputs,
            atomic_types=self.atomic_types,
            interaction_range=interaction_range,
            length_unit=self.dataset_info.length_unit,
            supported_devices=self.__supported_devices__,
            dtype=dtype_to_str(dtype),
        )

        if metadata is None:
            metadata = self.__default_metadata__
        else:
            metadata = merge_metadata(self.__default_metadata__, metadata)

        return AtomisticModel(self.eval(), metadata, capabilities)

    def _add_output(self, target_name: str, target_info: TargetInfo) -> None:
        # warn that, for Cartesian tensors, we assume that they are symmetric
        if target_info.is_cartesian:
            if len(target_info.layout.block().components) == 2:
                warnings.warn(
                    "PET assumes that Cartesian tensors of rank 2 are "
                    "stress-like, meaning that they are symmetric and intensive. "
                    "If this is not the case, please use a different model.",
                    UserWarning,
                    stacklevel=2,
                )
            # error out for rank > 2
            if len(target_info.layout.block().components) > 2:
                raise ValueError(
                    "PET does not support Cartesian tensors with rank > 2."
                )

        # one output shape for each tensor block, grouped by target (i.e. tensormap)
        self.output_shapes[target_name] = {}
        for key, block in target_info.layout.items():
            dict_key = target_name
            for n, k in zip(key.names, key.values):
                dict_key += f"_{n}_{int(k)}"
            self.output_shapes[target_name][dict_key] = [
                len(comp.values) for comp in block.components
            ] + [len(block.properties.values)]

        self.outputs[target_name] = ModelOutput(
            quantity=target_info.quantity,
            unit=target_info.unit,
            per_atom=True,
        )

        self.node_heads[target_name] = torch.nn.ModuleList(
            [
                torch.nn.Sequential(
                    torch.nn.Linear(self.hypers["d_pet"], self.hypers["d_head"]),
                    torch.nn.SiLU(),
                    torch.nn.Linear(self.hypers["d_head"], self.hypers["d_head"]),
                    torch.nn.SiLU(),
                )
                for _ in range(self.hypers["num_gnn_layers"])
            ]
        )

        self.edge_heads[target_name] = torch.nn.ModuleList(
            [
                torch.nn.Sequential(
                    torch.nn.Linear(self.hypers["d_pet"], self.hypers["d_head"]),
                    torch.nn.SiLU(),
                    torch.nn.Linear(self.hypers["d_head"], self.hypers["d_head"]),
                    torch.nn.SiLU(),
                )
                for _ in range(self.hypers["num_gnn_layers"])
            ]
        )

        self.node_last_layers[target_name] = torch.nn.ModuleList(
            [
                torch.nn.ModuleDict(
                    {
                        key: torch.nn.Linear(
                            self.hypers["d_head"],
                            prod(shape),
                            bias=True,
                        )
                        for key, shape in self.output_shapes[target_name].items()
                    }
                )
                for _ in range(self.hypers["num_gnn_layers"])
            ]
        )

        self.edge_last_layers[target_name] = torch.nn.ModuleList(
            [
                torch.nn.ModuleDict(
                    {
                        key: torch.nn.Linear(
                            self.hypers["d_head"],
                            prod(shape),
                            bias=True,
                        )
                        for key, shape in self.output_shapes[target_name].items()
                    }
                )
                for _ in range(self.hypers["num_gnn_layers"])
            ]
        )

        ll_features_name = (
            f"mtt::aux::{target_name.replace('mtt::', '')}_last_layer_features"
        )
        self.outputs[ll_features_name] = ModelOutput(per_atom=True)
        self.key_labels[target_name] = target_info.layout.keys
        self.component_labels[target_name] = [
            block.components for block in target_info.layout.blocks()
        ]
        self.property_labels[target_name] = [
            block.properties for block in target_info.layout.blocks()
        ]

    def _get_system_indices_and_labels(
        self, systems: List[System], device: torch.device
    ):
        system_indices = torch.concatenate(
            [
                torch.full(
                    (len(system),),
                    i_system,
                    device=device,
                )
                for i_system, system in enumerate(systems)
            ],
        )

        sample_values = torch.stack(
            [
                system_indices,
                torch.concatenate(
                    [
                        torch.arange(
                            len(system),
                            device=device,
                        )
                        for system in systems
                    ],
                ),
            ],
            dim=1,
        )
        sample_labels = Labels(
            names=["system", "atom"],
            values=sample_values,
        )
        return system_indices, sample_labels<|MERGE_RESOLUTION|>--- conflicted
+++ resolved
@@ -47,25 +47,6 @@
 
     def __init__(self, model_hypers: Dict, dataset_info: DatasetInfo) -> None:
         super().__init__()
-<<<<<<< HEAD
-        if len(dataset_info.targets) != 1:
-            raise ValueError("PET only supports a single target")
-        self.target_name = next(iter(dataset_info.targets.keys()))
-        target = dataset_info.targets[self.target_name]
-        if not (
-            target.target_type == "scalar"
-            and target.quantity == "energy"
-            and len(target.layout.block(0).properties) == 1
-        ):
-            raise ValueError(
-                "PET only supports total-energy-like outputs, "
-                f"but a {target.quantity} was provided"
-            )
-        if target.per_atom:
-            raise ValueError(
-                "PET only supports per-structure outputs, "
-                "but a per-atom output was provided"
-=======
         self.dataset_info = dataset_info
         self.atomic_types = dataset_info.atomic_types
         self.hypers = model_hypers
@@ -91,7 +72,6 @@
                 0.0,  # attention dropout rate
                 len(self.atomic_types),
                 layer_index == 0,  # is first layer
->>>>>>> 267fe7ee
             )
             gnn_layers.append(transformer_layer)
 
