import logging
import warnings
from math import prod
from typing import Any, Dict, List, Literal, Optional, Tuple

import metatensor.torch as mts
import torch
from metatensor.torch import Labels, TensorBlock, TensorMap
from metatensor.torch.operations._add import _add_block_block
from metatomic.torch import (
    AtomisticModel,
    ModelCapabilities,
    ModelMetadata,
    ModelOutput,
    NeighborListOptions,
    System,
)
from torch.profiler import record_function

from metatrain.utils.abc import ModelInterface
from metatrain.utils.additive import ZBL, CompositionModel
from metatrain.utils.data import DatasetInfo, TargetInfo
from metatrain.utils.dtype import dtype_to_str
from metatrain.utils.long_range import DummyLongRangeFeaturizer, LongRangeFeaturizer
from metatrain.utils.metadata import merge_metadata
from metatrain.utils.scaler import Scaler
from metatrain.utils.sum_over_atoms import sum_over_atoms

from . import checkpoints
from .modules.finetuning import apply_finetuning_strategy
from .modules.structures import systems_to_batch
from .modules.transformer import CartesianTransformer
from .modules.utilities import cutoff_func


AVAILABLE_FEATURIZERS = ["feedforward", "residual"]


class PET(ModelInterface):
    """
    Metatrain-native implementation of the PET architecture.

    Originally proposed in work (https://arxiv.org/abs/2305.19302v3),
    and published in the `pet` package (https://github.com/spozdn/pet).

    :param hypers: Hyperparameters for the PET model. See the documentation for details.
    :param dataset_info: Information about the dataset, including atomic types and
        targets.
    """

    __checkpoint_version__ = 7
    __supported_devices__ = ["cuda", "cpu"]
    __supported_dtypes__ = [torch.float32, torch.float64]
    __default_metadata__ = ModelMetadata(
        references={"architecture": ["https://arxiv.org/abs/2305.19302v3"]}
    )
    component_labels: Dict[str, List[List[Labels]]]
    NUM_FEATURE_TYPES: int = 2  # node + edge features

    def __init__(self, hypers: Dict, dataset_info: DatasetInfo) -> None:
        super().__init__(hypers, dataset_info, self.__default_metadata__)

        # Cache frequently accessed hyperparameters
        self.cutoff = float(self.hypers["cutoff"])
        self.cutoff_width = float(self.hypers["cutoff_width"])
        self.d_pet = self.hypers["d_pet"]
        self.d_node = self.hypers["d_node"]
        self.d_head = self.hypers["d_head"]
        self.d_feedforward = self.hypers["d_feedforward"]
        self.num_heads = self.hypers["num_heads"]
        self.num_gnn_layers = self.hypers["num_gnn_layers"]
        self.num_attention_layers = self.hypers["num_attention_layers"]
        self.normalization = self.hypers["normalization"]
        self.activation = self.hypers["activation"]
        self.transformer_type = self.hypers["transformer_type"]
        self.featurizer_type = self.hypers["featurizer_type"]

        self.atomic_types = dataset_info.atomic_types
        self.requested_nl = NeighborListOptions(
            cutoff=self.cutoff,
            full_list=True,
            strict=True,
        )
        num_atomic_species = len(self.atomic_types)
        self.gnn_layers = torch.nn.ModuleList(
            [
                CartesianTransformer(
                    self.cutoff,
                    self.cutoff_width,
                    self.d_pet,
                    self.num_heads,
                    self.d_node,
                    self.d_feedforward,
                    self.num_attention_layers,
                    self.normalization,
                    self.activation,
                    self.transformer_type,
                    num_atomic_species,
                    layer_index == 0,  # is first layer
                )
                for layer_index in range(self.num_gnn_layers)
            ]
        )
        if self.featurizer_type not in AVAILABLE_FEATURIZERS:
            raise ValueError(
                f"Unknown featurizer type: {self.featurizer_type}. "
                f"Available options are: {AVAILABLE_FEATURIZERS}"
            )
        if self.featurizer_type == "feedforward":
            self.num_readout_layers = 1
            self.combination_norms = torch.nn.ModuleList(
                [torch.nn.LayerNorm(2 * self.d_pet) for _ in range(self.num_gnn_layers)]
            )
            self.combination_mlps = torch.nn.ModuleList(
                [
                    torch.nn.Sequential(
                        torch.nn.Linear(2 * self.d_pet, 2 * self.d_pet),
                        torch.nn.SiLU(),
                        torch.nn.Linear(2 * self.d_pet, self.d_pet),
                    )
                    for _ in range(self.num_gnn_layers)
                ]
            )
        else:
            self.num_readout_layers = self.num_gnn_layers
            self.combination_norms = torch.nn.ModuleList()
            self.combination_mlps = torch.nn.ModuleList()

        self.node_embedders = torch.nn.ModuleList(
            [
                torch.nn.Embedding(num_atomic_species + 1, self.d_node)
                for _ in range(self.num_readout_layers)
            ]
        )
        self.edge_embedder = torch.nn.Embedding(num_atomic_species + 1, self.d_pet)

        self.node_heads = torch.nn.ModuleDict()
        self.edge_heads = torch.nn.ModuleDict()
        self.node_last_layers = torch.nn.ModuleDict()
        self.edge_last_layers = torch.nn.ModuleDict()
        self.last_layer_feature_size = (
            self.num_readout_layers * self.d_head * self.NUM_FEATURE_TYPES
        )

        self.outputs = {
            "features": ModelOutput(unit="", per_atom=True)
        }  # the model is always capable of outputting the internal features

        self.output_shapes: Dict[str, Dict[str, List[int]]] = {}
        self.key_labels: Dict[str, Labels] = {}
        self.property_labels: Dict[str, List[Labels]] = {}
        self.component_labels: Dict[str, List[List[Labels]]] = {}
        self.target_names: List[str] = []
        for target_name, target_info in dataset_info.targets.items():
            self.target_names.append(target_name)
            self._add_output(target_name, target_info)

        self.register_buffer(
            "species_to_species_index",
            torch.full((max(self.atomic_types) + 1,), -1),
        )
        for i, species in enumerate(self.atomic_types):
            self.species_to_species_index[species] = i

        # long-range module
        if self.hypers["long_range"]["enable"]:
            self.long_range = True
            if not self.hypers["long_range"]["use_ewald"]:
                warnings.warn(
                    "Training PET with the LongRangeFeaturizer initialized "
                    "with `use_ewald=False` causes instabilities during training. "
                    "The `use_ewald` variable will be force-switched to `True`. "
                    "during training.",
                    UserWarning,
                    stacklevel=2,
                )
            self.long_range_featurizer = LongRangeFeaturizer(
                hypers=self.hypers["long_range"],
                feature_dim=self.d_pet,
                neighbor_list_options=self.requested_nl,
            )
        else:
            self.long_range = False
            self.long_range_featurizer = DummyLongRangeFeaturizer()  # for torchscript

        # additive models: these are handled by the trainer at training
        # time, and they are added to the output at evaluation time
        composition_model = CompositionModel(
            hypers={},
            dataset_info=DatasetInfo(
                length_unit=dataset_info.length_unit,
                atomic_types=self.atomic_types,
                targets={
                    target_name: target_info
                    for target_name, target_info in dataset_info.targets.items()
                    if CompositionModel.is_valid_target(target_name, target_info)
                },
            ),
        )
        additive_models = [composition_model]

        # Adds the ZBL repulsion model if requested
        if self.hypers["zbl"]:
            additive_models.append(
                ZBL(
                    {},
                    dataset_info=DatasetInfo(
                        length_unit=dataset_info.length_unit,
                        atomic_types=self.atomic_types,
                        targets={
                            target_name: target_info
                            for target_name, target_info in dataset_info.targets.items()
                            if ZBL.is_valid_target(target_name, target_info)
                        },
                    ),
                )
            )
        self.additive_models = torch.nn.ModuleList(additive_models)

        # scaler: this is also handled by the trainer at training time
        self.scaler = Scaler(hypers={}, dataset_info=dataset_info)

        self.single_label = Labels.single()

        self.finetune_config: Dict[str, Any] = {}

    def supported_outputs(self) -> Dict[str, ModelOutput]:
        return self.outputs

    def restart(self, dataset_info: DatasetInfo) -> "PET":
        # merge old and new dataset info
        merged_info = self.dataset_info.union(dataset_info)
        new_atomic_types = [
            at for at in merged_info.atomic_types if at not in self.atomic_types
        ]
        new_targets = {
            key: value
            for key, value in merged_info.targets.items()
            if key not in self.dataset_info.targets
        }
        self.has_new_targets = len(new_targets) > 0

        if len(new_atomic_types) > 0:
            raise ValueError(
                f"New atomic types found in the dataset: {new_atomic_types}. "
                "The PET model does not support adding new atomic types."
            )

        # register new outputs as new last layers
        for target_name, target in new_targets.items():
            self.target_names.append(target_name)
            self._add_output(target_name, target)

        self.dataset_info = merged_info

        # restart the composition and scaler models
        self.additive_models[0].restart(
            dataset_info=DatasetInfo(
                length_unit=dataset_info.length_unit,
                atomic_types=self.atomic_types,
                targets={
                    target_name: target_info
                    for target_name, target_info in dataset_info.targets.items()
                    if CompositionModel.is_valid_target(target_name, target_info)
                },
            ),
        )
        self.scaler.restart(dataset_info)
        return self

    def requested_neighbor_lists(self) -> List[NeighborListOptions]:
        return [self.requested_nl]

    def forward(
        self,
        systems: List[System],
        outputs: Dict[str, ModelOutput],
        selected_atoms: Optional[Labels] = None,
    ) -> Dict[str, TensorMap]:
        """
        Forward pass of the PET model.

        The forward pass processes atomic systems through multiple stages to produce
        predictions for the requested outputs. The computation follows a graph neural
        network architecture with attention-based message passing.

        **Stage 0: Input Preparation**

        The input systems are first converted into a batched representation containing:

        - `element_indices_nodes` [n_atoms]: Atomic species of the central atoms
        - `element_indices_neighbors` [n_edges]: Atomic species of neighboring atoms
        - `edge_vectors` [n_atoms, max_num_neighbors, 3]: Cartesian edge vectors
          between central atoms and their neighbors
        - `padding_mask` [n_atoms, max_num_neighbors]: Mask indicating real vs padded
          neighbors
        - `neighbors_index` [n_atoms, max_num_neighbors]: Indices of neighboring atoms
          for each central atom
        - `reversed_neighbor_list` [n_atoms, max_num_neighbors]: For each center atom
          `i` and its neighbor `j`, the position of atom `i` in the neighbor list of
          atom `j`
        - `system_indices` [n_atoms]: System index for each central atom
        - `sample_labels` [n_atoms, 2]: Metatensor Labels containing indices of each
          atom in each system

        **Stage 1: Feature Computation via GNN Layers**

        Node and edge representations are computed by iterating through the GNN layers
        following one of two featurization strategies:

        - **Feedforward featurization**: Features are propagated through all
          `num_gnn_layers` GNN layers sequentially, using only the final layer outputs
          for readout. At each layer, forward and reversed edge messages are combined
          using combination MLPs to enable bidirectional information flow.

        - **Residual featurization**: Intermediate node and edge features from each
          GNN layer are saved and used during readout. Edge messages between layers are
          averaged to maintain information from all hops.

        During this stage, the model:

        - Embeds atomic species into learned node and edge representations
        - Applies Cartesian transformer layers to update features via attention
        - Uses reversed neighbor lists to enable bidirectional message passing, where
          the new input message from atom `j` to atom `i` in GNN layer N+1 is the
          reversed message from atom `i` to atom `j` in GNN layer N
        - Applies cutoff functions to weight interactions by distance

        If the long-range module is enabled, electrostatic features computed via Ewald
        summation (during training) or Particle-Particle Particle Mesh Ewald (P3M)
        (during evaluation) are added to the node features from each GNN layer.

        **Stage 2: Intermediate Feature Output (Optional)**

        If "features" is requested in the outputs, node and edge features from all
        layers are concatenated to produce intermediate representations. Edge features
        are summed over neighbors with cutoff weighting to obtain per-node
        contributions. This output can be used for transfer learning or analysis.

        **Stage 3: Last Layer Feature Computation**

        For each requested output, output-specific heads (shallow MLPs with two linear
        layers and SiLU activations) are applied to both node and edge features from
        each GNN layer. This produces last layer features that are specialized for each
        prediction target. These features can be optionally returned as auxiliary
        outputs (e.g., "mtt::aux::energy_last_layer_features") for analysis or
        transfer learning.

        **Stage 4: Atomic Predictions**

        Final linear layers are applied to the last layer features to produce per-atom
        predictions for each requested output:

        - Node and edge last layer features are processed through separate linear
          layers for each output block
        - Contributions from all GNN layers are summed
        - Edge contributions are summed over neighbors with cutoff weighting
        - For rank-2 Cartesian tensors (e.g., stress), predictions are symmetrized and
          normalized by cell volume
        - Multiple tensor blocks per output are handled independently

        **Post-processing (Evaluation Only)**

        During evaluation (not training), the following transformations are applied:

        1. **Scaling**: Predictions are scaled using learned or configured scale
           factors
        2. **Additive contributions**: Composition model and optional ZBL repulsion
           contributions are added to the predictions

        :param systems: List of `metatomic.torch.System` objects to process. Each
            system should contain atomic positions, species, and cell information, with
            neighbor lists computed according to `requested_neighbor_lists()`.
        :param outputs: Dictionary of requested outputs in the format
            {output_name: ModelOutput(...)}. The model supports:

            - Target properties (energy, forces, stress, etc.)
            - "features": intermediate representations from Stage 2
            - Auxiliary last layer features (e.g.,
              "mtt::aux::energy_last_layer_features")

        :param selected_atoms: Optional `metatensor.torch.Labels` object specifying a
            subset of atoms for which to compute outputs. If `None`, all atoms are
            included. This is useful for computing properties for specific atomic
            environments.
        :return: Dictionary of `metatensor.torch.TensorMap` objects containing the
            requested outputs. Each TensorMap contains per-atom or per-structure
            predictions (depending on the ModelOutput configuration) with appropriate
            metatensor metadata (samples, components, properties).
        """
        device = systems[0].device
        return_dict: Dict[str, TensorMap] = {}
        nl_options = self.requested_neighbor_lists()[0]

        if self.single_label.values.device != device:
            self._move_labels_to_device(device)

        # **Stage 0: Input Preparation**
        with record_function("PET::systems_to_batch"):
            (
                element_indices_nodes,
                element_indices_neighbors,
                edge_vectors,
                padding_mask,
                neighbors_index,
                reversed_neighbor_list,
                system_indices,
                sample_labels,
            ) = systems_to_batch(
                systems,
                nl_options,
                self.atomic_types,
                self.species_to_species_index,
                selected_atoms,
            )

        # the scaled_dot_product_attention function from torch cannot do
        # double backward, so we will use manual attention if needed
        use_manual_attention = edge_vectors.requires_grad and self.training

        edge_distances = torch.sqrt(torch.sum(edge_vectors**2, dim=2) + 1e-15)
        cutoff_factors = cutoff_func(edge_distances, self.cutoff, self.cutoff_width)
        cutoff_factors[~padding_mask] = 0.0

        # **Stage 1: Feature Computation via GNN Layers**
        with record_function("PET::_calculate_features"):
            featurizer_inputs: Dict[str, torch.Tensor] = dict(
                element_indices_nodes=element_indices_nodes,
                element_indices_neighbors=element_indices_neighbors,
                edge_vectors=edge_vectors,
                neighbors_index=neighbors_index,
                reversed_neighbor_list=reversed_neighbor_list,
                padding_mask=padding_mask,
                edge_distances=edge_distances,
                cutoff_factors=cutoff_factors,
            )
            node_features_list, edge_features_list = self._calculate_features(
                featurizer_inputs,
                use_manual_attention=use_manual_attention,
            )

        # If the long-range module is activated, we add the long-range features
        # on top of the node features

        if self.long_range:
            with record_function("PET::_calculate_long_range_features"):
                long_range_features = self._calculate_long_range_features(
                    systems, node_features_list, edge_distances, padding_mask
                )
                for i in range(self.num_readout_layers):
                    node_features_list[i] = (
                        node_features_list[i] + long_range_features
                    ) * 0.5**0.5

        # **Stage 2: Intermediate Feature Output (Optional)**

        if "features" in outputs:
            with record_function("PET::_get_output_features"):
                features_dict = self._get_output_features(
                    node_features_list,
                    edge_features_list,
                    cutoff_factors,
                    selected_atoms,
                    sample_labels,
                    outputs,
                )
                # Since return_dict.update(features_dict) is not Torch-Scriptable,
                # we use a simple iteration over the features_dict items.
                for k, v in features_dict.items():
                    return_dict[k] = v

        # **Stage 3: Last Layer Feature Computation**
        with record_function("PET::_calculate_last_layer_features"):
            node_last_layer_features_dict, edge_last_layer_features_dict = (
                self._calculate_last_layer_features(
                    node_features_list,
                    edge_features_list,
                )
            )
        with record_function("PET::_get_output_last_layer_features"):
            last_layer_features_dict = self._get_output_last_layer_features(
                node_last_layer_features_dict,
                edge_last_layer_features_dict,
                cutoff_factors,
                selected_atoms,
                sample_labels,
                outputs,
            )

            for k, v in last_layer_features_dict.items():
                return_dict[k] = v

        # **Stage 4: Atomic Predictions**
        with record_function("PET::_calculate_atomic_predictions"):
            node_atomic_predictions_dict, edge_atomic_predictions_dict = (
                self._calculate_atomic_predictions(
                    node_last_layer_features_dict,
                    edge_last_layer_features_dict,
                    padding_mask,
                    cutoff_factors,
                    outputs,
                )
            )
        with record_function("PET::_get_output_atomic_predictions"):
            atomic_predictions_dict = self._get_output_atomic_predictions(
                systems,
                node_atomic_predictions_dict,
                edge_atomic_predictions_dict,
                edge_vectors,
                system_indices,
                sample_labels,
                outputs,
                selected_atoms,
            )

            for k, v in atomic_predictions_dict.items():
                return_dict[k] = v

        # **Post-processing (Evaluation Only)**

        if not self.training:
            with record_function("PET::post-processing"):
                # at evaluation, we also introduce the scaler and additive contributions
                return_dict = self.scaler(return_dict)
                for additive_model in self.additive_models:
                    outputs_for_additive_model: Dict[str, ModelOutput] = {}
                    for name, output in outputs.items():
                        if name in additive_model.outputs:
                            outputs_for_additive_model[name] = output
                    additive_contributions = additive_model(
                        systems,
                        outputs_for_additive_model,
                        selected_atoms,
                    )
                    for name in additive_contributions:
                        # TODO: uncomment this after metatensor.torch.add
                        # is updated to handle sparse sums
                        # return_dict[name] = metatensor.torch.add(
                        #     return_dict[name],
                        #     additive_contributions[name].to(
                        #         device=return_dict[name].device,
                        #         dtype=return_dict[name].dtype
                        #         ),
                        # )
                        # TODO: "manual" sparse sum: update to metatensor.torch.add
                        # after sparse sum is implemented in metatensor.operations
                        output_blocks: List[TensorBlock] = []
                        for k, b in return_dict[name].items():
                            if k in additive_contributions[name].keys:
                                output_blocks.append(
                                    _add_block_block(
                                        b,
                                        additive_contributions[name]
                                        .block(k)
                                        .to(device=b.device, dtype=b.dtype),
                                    )
                                )
                            else:
                                output_blocks.append(b)
                        return_dict[name] = TensorMap(
                            return_dict[name].keys, output_blocks
                        )

        return return_dict

    def _calculate_features(
        self, inputs: Dict[str, torch.Tensor], use_manual_attention: bool
    ) -> Tuple[List[torch.Tensor], List[torch.Tensor]]:
        """
        Calculate node and edge features using the selected featurization strategy.
        Returns lists of feature tensors from GNN layers.

        :param inputs: Dictionary containing input tensors required for feature
            computation
        :param use_manual_attention: Whether to use manual attention computation
            (required for double backward when edge vectors require gradients)
        :return: Tuple of two lists:
            - List of node feature tensors from each GNN layer
            - List of edge feature tensors from each GNN layer
        """
        if self.featurizer_type == "feedforward":
            return self._feedforward_featurization_impl(inputs, use_manual_attention)
        else:
            return self._residual_featurization_impl(inputs, use_manual_attention)

    def _feedforward_featurization_impl(
        self, inputs: Dict[str, torch.Tensor], use_manual_attention: bool
    ) -> Tuple[List[torch.Tensor], List[torch.Tensor]]:
        """
        Feedforward featurization: iterates features through all GNN layers,
        returning only the final layer outputs. Uses combination MLPs to mix
        forward and reversed edge messages at each layer.

        :param inputs: Dictionary containing input tensors required for feature
            computation
        :param use_manual_attention: Whether to use manual attention computation
            (required for double backward when edge vectors require gradients)
        :return: Tuple of two lists:
            - List of node feature tensors from the final GNN layer
            - List of edge feature tensors from the final GNN layer
        """
        node_features_list: List[torch.Tensor] = []
        edge_features_list: List[torch.Tensor] = []

        input_node_embeddings = self.node_embedders[0](inputs["element_indices_nodes"])
        input_edge_embeddings = self.edge_embedder(inputs["element_indices_neighbors"])
        for combination_norm, combination_mlp, gnn_layer in zip(
            self.combination_norms, self.combination_mlps, self.gnn_layers, strict=True
        ):
            output_node_embeddings, output_edge_embeddings = gnn_layer(
                input_node_embeddings,
                input_edge_embeddings,
                inputs["element_indices_neighbors"],
                inputs["edge_vectors"],
                inputs["padding_mask"],
                inputs["edge_distances"],
                inputs["cutoff_factors"],
                use_manual_attention,
            )

            # The GNN contraction happens by reordering the messages,
            # using a reversed neighbor list, so the new input message
            # from atom `j` to atom `i` in on the GNN layer N+1 is a
            # reversed message from atom `i` to atom `j` on the GNN layer N.
            input_node_embeddings = output_node_embeddings
            new_input_edge_embeddings = output_edge_embeddings[
                inputs["neighbors_index"], inputs["reversed_neighbor_list"]
            ]
            # input_messages = 0.5 * (output_edge_embeddings + new_input_messages)
            concatenated = torch.cat(
                [output_edge_embeddings, new_input_edge_embeddings], dim=-1
            )
            input_edge_embeddings = (
                input_edge_embeddings
                + output_edge_embeddings
                + combination_mlp(combination_norm(concatenated))
            )

        node_features_list.append(input_node_embeddings)
        edge_features_list.append(input_edge_embeddings)
        return node_features_list, edge_features_list

    def _residual_featurization_impl(
        self, inputs: Dict[str, torch.Tensor], use_manual_attention: bool
    ) -> Tuple[List[torch.Tensor], List[torch.Tensor]]:
        """
        Residual featurization: saves intermediate features from each GNN layer
        for use in readout. Averages forward and reversed edge messages between layers.

        :param inputs: Dictionary containing input tensors required for feature
            computation
        :param use_manual_attention: Whether to use manual attention computation
            (required for double backward when edge vectors require gradients)
        :return: Tuple of two lists:
            - List of node feature tensors from the final GNN layer
            - List of edge feature tensors from the final GNN layer
        """
        node_features_list: List[torch.Tensor] = []
        edge_features_list: List[torch.Tensor] = []
        input_edge_embeddings = self.edge_embedder(inputs["element_indices_neighbors"])
        for node_embedder, gnn_layer in zip(
            self.node_embedders, self.gnn_layers, strict=True
        ):
            input_node_embeddings = node_embedder(inputs["element_indices_nodes"])
            output_node_embeddings, output_edge_embeddings = gnn_layer(
                input_node_embeddings,
                input_edge_embeddings,
                inputs["element_indices_neighbors"],
                inputs["edge_vectors"],
                inputs["padding_mask"],
                inputs["edge_distances"],
                inputs["cutoff_factors"],
                use_manual_attention,
            )
            node_features_list.append(output_node_embeddings)
            edge_features_list.append(output_edge_embeddings)

            # The GNN contraction happens by reordering the messages,
            # using a reversed neighbor list, so the new input message
            # from atom `j` to atom `i` in on the GNN layer N+1 is a
            # reversed message from atom `i` to atom `j` on the GNN layer N.
            new_input_messages = output_edge_embeddings[
                inputs["neighbors_index"], inputs["reversed_neighbor_list"]
            ]
            input_edge_embeddings = 0.5 * (input_edge_embeddings + new_input_messages)
        return node_features_list, edge_features_list

    def _calculate_long_range_features(
        self,
        systems: List[System],
        node_features_list: List[torch.Tensor],
        edge_distances: torch.Tensor,
        padding_mask: torch.Tensor,
    ) -> torch.Tensor:
        """
        Calculate long-range electrostatic features using Ewald summation.
        Forces use_ewald=True during training for stability.

        :param systems: List of `metatomic.torch.System` objects to process.
        :param node_features_list: List of node feature tensors from each GNN layer.
        :param edge_distances: Tensor of edge distances [n_atoms, max_num_neighbors].
        :param padding_mask: Boolean mask indicating real vs padded neighbors
            [n_atoms, max_num_neighbors].
        :return: Tensor of long-range features [n_atoms, d_pet].
        """
        if self.training:
            # Currently, the long-range implementation show instabilities
            # during training if P3MCalculator is used instead of the
            # EwaldCalculator. We will use the EwaldCalculator for training.
            self.long_range_featurizer.use_ewald = True
        flattened_lengths = edge_distances[padding_mask]
        short_range_features = (
            torch.stack(node_features_list).sum(dim=0)
            * (1 / len(node_features_list)) ** 0.5
        )
        long_range_features = self.long_range_featurizer(
            systems, short_range_features, flattened_lengths
        )
        return long_range_features

    def _get_output_features(
        self,
        node_features_list: List[torch.Tensor],
        edge_features_list: List[torch.Tensor],
        cutoff_factors: torch.Tensor,
        selected_atoms: Optional[Labels],
        sample_labels: Labels,
        requested_outputs: Dict[str, ModelOutput],
    ) -> Dict[str, TensorMap]:
        """
        Concatenate node and edge features from all layers into intermediate
        feature representations. Edge features are summed with cutoff weighting.

        :param node_features_list: List of node feature tensors from each GNN layer.
        :param edge_features_list: List of edge feature tensors from each GNN layer.
        :param cutoff_factors: Tensor of cutoff factors for edge distances
            [n_atoms, max_num_neighbors].
        :param selected_atoms: Optional Labels specifying a subset of atoms to include.
        :param sample_labels: Labels for all atoms in the batch [n_atoms, 2].
        :param requested_outputs: Dictionary of requested outputs.
        :return: Dictionary mapping "features" to a TensorMap of intermediate
            representations, either per-atom or summed over atoms.
        """
        features_dict: Dict[str, TensorMap] = {}
        node_features = torch.cat(node_features_list, dim=1)
        edge_features = torch.cat(edge_features_list, dim=2)
        edge_features = (edge_features * cutoff_factors[:, :, None]).sum(dim=1)
        features = torch.cat([node_features, edge_features], dim=1)

        feature_tmap = TensorMap(
            keys=self.single_label,
            blocks=[
                TensorBlock(
                    values=features,
                    samples=sample_labels,
                    components=[],
                    properties=Labels(
                        names=["feature"],
                        values=torch.arange(
                            features.shape[-1], device=features.device
                        ).reshape(-1, 1),
                        assume_unique=True,
                    ),
                )
            ],
        )
        if selected_atoms is not None:
            feature_tmap = mts.slice(
                feature_tmap,
                axis="samples",
                selection=selected_atoms,
            )
        if requested_outputs["features"].per_atom:
            features_dict["features"] = feature_tmap
        else:
            features_dict["features"] = sum_over_atoms(feature_tmap)
        return features_dict

    def _calculate_last_layer_features(
        self,
        node_features_list: List[torch.Tensor],
        edge_features_list: List[torch.Tensor],
    ) -> Tuple[Dict[str, List[torch.Tensor]], Dict[str, List[torch.Tensor]]]:
        """
        Apply output-specific heads to node and edge features from each GNN layer.
        Returns dictionaries mapping output names to lists of head-transformed features.

        :param node_features_list: List of node feature tensors from each GNN layer.
        :param edge_features_list: List of edge feature tensors from each GNN layer.
        :return: Tuple of two dictionaries:
            - Dictionary mapping output names to lists of node last layer features
            - Dictionary mapping output names to lists of edge last layer features
        """
        node_last_layer_features_dict: Dict[str, List[torch.Tensor]] = {}
        edge_last_layer_features_dict: Dict[str, List[torch.Tensor]] = {}

        # Calculating node last layer features
        for output_name, node_heads in self.node_heads.items():
            if output_name not in node_last_layer_features_dict:
                node_last_layer_features_dict[output_name] = []
            for i, node_head in enumerate(node_heads):
                node_last_layer_features_dict[output_name].append(
                    node_head(node_features_list[i])
                )

        # Calculating edge last layer features
        for output_name, edge_heads in self.edge_heads.items():
            if output_name not in edge_last_layer_features_dict:
                edge_last_layer_features_dict[output_name] = []
            for i, edge_head in enumerate(edge_heads):
                edge_last_layer_features_dict[output_name].append(
                    edge_head(edge_features_list[i])
                )

        return node_last_layer_features_dict, edge_last_layer_features_dict

    def _get_output_last_layer_features(
        self,
        node_last_layer_features_dict: Dict[str, List[torch.Tensor]],
        edge_last_layer_features_dict: Dict[str, List[torch.Tensor]],
        cutoff_factors: torch.Tensor,
        selected_atoms: Optional[Labels],
        sample_labels: Labels,
        requested_outputs: Dict[str, ModelOutput],
    ) -> Dict[str, TensorMap]:
        """
        Combine node and edge last layer features for requested last layer
        features output. Edge features are summed with cutoff weighting.

        :param node_last_layer_features_dict: Dictionary mapping output names to
            lists of node last layer features.
        :param edge_last_layer_features_dict: Dictionary mapping output names to
            lists of edge last layer features.
        :param cutoff_factors: Tensor of cutoff factors for edge distances
            [n_atoms, max_num_neighbors].
        :param selected_atoms: Optional Labels specifying a subset of atoms to include.
        :param sample_labels: Labels for all atoms in the batch [n_atoms, 2].
        :param requested_outputs: Dictionary of requested outputs.
        :return: Dictionary mapping requested last layer features output names
            to TensorMaps of last layer features, either per-atom or summed over atoms.
        """
        last_layer_features_dict: Dict[str, List[torch.Tensor]] = {}
        last_layer_features_outputs: Dict[str, TensorMap] = {}
        for output_name in node_last_layer_features_dict.keys():
            if not should_compute_last_layer_features(output_name, requested_outputs):
                continue
            if output_name not in last_layer_features_dict:
                last_layer_features_dict[output_name] = []
            for i in range(len(node_last_layer_features_dict[output_name])):
                node_last_layer_features = node_last_layer_features_dict[output_name][i]
                edge_last_layer_features = edge_last_layer_features_dict[output_name][i]
                edge_last_layer_features = (
                    edge_last_layer_features * cutoff_factors[:, :, None]
                ).sum(dim=1)
                last_layer_features_dict[output_name].append(node_last_layer_features)
                last_layer_features_dict[output_name].append(edge_last_layer_features)

        for output_name in requested_outputs:
            if not (
                output_name.startswith("mtt::aux::")
                and output_name.endswith("_last_layer_features")
            ):
                continue
            base_name = output_name.replace("mtt::aux::", "").replace(
                "_last_layer_features", ""
            )
            # the corresponding output could be base_name or mtt::base_name
            if f"mtt::{base_name}" in last_layer_features_dict:
                base_name = f"mtt::{base_name}"
            last_layer_features_values = torch.cat(
                last_layer_features_dict[base_name], dim=1
            )
            last_layer_feature_tmap = TensorMap(
                keys=self.single_label,
                blocks=[
                    TensorBlock(
                        values=last_layer_features_values,
                        samples=sample_labels,
                        components=[],
                        properties=Labels(
                            names=["feature"],
                            values=torch.arange(
                                last_layer_features_values.shape[-1],
                                device=last_layer_features_values.device,
                            ).reshape(-1, 1),
                            assume_unique=True,
                        ),
                    )
                ],
            )
            if selected_atoms is not None:
                last_layer_feature_tmap = mts.slice(
                    last_layer_feature_tmap,
                    axis="samples",
                    selection=selected_atoms,
                )
            last_layer_features_options = requested_outputs[output_name]
            if last_layer_features_options.per_atom:
                last_layer_features_outputs[output_name] = last_layer_feature_tmap
            else:
                last_layer_features_outputs[output_name] = sum_over_atoms(
                    last_layer_feature_tmap
                )
        return last_layer_features_outputs

    def _calculate_atomic_predictions(
        self,
        node_last_layer_features_dict: Dict[str, List[torch.Tensor]],
        edge_last_layer_features_dict: Dict[str, List[torch.Tensor]],
        padding_mask: torch.Tensor,
        cutoff_factors: torch.Tensor,
        outputs: Dict[str, ModelOutput],
    ) -> Tuple[
        Dict[str, List[List[torch.Tensor]]], Dict[str, List[List[torch.Tensor]]]
    ]:
        """
        Apply final linear layers to last layer features to produce
        per-atom predictions. Handles multiple blocks per output and sums
        edge contributions with cutoff weighting.

        :param node_last_layer_features_dict: Dictionary mapping output names to
            lists of node last layer features.
        :param edge_last_layer_features_dict: Dictionary mapping output names to
            lists of edge last layer features.
        :param padding_mask: Boolean mask indicating real vs padded neighbors
            [n_atoms, max_num_neighbors].
        :param cutoff_factors: Tensor of cutoff factors for edge distances
            [n_atoms, max_num_neighbors].
        :param outputs: Dictionary of requested outputs.
        :return: Tuple of two dictionaries:
            - Dictionary mapping output names to lists of lists of node atomic
              prediction tensors (one list per GNN layer, one tensor per block)
            - Dictionary mapping output names to lists of lists of edge atomic
              prediction tensors (one list per GNN layer, one tensor per block)
        """
        node_atomic_predictions_dict: Dict[str, List[List[torch.Tensor]]] = {}
        edge_atomic_predictions_dict: Dict[str, List[List[torch.Tensor]]] = {}

        # Computing node atomic predictions. Since we have last layer features
        # for each GNN layer, and each last layer can have multiple blocks,
        # we apply each last layer block to each of the last layer features.

        for output_name, node_last_layers in self.node_last_layers.items():
            if output_name in outputs:
                node_atomic_predictions_dict[output_name] = torch.jit.annotate(
                    List[List[torch.Tensor]], []
                )
                for i, node_last_layer in enumerate(node_last_layers):
                    node_last_layer_features = node_last_layer_features_dict[
                        output_name
                    ][i]
                    node_atomic_predictions_by_block: List[torch.Tensor] = []
                    for node_last_layer_by_block in node_last_layer.values():
                        node_atomic_predictions_by_block.append(
                            node_last_layer_by_block(node_last_layer_features)
                        )
                    node_atomic_predictions_dict[output_name].append(
                        node_atomic_predictions_by_block
                    )

        # Computing edge atomic predictions. Following the same logic as above,
        # we (1) iterate over the last layer features and last layer blocks, and (2)
        # sum the edge features with cutoff factors to get their per-node contribution.

        for output_name, edge_last_layers in self.edge_last_layers.items():
            if output_name in outputs:
                edge_atomic_predictions_dict[output_name] = torch.jit.annotate(
                    List[List[torch.Tensor]], []
                )
                for i, edge_last_layer in enumerate(edge_last_layers):
                    edge_last_layer_features = edge_last_layer_features_dict[
                        output_name
                    ][i]
                    edge_atomic_predictions_by_block: List[torch.Tensor] = []
                    for edge_last_layer_by_block in edge_last_layer.values():
                        edge_atomic_predictions = edge_last_layer_by_block(
                            edge_last_layer_features
                        )
                        expanded_padding_mask = padding_mask[..., None].repeat(
                            1, 1, edge_atomic_predictions.shape[2]
                        )
                        edge_atomic_predictions = torch.where(
                            ~expanded_padding_mask, 0.0, edge_atomic_predictions
                        )
                        edge_atomic_predictions_by_block.append(
                            (edge_atomic_predictions * cutoff_factors[:, :, None]).sum(
                                dim=1
                            )
                        )
                    edge_atomic_predictions_dict[output_name].append(
                        edge_atomic_predictions_by_block
                    )

        return node_atomic_predictions_dict, edge_atomic_predictions_dict

    def _get_output_atomic_predictions(
        self,
        systems: List[System],
        node_atomic_predictions_dict: Dict[str, List[List[torch.Tensor]]],
        edge_atomic_predictions_dict: Dict[str, List[List[torch.Tensor]]],
        edge_vectors: torch.Tensor,
        system_indices: torch.Tensor,
        sample_labels: Labels,
        outputs: Dict[str, ModelOutput],
        selected_atoms: Optional[Labels],
    ) -> Dict[str, TensorMap]:
        """
        Combine node and edge atomic predictions into final TensorMaps.
        Handles rank-2 Cartesian tensors by symmetrizing them.
        Returns per-atom or per-structure predictions based on output configuration.

        :param systems: List of `metatomic.torch.System` objects to process.
        :param node_atomic_predictions_dict: Dictionary mapping output names to
            lists of lists of node atomic prediction tensors (one list per GNN layer,
            one tensor per block).
        :param edge_atomic_predictions_dict: Dictionary mapping output names to
            lists of lists of edge atomic prediction tensors (one list per GNN layer,
            one tensor per block).
        :param edge_vectors: Tensor of edge vectors [n_atoms, max_num_neighbors, 3].
        :param system_indices: Tensor mapping each atom to its system index
            [n_atoms].
        :param sample_labels: Labels for all atoms in the batch [n_atoms, 2].
        :param outputs: Dictionary of requested outputs.
        :param selected_atoms: Optional Labels specifying a subset of atoms to include.
        :return: Dictionary mapping requested output names to TensorMaps of
            predictions, either per-atom or summed over atoms.
        """
        atomic_predictions_tmap_dict: Dict[str, TensorMap] = {}
        for output_name in self.target_names:
            if output_name in outputs:
                atomic_predictions_by_block = {
                    key: torch.zeros(
                        1, dtype=edge_vectors.dtype, device=edge_vectors.device
                    )
                    for key in self.output_shapes[output_name].keys()
                }

                node_atomic_predictions_by_block = node_atomic_predictions_dict[
                    output_name
                ]
                edge_atomic_predictions_by_block = edge_atomic_predictions_dict[
                    output_name
                ]
                for i in range(len(node_atomic_predictions_by_block)):
                    node_atomic_prediction_block = node_atomic_predictions_by_block[i]
                    edge_atomic_prediction_block = edge_atomic_predictions_by_block[i]
                    for j, key in enumerate(atomic_predictions_by_block):
                        node_atomic_predictions = node_atomic_prediction_block[j]
                        edge_atomic_predictions = edge_atomic_prediction_block[j]
                        atomic_predictions_by_block[key] = atomic_predictions_by_block[
                            key
                        ] + (node_atomic_predictions + edge_atomic_predictions)

                all_components = self.component_labels[output_name]
                if len(all_components[0]) == 2 and all(
                    "xyz" in comp.names[0] for comp in all_components[0]
                ):
                    block_key = list(atomic_predictions_by_block.keys())[0]
                    output_shapes_values = list(
                        self.output_shapes[output_name].values()
                    )
                    num_properties = output_shapes_values[0][-1]
                    symmetrized = symmetrize_cartesian_tensor(
                        atomic_predictions_by_block[block_key],
                        systems,
                        system_indices,
                        num_properties,
                    )
                    atomic_predictions_by_block[block_key] = symmetrized

                blocks = [
                    TensorBlock(
                        values=atomic_predictions_by_block[key].reshape([-1] + shape),
                        samples=sample_labels,
                        components=components,
                        properties=properties,
                    )
                    for key, shape, components, properties in zip(
                        self.output_shapes[output_name].keys(),
                        self.output_shapes[output_name].values(),
                        self.component_labels[output_name],
                        self.property_labels[output_name],
                        strict=True,
                    )
                ]
                atomic_predictions_tmap_dict[output_name] = TensorMap(
                    keys=self.key_labels[output_name],
                    blocks=blocks,
                )
        # If selected atoms request is provided, we slice the atomic predictions
        # tensor maps to get the predictions for the selected atoms only.

        if selected_atoms is not None:
            for output_name, tmap in atomic_predictions_tmap_dict.items():
                atomic_predictions_tmap_dict[output_name] = mts.slice(
                    tmap, axis="samples", selection=selected_atoms
                )

        # If per-atom predictions are requested, we return the atomic predictions
        # tensor maps. Otherwise, we sum the atomic predictions over the atoms
        # to get the final per-structure predictions for each requested output.

        for output_name, atomic_property in atomic_predictions_tmap_dict.items():
            if outputs[output_name].per_atom:
                atomic_predictions_tmap_dict[output_name] = atomic_property
            else:
<<<<<<< HEAD
                atomic_predictions_tmap_dict[output_name] = sum_over_atoms(
                    atomic_property
=======
                return_dict[output_name] = sum_over_atoms(atomic_property)

        if not self.training:
            # at evaluation, we also introduce the scaler and additive contributions
            return_dict = self.scaler(systems, return_dict)
            for additive_model in self.additive_models:
                outputs_for_additive_model: Dict[str, ModelOutput] = {}
                for name, output in outputs.items():
                    if name in additive_model.outputs:
                        outputs_for_additive_model[name] = output
                additive_contributions = additive_model(
                    systems,
                    outputs_for_additive_model,
                    selected_atoms,
>>>>>>> 9c82f233
                )

        return atomic_predictions_tmap_dict

    @classmethod
    def load_checkpoint(
        cls,
        checkpoint: Dict[str, Any],
        context: Literal["restart", "finetune", "export"],
    ) -> "PET":
        if context == "restart":
            logging.info(f"Using latest model from epoch {checkpoint['epoch']}")
            model_state_dict = checkpoint["model_state_dict"]
        elif context in {"finetune", "export"}:
            logging.info(f"Using best model from epoch {checkpoint['best_epoch']}")
            model_state_dict = checkpoint["best_model_state_dict"]
        else:
            raise ValueError("Unknown context tag for checkpoint loading!")

        # Create the model
        model_data = checkpoint["model_data"]
        model = cls(
            hypers=model_data["model_hypers"],
            dataset_info=model_data["dataset_info"],
        )

        finetune_config = model_state_dict.pop("finetune_config", {})
        if finetune_config:
            # Apply the finetuning strategy
            model = apply_finetuning_strategy(model, finetune_config)
        state_dict_iter = iter(model_state_dict.values())
        next(state_dict_iter)  # skip the species_to_species_index
        dtype = next(state_dict_iter).dtype
        model.to(dtype).load_state_dict(model_state_dict)
        model.additive_models[0].sync_tensor_maps()
        model.scaler.sync_tensor_maps()

        # Loading the metadata from the checkpoint
        model.metadata = merge_metadata(model.metadata, checkpoint.get("metadata"))

        return model

    def export(self, metadata: Optional[ModelMetadata] = None) -> AtomisticModel:
        dtype = next(self.parameters()).dtype
        if dtype not in self.__supported_dtypes__:
            raise ValueError(f"unsupported dtype {dtype} for PET")

        # Make sure the model is all in the same dtype
        # For example, after training, the additive models could still be in
        # float64
        self.to(dtype)

        # Additionally, the composition model contains some `TensorMap`s that cannot
        # be registered correctly with Pytorch. This function moves them:
        self.additive_models[0].weights_to(torch.device("cpu"), torch.float64)

        interaction_ranges = [self.num_gnn_layers * self.cutoff]
        for additive_model in self.additive_models:
            if hasattr(additive_model, "cutoff_radius"):
                interaction_ranges.append(additive_model.cutoff_radius)
        interaction_range = max(interaction_ranges)

        capabilities = ModelCapabilities(
            outputs=self.outputs,
            atomic_types=self.atomic_types,
            interaction_range=interaction_range,
            length_unit=self.dataset_info.length_unit,
            supported_devices=self.__supported_devices__,
            dtype=dtype_to_str(dtype),
        )

        metadata = merge_metadata(self.metadata, metadata)

        return AtomisticModel(self.eval(), metadata, capabilities)

    def _add_output(self, target_name: str, target_info: TargetInfo) -> None:
        """
        Register a new output target by creating corresponding heads and last layers.
        Sets up node/edge heads and linear layers for all readout layers.

        :param target_name: Name of the target to add.
        :param target_info: TargetInfo object containing details about the target.
        """
        # warn that, for Cartesian tensors, we assume that they are symmetric
        if target_info.is_cartesian:
            if len(target_info.layout.block().components) == 2:
                warnings.warn(
                    "PET assumes that Cartesian tensors of rank 2 are "
                    "stress-like, meaning that they are symmetric and intensive. "
                    "If this is not the case, please use a different model.",
                    UserWarning,
                    stacklevel=2,
                )
            # error out for rank > 2
            if len(target_info.layout.block().components) > 2:
                raise ValueError(
                    "PET does not support Cartesian tensors with rank > 2."
                )

        # one output shape for each tensor block, grouped by target (i.e. tensormap)
        self.output_shapes[target_name] = {}
        for key, block in target_info.layout.items():
            dict_key = target_name
            for n, k in zip(key.names, key.values, strict=True):
                dict_key += f"_{n}_{int(k)}"
            self.output_shapes[target_name][dict_key] = [
                len(comp.values) for comp in block.components
            ] + [len(block.properties.values)]

        self.outputs[target_name] = ModelOutput(
            quantity=target_info.quantity,
            unit=target_info.unit,
            per_atom=True,
        )

        self.node_heads[target_name] = torch.nn.ModuleList(
            [
                torch.nn.Sequential(
                    torch.nn.Linear(self.d_node, self.d_head),
                    torch.nn.SiLU(),
                    torch.nn.Linear(self.d_head, self.d_head),
                    torch.nn.SiLU(),
                )
                for _ in range(self.num_readout_layers)
            ]
        )

        self.edge_heads[target_name] = torch.nn.ModuleList(
            [
                torch.nn.Sequential(
                    torch.nn.Linear(self.d_pet, self.d_head),
                    torch.nn.SiLU(),
                    torch.nn.Linear(self.d_head, self.d_head),
                    torch.nn.SiLU(),
                )
                for _ in range(self.num_readout_layers)
            ]
        )

        self.node_last_layers[target_name] = torch.nn.ModuleList(
            [
                torch.nn.ModuleDict(
                    {
                        key: torch.nn.Linear(
                            self.d_head,
                            prod(shape),
                            bias=True,
                        )
                        for key, shape in self.output_shapes[target_name].items()
                    }
                )
                for _ in range(self.num_readout_layers)
            ]
        )

        self.edge_last_layers[target_name] = torch.nn.ModuleList(
            [
                torch.nn.ModuleDict(
                    {
                        key: torch.nn.Linear(
                            self.d_head,
                            prod(shape),
                            bias=True,
                        )
                        for key, shape in self.output_shapes[target_name].items()
                    }
                )
                for _ in range(self.num_readout_layers)
            ]
        )

        ll_features_name = get_last_layer_features_name(target_name)
        self.outputs[ll_features_name] = ModelOutput(per_atom=True)
        self.key_labels[target_name] = target_info.layout.keys
        self.component_labels[target_name] = [
            block.components for block in target_info.layout.blocks()
        ]
        self.property_labels[target_name] = [
            block.properties for block in target_info.layout.blocks()
        ]

    def _move_labels_to_device(self, device: torch.device) -> None:
        self.single_label = self.single_label.to(device)
        self.key_labels = {
            output_name: label.to(device)
            for output_name, label in self.key_labels.items()
        }
        self.component_labels = {
            output_name: [
                [labels.to(device) for labels in components_block]
                for components_block in components_tmap
            ]
            for output_name, components_tmap in self.component_labels.items()
        }
        self.property_labels = {
            output_name: [labels.to(device) for labels in properties_tmap]
            for output_name, properties_tmap in self.property_labels.items()
        }

    @classmethod
    def upgrade_checkpoint(cls, checkpoint: Dict) -> Dict:
        for v in range(1, cls.__checkpoint_version__):
            if checkpoint["model_ckpt_version"] == v:
                update = getattr(checkpoints, f"model_update_v{v}_v{v + 1}")
                update(checkpoint)
                checkpoint["model_ckpt_version"] = v + 1

        if checkpoint["model_ckpt_version"] != cls.__checkpoint_version__:
            raise RuntimeError(
                f"Unable to upgrade the checkpoint: the checkpoint is using model "
                f"version {checkpoint['model_ckpt_version']}, while the current model "
                f"version is {cls.__checkpoint_version__}."
            )

        return checkpoint

    def get_checkpoint(self) -> Dict:
        model_state_dict = self.state_dict()
        model_state_dict["finetune_config"] = self.finetune_config
        checkpoint = {
            "architecture_name": "pet",
            "model_ckpt_version": self.__checkpoint_version__,
            "metadata": self.metadata,
            "model_data": {
                "model_hypers": self.hypers,
                "dataset_info": self.dataset_info,
            },
            "epoch": None,
            "best_epoch": None,
            "model_state_dict": model_state_dict,
            "best_model_state_dict": self.state_dict(),
        }
        return checkpoint


def symmetrize_cartesian_tensor(
    tensor: torch.Tensor,
    systems: List[System],
    system_indices: torch.Tensor,
    num_properties: int,
) -> torch.Tensor:
    """
    Symmetrize rank-2 Cartesian tensors (e.g., stress).
    Assumes the tensor is stress-like (symmetric and intensive).

    :param tensor: Tensor of shape [n_atoms, 9 * num_properties].
    :param systems: List of `metatomic.torch.System` objects to process.
    :param system_indices: Tensor mapping each atom to its system index [n_atoms].
    :param num_properties: Number of properties in the tensor (e.g., 6 for stress).
    :return: Symmetrized tensor of shape [n_atoms, 3, 3, num_properties].
    """
    # Reshape to 3x3 matrix per atom
    tensor_as_three_by_three = tensor.reshape(-1, 3, 3, num_properties)

    # Normalize by cell volume
    volumes = torch.stack([torch.abs(torch.det(system.cell)) for system in systems])
    volumes_by_atom = volumes[system_indices].unsqueeze(1).unsqueeze(2).unsqueeze(3)
    tensor_as_three_by_three = tensor_as_three_by_three / volumes_by_atom

    # Symmetrize
    tensor_as_three_by_three = (
        tensor_as_three_by_three + tensor_as_three_by_three.transpose(1, 2)
    ) / 2.0

    return tensor_as_three_by_three


def get_last_layer_features_name(target_name: str) -> str:
    """
    Get the auxiliary output name for last layer features of a target.

    :param target_name: Name of the target.
    :return: Name of the corresponding last layer features output.
    """
    base_name = target_name.replace("mtt::", "")
    return f"mtt::aux::{base_name}_last_layer_features"


def should_compute_last_layer_features(
    output_name: str, requested_outputs: Dict[str, ModelOutput]
) -> bool:
    """
    Check if last layer features should be computed for an output.

    :param output_name: Name of the output to check.
    :param requested_outputs: Dictionary of requested outputs.
    :return: True if last layer features should be computed, False otherwise.
    """
    if output_name in requested_outputs:
        return True
    ll_features_name = get_last_layer_features_name(
        output_name.replace("mtt::aux::", "")
    )
    return ll_features_name in requested_outputs<|MERGE_RESOLUTION|>--- conflicted
+++ resolved
@@ -48,7 +48,7 @@
         targets.
     """
 
-    __checkpoint_version__ = 7
+    __checkpoint_version__ = 8
     __supported_devices__ = ["cuda", "cpu"]
     __supported_dtypes__ = [torch.float32, torch.float64]
     __default_metadata__ = ModelMetadata(
@@ -521,7 +521,7 @@
         if not self.training:
             with record_function("PET::post-processing"):
                 # at evaluation, we also introduce the scaler and additive contributions
-                return_dict = self.scaler(return_dict)
+                return_dict = self.scaler(systems, return_dict)
                 for additive_model in self.additive_models:
                     outputs_for_additive_model: Dict[str, ModelOutput] = {}
                     for name, output in outputs.items():
@@ -1104,25 +1104,8 @@
             if outputs[output_name].per_atom:
                 atomic_predictions_tmap_dict[output_name] = atomic_property
             else:
-<<<<<<< HEAD
                 atomic_predictions_tmap_dict[output_name] = sum_over_atoms(
                     atomic_property
-=======
-                return_dict[output_name] = sum_over_atoms(atomic_property)
-
-        if not self.training:
-            # at evaluation, we also introduce the scaler and additive contributions
-            return_dict = self.scaler(systems, return_dict)
-            for additive_model in self.additive_models:
-                outputs_for_additive_model: Dict[str, ModelOutput] = {}
-                for name, output in outputs.items():
-                    if name in additive_model.outputs:
-                        outputs_for_additive_model[name] = output
-                additive_contributions = additive_model(
-                    systems,
-                    outputs_for_additive_model,
-                    selected_atoms,
->>>>>>> 9c82f233
                 )
 
         return atomic_predictions_tmap_dict
