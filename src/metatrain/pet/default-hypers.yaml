--- conflicted
+++ resolved
@@ -34,9 +34,5 @@
     log_mae: true
     log_separate_blocks: false
     best_model_metric: rmse_prod
-<<<<<<< HEAD
     grad_clip_norm: .inf
-=======
-    grad_clip_norm: .inf
-    loss: mse
->>>>>>> 4c7cafff
+    loss: mse