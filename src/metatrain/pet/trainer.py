import copy
import logging
from pathlib import Path
from typing import Any, Dict, List, Literal, Union

import torch
from torch.optim.lr_scheduler import LambdaLR
from torch.utils.data import DataLoader, DistributedSampler

from metatrain.utils.abc import TrainerInterface
from metatrain.utils.additive import remove_additive
from metatrain.utils.augmentation import RotationalAugmenter
from metatrain.utils.custom_loss import LossAggregator
from metatrain.utils.data import (
    CollateFn,
    CombinedDataLoader,
    Dataset,
    _is_disk_dataset,
)
from metatrain.utils.distributed.distributed_data_parallel import (
    DistributedDataParallel,
)
from metatrain.utils.distributed.slurm import DistributedEnvironment
from metatrain.utils.evaluate_model import evaluate_model
from metatrain.utils.io import check_file_extension
from metatrain.utils.logging import ROOT_LOGGER, MetricLogger
from metatrain.utils.metrics import MAEAccumulator, RMSEAccumulator, get_selected_metric
from metatrain.utils.neighbor_lists import (
    get_requested_neighbor_lists,
    get_system_with_neighbor_lists,
)
from metatrain.utils.per_atom import average_by_num_atoms
from metatrain.utils.scaler import remove_scale
from metatrain.utils.transfer import batch_to

from .model import PET
from .modules.finetuning import apply_finetuning_strategy


def get_scheduler(optimizer, train_hypers):
    def func_lr_scheduler(epoch):
        if epoch < train_hypers["num_epochs_warmup"]:
            return epoch / train_hypers["num_epochs_warmup"]
        delta = epoch - train_hypers["num_epochs_warmup"]
        num_blocks = delta // train_hypers["scheduler_patience"]
        return 0.5 ** (num_blocks)

    scheduler = LambdaLR(optimizer, func_lr_scheduler)
    return scheduler


class Trainer(TrainerInterface):
    def __init__(self, train_hypers):
        self.hypers = train_hypers
        self.optimizer_state_dict = None
        self.scheduler_state_dict = None
        self.epoch = None
        self.best_metric = None
        self.best_model_state_dict = None
        self.best_optimizer_state_dict = None

    def train(
        self,
        model: PET,
        dtype: torch.dtype,
        devices: List[torch.device],
        train_datasets: List[Union[Dataset, torch.utils.data.Subset]],
        val_datasets: List[Union[Dataset, torch.utils.data.Subset]],
        checkpoint_dir: str,
    ):
        assert dtype in PET.__supported_dtypes__

        is_distributed = self.hypers["distributed"]
        is_finetune = "finetune" in self.hypers

        if is_distributed:
            distr_env = DistributedEnvironment(self.hypers["distributed_port"])
            torch.distributed.init_process_group(backend="nccl")
            world_size = torch.distributed.get_world_size()
            rank = torch.distributed.get_rank()
        else:
            rank = 0

        if is_distributed:
            if len(devices) > 1:
                raise ValueError(
                    "Requested distributed training with the `multi-gpu` device. "
                    " If you want to run distributed training with SOAP-BPNN, please "
                    "set `device` to cuda."
                )
            # the calculation of the device number works both when GPUs on different
            # processes are not visible to each other and when they are
            device_number = distr_env.local_rank % torch.cuda.device_count()
            device = torch.device("cuda", device_number)
        else:
            device = devices[
                0
            ]  # only one device, as we don't support multi-gpu for now

        if is_distributed:
            logging.info(f"Training on {world_size} devices with dtype {dtype}")
        else:
            logging.info(f"Training on device {device} with dtype {dtype}")

        # Calculate the neighbor lists in advance (in particular, this
        # needs to happen before the additive models are trained, as they
        # might need them):
        logging.info("Calculating neighbor lists for the datasets")
        requested_neighbor_lists = get_requested_neighbor_lists(model)
        for dataset in train_datasets + val_datasets:
            # If the dataset is a disk dataset, the NLs are already attached, we will
            # just check the first system
            if _is_disk_dataset(dataset):
                system = dataset[0]["system"]
                for options in requested_neighbor_lists:
                    if options not in system.known_neighbor_lists():
                        raise ValueError(
                            "The requested neighbor lists are not attached to the "
                            f"system. Neighbor list {options} is missing from the "
                            "first system in the disk dataset. Make sure you save "
                            "the neighbor lists in the systems when saving the dataset."
                        )
            else:
                for sample in dataset:
                    system = sample["system"]
                    # The following line attaches the neighbors lists to the system,
                    # and doesn't require to reassign the system to the dataset:
                    get_system_with_neighbor_lists(system, requested_neighbor_lists)

        # Apply fine-tuning strategy if provided
        if is_finetune:
            model = apply_finetuning_strategy(model, self.hypers["finetune"])

        # Move the model to the device and dtype:
        model.to(device=device, dtype=dtype)
        # The additive models of the SOAP-BPNN are always in float64 (to avoid
        # numerical errors in the composition weights, which can be very large).
        for additive_model in model.additive_models:
            additive_model.to(dtype=torch.float64)

        logging.info("Setting up data loaders")

        if is_distributed:
            train_samplers = [
                DistributedSampler(
                    train_dataset,
                    num_replicas=world_size,
                    rank=rank,
                    shuffle=True,
                    drop_last=True,
                )
                for train_dataset in train_datasets
            ]
            val_samplers = [
                DistributedSampler(
                    val_dataset,
                    num_replicas=world_size,
                    rank=rank,
                    shuffle=False,
                    drop_last=False,
                )
                for val_dataset in val_datasets
            ]
        else:
            train_samplers = [None] * len(train_datasets)
            val_samplers = [None] * len(val_datasets)

        # Create a collate function:
        targets_keys = list(
            (model.module if is_distributed else model).dataset_info.targets.keys()
        )
        collate_fn = CollateFn(target_keys=targets_keys)

        # Create dataloader for the training datasets:
        train_dataloaders = []
        for train_dataset, train_sampler in zip(train_datasets, train_samplers):
            if len(train_dataset) < self.hypers["batch_size"]:
                raise ValueError(
                    f"A training dataset has fewer samples "
                    f"({len(train_dataset)}) than the batch size "
                    f"({self.hypers['batch_size']}). "
                    "Please reduce the batch size."
                )
            train_dataloaders.append(
                DataLoader(
                    dataset=train_dataset,
                    batch_size=self.hypers["batch_size"],
                    sampler=train_sampler,
                    shuffle=(
                        # the sampler takes care of this (if present)
                        train_sampler is None
                    ),
                    drop_last=(
                        # the sampler takes care of this (if present)
                        train_sampler is None
                    ),
                    collate_fn=collate_fn,
                )
            )
        train_dataloader = CombinedDataLoader(train_dataloaders, shuffle=True)

        # Create dataloader for the validation datasets:
        val_dataloaders = []
        for val_dataset, val_sampler in zip(val_datasets, val_samplers):
            if len(val_dataset) < self.hypers["batch_size"]:
                raise ValueError(
                    f"A validation dataset has fewer samples "
                    f"({len(val_dataset)}) than the batch size "
                    f"({self.hypers['batch_size']}). "
                    "Please reduce the batch size."
                )
            val_dataloaders.append(
                DataLoader(
                    dataset=val_dataset,
                    batch_size=self.hypers["batch_size"],
                    sampler=val_sampler,
                    shuffle=False,
                    drop_last=False,
                    collate_fn=collate_fn,
                )
            )
        val_dataloader = CombinedDataLoader(val_dataloaders, shuffle=False)

        logging.info("Calculating composition weights")
        model.additive_models[0].train_model(  # this is the composition model
            train_dataloader,
            model.additive_models[1:],
            self.hypers["fixed_composition_weights"],
        )

        if self.hypers["scale_targets"]:
            logging.info("Calculating scaling weights")
            model.scaler.train_model(
                train_datasets, model.additive_models, treat_as_additive=True
            )

        if is_distributed:
            model = DistributedDataParallel(model, device_ids=[device])

        train_targets = (model.module if is_distributed else model).dataset_info.targets
        extra_data_info = (
            model.module if is_distributed else model
        ).dataset_info.extra_data
        outputs_list = []
        for target_name, target_info in train_targets.items():
            outputs_list.append(target_name)
            for gradient_name in target_info.gradients:
                outputs_list.append(f"{target_name}_{gradient_name}_gradients")

        # Create a loss function:
        loss_hypers = copy.deepcopy(self.hypers.get("loss", {}))
        loss_fn = LossAggregator(
            targets=train_targets,
            config=loss_hypers,
        )
        logging.info("Using the following loss functions:")
        for name, info in loss_fn.metadata.items():
            logging.info(f"{name}:")
            main = {k: v for k, v in info.items() if k != "gradients"}
            logging.info(main)
            if "gradients" not in info or len(info["gradients"]) == 0:
                continue
            logging.info("With gradients:")
            for grad, ginfo in info["gradients"].items():
                logging.info(f"\t{name}::{grad}: {ginfo}")

        if self.hypers["weight_decay"] is not None:
            optimizer = torch.optim.AdamW(
                model.parameters(),
                lr=self.hypers["learning_rate"],
                weight_decay=self.hypers["weight_decay"],
            )
        else:
            optimizer = torch.optim.Adam(
                model.parameters(), lr=self.hypers["learning_rate"]
            )

        if self.optimizer_state_dict is not None and not is_finetune:
            # try to load the optimizer state dict, but this is only possible
            # if there are no new targets in the model (new parameters)
            if not (model.module if is_distributed else model).has_new_targets:
                optimizer.load_state_dict(self.optimizer_state_dict)

        lr_scheduler = get_scheduler(optimizer, self.hypers)

        if self.scheduler_state_dict is not None and not is_finetune:
            # same as the optimizer, try to load the scheduler state dict
            if not (model.module if is_distributed else model).has_new_targets:
                lr_scheduler.load_state_dict(self.scheduler_state_dict)

        per_structure_targets = self.hypers["per_structure_targets"]

        # Log the initial learning rate:
        old_lr = optimizer.param_groups[0]["lr"]
        logging.info(f"Base learning rate: {self.hypers['learning_rate']}")
        logging.info(f"Initial learning rate: {old_lr}")

        rotational_augmenter = RotationalAugmenter(
            train_targets, extra_data_info_dict=extra_data_info
        )

        start_epoch = 0 if self.epoch is None else self.epoch + 1

        # Train the model:
        if self.best_metric is None:
            self.best_metric = float("inf")
        logging.info("Starting training")
        epoch = start_epoch

        for epoch in range(start_epoch, start_epoch + self.hypers["num_epochs"]):
            if is_distributed:
                for train_sampler in train_samplers:
                    train_sampler.set_epoch(epoch)
            train_rmse_calculator = RMSEAccumulator(self.hypers["log_separate_blocks"])
            val_rmse_calculator = RMSEAccumulator(self.hypers["log_separate_blocks"])
            if self.hypers["log_mae"]:
                train_mae_calculator = MAEAccumulator(
                    self.hypers["log_separate_blocks"]
                )
                val_mae_calculator = MAEAccumulator(self.hypers["log_separate_blocks"])

            train_loss = 0.0
            for batch in train_dataloader:
                optimizer.zero_grad()

                systems, targets, extra_data = batch
                systems, targets, extra_data = (
                    rotational_augmenter.apply_random_augmentations(
                        systems, targets, extra_data=extra_data
                    )
                )
                systems, targets, extra_data = batch_to(
                    systems, targets, extra_data, device=device
                )
                for additive_model in (
                    model.module if is_distributed else model
                ).additive_models:
                    targets = remove_additive(
                        systems, targets, additive_model, train_targets
                    )
                targets = remove_scale(
                    targets, (model.module if is_distributed else model).scaler
                )
                systems, targets, extra_data = batch_to(
                    systems, targets, extra_data, dtype=dtype
                )
                predictions = evaluate_model(
                    model,
                    systems,
                    {key: train_targets[key] for key in targets.keys()},
                    is_training=True,
                )

                # average by the number of atoms
                predictions = average_by_num_atoms(
                    predictions, systems, per_structure_targets
                )
                targets = average_by_num_atoms(targets, systems, per_structure_targets)
                train_loss_batch = loss_fn(predictions, targets, extra_data)
                train_loss_batch.backward()
                torch.nn.utils.clip_grad_norm_(
                    model.parameters(), self.hypers["grad_clip_norm"]
                )
                optimizer.step()

                if is_distributed:
                    # sum the loss over all processes
                    torch.distributed.all_reduce(train_loss_batch)
                train_loss += train_loss_batch.item()

                train_rmse_calculator.update(predictions, targets)
                if self.hypers["log_mae"]:
                    train_mae_calculator.update(predictions, targets)
            finalized_train_info = train_rmse_calculator.finalize(
                not_per_atom=["positions_gradients"] + per_structure_targets,
                is_distributed=is_distributed,
                device=device,
            )
            if self.hypers["log_mae"]:
                finalized_train_info.update(
                    train_mae_calculator.finalize(
                        not_per_atom=["positions_gradients"] + per_structure_targets,
                        is_distributed=is_distributed,
                        device=device,
                    )
                )

            val_loss = 0.0
            for batch in val_dataloader:
                systems, targets, extra_data = batch
<<<<<<< HEAD
                # systems = [system.to(device=device) for system in systems]
                # targets = {
                #     key: value.to(device=device) for key, value in targets.items()
                # }
=======
>>>>>>> 062daf6b
                systems, targets, extra_data = batch_to(
                    systems, targets, extra_data, device=device
                )
                for additive_model in (
                    model.module if is_distributed else model
                ).additive_models:
                    targets = remove_additive(
                        systems, targets, additive_model, train_targets
                    )
                targets = remove_scale(
                    targets, (model.module if is_distributed else model).scaler
                )
                systems, targets, extra_data = batch_to(
                    systems, targets, extra_data, dtype=dtype
                )
                predictions = evaluate_model(
                    model,
                    systems,
                    {key: train_targets[key] for key in targets.keys()},
                    is_training=False,
                )

                # average by the number of atoms
                predictions = average_by_num_atoms(
                    predictions, systems, per_structure_targets
                )
                targets = average_by_num_atoms(targets, systems, per_structure_targets)
                val_loss_batch = loss_fn(predictions, targets, extra_data)

                if is_distributed:
                    # sum the loss over all processes
                    torch.distributed.all_reduce(val_loss_batch)
                val_loss += val_loss_batch.item()
                val_rmse_calculator.update(predictions, targets)
                if self.hypers["log_mae"]:
                    val_mae_calculator.update(predictions, targets)

            finalized_val_info = val_rmse_calculator.finalize(
                not_per_atom=["positions_gradients"] + per_structure_targets,
                is_distributed=is_distributed,
                device=device,
            )
            if self.hypers["log_mae"]:
                finalized_val_info.update(
                    val_mae_calculator.finalize(
                        not_per_atom=["positions_gradients"] + per_structure_targets,
                        is_distributed=is_distributed,
                        device=device,
                    )
                )

            # Now we log the information:
            finalized_train_info = {"loss": train_loss, **finalized_train_info}
            finalized_val_info = {
                "loss": val_loss,
                **finalized_val_info,
            }

            if epoch == start_epoch:
                scaler_scales = (
                    model.module if is_distributed else model
                ).scaler.get_scales_dict()

                metric_logger = MetricLogger(
                    log_obj=ROOT_LOGGER,
                    dataset_info=(
                        model.module if is_distributed else model
                    ).dataset_info,
                    initial_metrics=[finalized_train_info, finalized_val_info],
                    names=["training", "validation"],
                    scales={
                        key: (
                            scaler_scales[key.split(" ")[0]]
                            if ("MAE" in key or "RMSE" in key)
                            else 1.0
                        )
                        for key in finalized_train_info.keys()
                    },
                )
            if epoch % self.hypers["log_interval"] == 0:
                metric_logger.log(
                    metrics=[finalized_train_info, finalized_val_info],
                    epoch=epoch,
                    rank=rank,
                )

            lr_scheduler.step()
            new_lr = lr_scheduler.get_last_lr()[0]
            if new_lr != old_lr:
                if new_lr < 1e-7:
                    logging.info("Learning rate is too small, stopping training")
                    break
                else:
                    if epoch >= self.hypers["num_epochs_warmup"]:
                        logging.info(
                            f"Changing learning rate from {old_lr} to {new_lr}"
                        )
                    elif epoch == self.hypers["num_epochs_warmup"] - 1:
                        logging.info(
                            "Finished warm-up. "
                            f"Now training with learning rate {new_lr}"
                        )
                    else:  # epoch < self.hypers["num_epochs_warmup"] - 1:
                        pass  # we don't clutter the log at every warm-up step
                    old_lr = new_lr

            val_metric = get_selected_metric(
                finalized_val_info, self.hypers["best_model_metric"]
            )
            if val_metric < self.best_metric:
                self.best_metric = val_metric
                self.best_model_state_dict = copy.deepcopy(
                    (model.module if is_distributed else model).state_dict()
                )
                self.best_optimizer_state_dict = copy.deepcopy(optimizer.state_dict())

            if epoch % self.hypers["checkpoint_interval"] == 0:
                if is_distributed:
                    torch.distributed.barrier()
                self.optimizer_state_dict = optimizer.state_dict()
                self.scheduler_state_dict = lr_scheduler.state_dict()
                self.epoch = epoch
                if rank == 0:
                    self.save_checkpoint(
                        (model.module if is_distributed else model),
                        Path(checkpoint_dir) / f"model_{epoch}.ckpt",
                    )

        # prepare for the checkpoint that will be saved outside the function
        self.epoch = epoch
        self.optimizer_state_dict = optimizer.state_dict()
        self.scheduler_state_dict = lr_scheduler.state_dict()

    def save_checkpoint(self, model, path: Union[str, Path]):
        checkpoint = {
            "architecture_name": "pet",
            "metadata": model.__default_metadata__,
            "model_data": {
                "model_hypers": model.hypers,
                "dataset_info": model.dataset_info,
            },
            "model_state_dict": model.state_dict(),
            "train_hypers": self.hypers,
            "epoch": self.epoch,
            "optimizer_state_dict": self.optimizer_state_dict,
            "scheduler_state_dict": self.scheduler_state_dict,
            "best_metric": self.best_metric,
            "best_model_state_dict": self.best_model_state_dict,
            "best_optimizer_state_dict": self.best_optimizer_state_dict,
        }
        torch.save(
            checkpoint,
            check_file_extension(path, ".ckpt"),
        )

    @classmethod
    def load_checkpoint(
        cls,
        checkpoint: Dict[str, Any],
        train_hypers: Dict[str, Any],
        context: Literal["restart", "finetune"],
    ) -> "Trainer":
        epoch = checkpoint["epoch"]
        optimizer_state_dict = checkpoint["optimizer_state_dict"]
        scheduler_state_dict = checkpoint["scheduler_state_dict"]
        best_metric = checkpoint["best_metric"]
        best_model_state_dict = checkpoint["best_model_state_dict"]
        best_optimizer_state_dict = checkpoint["best_optimizer_state_dict"]

        # Create the trainer
        trainer = cls(train_hypers)
        trainer.optimizer_state_dict = optimizer_state_dict
        trainer.scheduler_state_dict = scheduler_state_dict
        trainer.epoch = epoch
        trainer.best_metric = best_metric
        trainer.best_model_state_dict = best_model_state_dict
        trainer.best_optimizer_state_dict = best_optimizer_state_dict

        return trainer<|MERGE_RESOLUTION|>--- conflicted
+++ resolved
@@ -188,11 +188,13 @@
                     sampler=train_sampler,
                     shuffle=(
                         # the sampler takes care of this (if present)
-                        train_sampler is None
+                        train_sampler
+                        is None
                     ),
                     drop_last=(
                         # the sampler takes care of this (if present)
-                        train_sampler is None
+                        train_sampler
+                        is None
                     ),
                     collate_fn=collate_fn,
                 )
@@ -388,13 +390,6 @@
             val_loss = 0.0
             for batch in val_dataloader:
                 systems, targets, extra_data = batch
-<<<<<<< HEAD
-                # systems = [system.to(device=device) for system in systems]
-                # targets = {
-                #     key: value.to(device=device) for key, value in targets.items()
-                # }
-=======
->>>>>>> 062daf6b
                 systems, targets, extra_data = batch_to(
                     systems, targets, extra_data, device=device
                 )
