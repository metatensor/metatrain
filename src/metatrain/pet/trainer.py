--- conflicted
+++ resolved
@@ -1,11 +1,7 @@
 import copy
 import logging
 from pathlib import Path
-<<<<<<< HEAD
-from typing import Dict, List, Literal, Union
-=======
-from typing import Any, Dict, List, Union
->>>>>>> b7c63ee4
+from typing import Any, Dict, List, Literal, Union
 
 import torch
 from torch.optim.lr_scheduler import LambdaLR
@@ -515,18 +511,11 @@
 
     @classmethod
     def load_checkpoint(
-<<<<<<< HEAD
         cls,
-        path: Union[str, Path],
+        checkpoint: Dict[str, Any],
         context: Literal["restart", "finetune", "export"],  # not used at the moment
-        train_hypers: Dict,
+        train_hypers: Dict[str, Any],
     ) -> "Trainer":
-        # Load the checkpoint
-        checkpoint = torch.load(path, weights_only=False)
-=======
-        cls, checkpoint: Dict[str, Any], train_hypers: Dict[str, Any]
-    ) -> "Trainer":
->>>>>>> b7c63ee4
         epoch = checkpoint["epoch"]
         optimizer_state_dict = checkpoint["optimizer_state_dict"]
         scheduler_state_dict = checkpoint["scheduler_state_dict"]
