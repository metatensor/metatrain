import copy
import logging
import math
from pathlib import Path
from typing import Any, Dict, List, Literal, Union

import torch
from torch.optim.lr_scheduler import LambdaLR
from torch.utils.data import DataLoader, DistributedSampler

from metatrain.utils.abc import TrainerInterface
from metatrain.utils.additive import remove_additive
from metatrain.utils.augmentation import RotationalAugmenter
from metatrain.utils.data import (
    CollateFn,
    CombinedDataLoader,
    Dataset,
    _is_disk_dataset,
)
from metatrain.utils.distributed.distributed_data_parallel import (
    DistributedDataParallel,
)
from metatrain.utils.distributed.slurm import DistributedEnvironment
from metatrain.utils.evaluate_model import evaluate_model
from metatrain.utils.io import check_file_extension
from metatrain.utils.logging import ROOT_LOGGER, MetricLogger
from metatrain.utils.loss import LossAggregator
from metatrain.utils.metrics import MAEAccumulator, RMSEAccumulator, get_selected_metric
from metatrain.utils.neighbor_lists import (
    get_requested_neighbor_lists,
    get_system_with_neighbor_lists,
)
from metatrain.utils.per_atom import average_by_num_atoms
from metatrain.utils.scaler import remove_scale
from metatrain.utils.transfer import batch_to

from . import checkpoints
from .model import PET
from .modules.finetuning import apply_finetuning_strategy


<<<<<<< HEAD
def get_scheduler(optimizer, train_hypers, steps_per_epoch):
    # If the LR decay is per-epoch, `steps_per_epoch` should be 1
    if train_hypers["scheduler_reduce_lr_every"] == "epoch":
        assert steps_per_epoch == 1
=======
def get_scheduler(optimizer, train_hypers):
    def func_lr_scheduler(epoch):
        if epoch < train_hypers["num_epochs_warmup"]:
            return epoch / train_hypers["num_epochs_warmup"]
        delta = epoch - train_hypers["num_epochs_warmup"]
        num_blocks = delta // train_hypers["scheduler_patience"]
        return train_hypers["scheduler_factor"] ** (num_blocks)
>>>>>>> 2a5d5594

    total_steps = train_hypers["num_epochs"] * steps_per_epoch
    warmup_steps = train_hypers["num_epochs_warmup"] * steps_per_epoch

    if train_hypers["scheduler"] == "step":
        patience = train_hypers["scheduler_patience"] * steps_per_epoch

        def step_lr_lambda(current_step):
            if current_step < warmup_steps:  # linear warmup
                return current_step / warmup_steps

            # Step decay
            delta = current_step - warmup_steps
            num_blocks = delta // patience
            return 0.5 ** (num_blocks)

        lr_lambda = step_lr_lambda

    else:
        assert train_hypers["scheduler"] == "cosine"

        def cosine_lr_lambda(current_step):
            min_lr_ratio = 0.0  # hardcoded for now

            if current_step < warmup_steps:  # linear warmup
                return current_step / warmup_steps

            # Cosine decay
            progress = (current_step - warmup_steps) / max(
                1, total_steps - warmup_steps
            )
            cosine_decay = 0.5 * (1.0 + math.cos(math.pi * progress))
            return min_lr_ratio + (1.0 - min_lr_ratio) * cosine_decay

        lr_lambda = cosine_lr_lambda

    return LambdaLR(optimizer, lr_lambda)


class Trainer(TrainerInterface):
    __checkpoint_version__ = 4

    def __init__(self, hypers):
        super().__init__(hypers)

        self.optimizer_state_dict = None
        self.scheduler_state_dict = None
        self.epoch = None
        self.best_epoch = None
        self.best_metric = None
        self.best_model_state_dict = None
        self.best_optimizer_state_dict = None

    def train(
        self,
        model: PET,
        dtype: torch.dtype,
        devices: List[torch.device],
        train_datasets: List[Union[Dataset, torch.utils.data.Subset]],
        val_datasets: List[Union[Dataset, torch.utils.data.Subset]],
        checkpoint_dir: str,
    ):
        assert dtype in PET.__supported_dtypes__

        is_distributed = self.hypers["distributed"]
        is_finetune = "finetune" in self.hypers

        if is_distributed:
            distr_env = DistributedEnvironment(self.hypers["distributed_port"])
            torch.distributed.init_process_group(backend="nccl")
            world_size = torch.distributed.get_world_size()
            rank = torch.distributed.get_rank()
        else:
            rank = 0

        if is_distributed:
            if len(devices) > 1:
                raise ValueError(
                    "Requested distributed training with the `multi-gpu` device. "
                    " If you want to run distributed training with SOAP-BPNN, please "
                    "set `device` to cuda."
                )
            # the calculation of the device number works both when GPUs on different
            # processes are not visible to each other and when they are
            device_number = distr_env.local_rank % torch.cuda.device_count()
            device = torch.device("cuda", device_number)
        else:
            device = devices[
                0
            ]  # only one device, as we don't support multi-gpu for now

        if is_distributed:
            logging.info(f"Training on {world_size} devices with dtype {dtype}")
        else:
            logging.info(f"Training on device {device} with dtype {dtype}")

        # Calculate the neighbor lists in advance (in particular, this
        # needs to happen before the additive models are trained, as they
        # might need them):
        logging.info("Calculating neighbor lists for the datasets")
        requested_neighbor_lists = get_requested_neighbor_lists(model)
        for dataset in train_datasets + val_datasets:
            # If the dataset is a disk dataset, the NLs are already attached, we will
            # just check the first system
            if _is_disk_dataset(dataset):
                system = dataset[0]["system"]
                for options in requested_neighbor_lists:
                    if options not in system.known_neighbor_lists():
                        raise ValueError(
                            "The requested neighbor lists are not attached to the "
                            f"system. Neighbor list {options} is missing from the "
                            "first system in the disk dataset. Make sure you save "
                            "the neighbor lists in the systems when saving the dataset."
                        )
            else:
                for sample in dataset:
                    system = sample["system"]
                    # The following line attaches the neighbors lists to the system,
                    # and doesn't require to reassign the system to the dataset:
                    get_system_with_neighbor_lists(system, requested_neighbor_lists)

        # Apply fine-tuning strategy if provided
        if is_finetune:
            model = apply_finetuning_strategy(model, self.hypers["finetune"])

        # Move the model to the device and dtype:
        model.to(device=device, dtype=dtype)
        # The additive models of PET are always in float64 (to avoid numerical errors in
        # the composition weights, which can be very large).
        for additive_model in model.additive_models:
            additive_model.to(dtype=torch.float64)

        logging.info("Calculating composition weights")

        model.additive_models[0].train_model(  # this is the composition model
            train_datasets,
            model.additive_models[1:],
            self.hypers["batch_size"],
            is_distributed,
            self.hypers["fixed_composition_weights"],
        )

        if self.hypers["scale_targets"]:
            logging.info("Calculating scaling weights")
            model.scaler.train_model(
                train_datasets, model.additive_models, treat_as_additive=True
            )

        logging.info("Setting up data loaders")

        if is_distributed:
            train_samplers = [
                DistributedSampler(
                    train_dataset,
                    num_replicas=world_size,
                    rank=rank,
                    shuffle=True,
                    drop_last=True,
                )
                for train_dataset in train_datasets
            ]
            val_samplers = [
                DistributedSampler(
                    val_dataset,
                    num_replicas=world_size,
                    rank=rank,
                    shuffle=False,
                    drop_last=False,
                )
                for val_dataset in val_datasets
            ]
        else:
            train_samplers = [None] * len(train_datasets)
            val_samplers = [None] * len(val_datasets)

        # Create a collate function:
        targets_keys = list(model.dataset_info.targets.keys())
        collate_fn = CollateFn(target_keys=targets_keys)

        # Create dataloader for the training datasets:
        train_dataloaders = []
        for train_dataset, train_sampler in zip(train_datasets, train_samplers):
            if len(train_dataset) < self.hypers["batch_size"]:
                raise ValueError(
                    f"A training dataset has fewer samples "
                    f"({len(train_dataset)}) than the batch size "
                    f"({self.hypers['batch_size']}). "
                    "Please reduce the batch size."
                )
            train_dataloaders.append(
                DataLoader(
                    dataset=train_dataset,
                    batch_size=self.hypers["batch_size"],
                    sampler=train_sampler,
                    shuffle=(
                        # the sampler takes care of this (if present)
                        train_sampler is None
                    ),
                    drop_last=(
                        # the sampler takes care of this (if present)
                        train_sampler is None
                    ),
                    collate_fn=collate_fn,
                )
            )
        train_dataloader = CombinedDataLoader(train_dataloaders, shuffle=True)

        # Create dataloader for the validation datasets:
        val_dataloaders = []
        for val_dataset, val_sampler in zip(val_datasets, val_samplers):
            if len(val_dataset) < self.hypers["batch_size"]:
                raise ValueError(
                    f"A validation dataset has fewer samples "
                    f"({len(val_dataset)}) than the batch size "
                    f"({self.hypers['batch_size']}). "
                    "Please reduce the batch size."
                )
            val_dataloaders.append(
                DataLoader(
                    dataset=val_dataset,
                    batch_size=self.hypers["batch_size"],
                    sampler=val_sampler,
                    shuffle=False,
                    drop_last=False,
                    collate_fn=collate_fn,
                )
            )
        val_dataloader = CombinedDataLoader(val_dataloaders, shuffle=False)

        if is_distributed:
            model = DistributedDataParallel(model, device_ids=[device])

        train_targets = (model.module if is_distributed else model).dataset_info.targets
        extra_data_info = (
            model.module if is_distributed else model
        ).dataset_info.extra_data
        outputs_list = []
        for target_name, target_info in train_targets.items():
            outputs_list.append(target_name)
            for gradient_name in target_info.gradients:
                outputs_list.append(f"{target_name}_{gradient_name}_gradients")

        # Create a loss function:
        loss_hypers = self.hypers["loss"]
        loss_fn = LossAggregator(
            targets=train_targets,
            config=loss_hypers,
        )
        logging.info("Using the following loss functions:")
        for name, info in loss_fn.metadata.items():
            logging.info(f"{name}:")
            main = {k: v for k, v in info.items() if k != "gradients"}
            logging.info(main)
            if "gradients" not in info or len(info["gradients"]) == 0:
                continue
            logging.info("With gradients:")
            for grad, ginfo in info["gradients"].items():
                logging.info(f"\t{name}::{grad}: {ginfo}")

        if self.hypers["weight_decay"] is not None:
            optimizer = torch.optim.AdamW(
                model.parameters(),
                lr=self.hypers["learning_rate"],
                weight_decay=self.hypers["weight_decay"],
            )
        else:
            optimizer = torch.optim.Adam(
                model.parameters(), lr=self.hypers["learning_rate"]
            )

        if self.optimizer_state_dict is not None and not is_finetune:
            # try to load the optimizer state dict, but this is only possible
            # if there are no new targets in the model (new parameters)
            if not (model.module if is_distributed else model).has_new_targets:
                optimizer.load_state_dict(self.optimizer_state_dict)

        # Create a learning rate scheduler, either with per-epoch or per-optimizer step
        # LR decay.
        if self.hypers["scheduler_reduce_lr_every"] == "epoch":
            steps_per_epoch = 1
        else:
            steps_per_epoch = len(train_dataloader)
        lr_scheduler = get_scheduler(optimizer, self.hypers, steps_per_epoch)

        if self.scheduler_state_dict is not None and not is_finetune:
            # same as the optimizer, try to load the scheduler state dict
            if not (model.module if is_distributed else model).has_new_targets:
                lr_scheduler.load_state_dict(self.scheduler_state_dict)

        per_structure_targets = self.hypers["per_structure_targets"]

        # Log the initial learning rate:
        old_lr = optimizer.param_groups[0]["lr"]
        logging.info(f"Base learning rate: {self.hypers['learning_rate']}")
        logging.info(f"Initial learning rate: {old_lr}")

        rotational_augmenter = RotationalAugmenter(
            train_targets, extra_data_info_dict=extra_data_info
        )

        start_epoch = 0 if self.epoch is None else self.epoch + 1

        # Train the model:
        if self.best_metric is None:
            self.best_metric = float("inf")
        logging.info("Starting training")
        epoch = start_epoch

        for epoch in range(start_epoch, start_epoch + self.hypers["num_epochs"]):
            if is_distributed:
                for train_sampler in train_samplers:
                    train_sampler.set_epoch(epoch)
            train_rmse_calculator = RMSEAccumulator(self.hypers["log_separate_blocks"])
            val_rmse_calculator = RMSEAccumulator(self.hypers["log_separate_blocks"])
            if self.hypers["log_mae"]:
                train_mae_calculator = MAEAccumulator(
                    self.hypers["log_separate_blocks"]
                )
                val_mae_calculator = MAEAccumulator(self.hypers["log_separate_blocks"])

            train_loss = 0.0
            for batch in train_dataloader:
                optimizer.zero_grad()

                systems, targets, extra_data = batch
                systems, targets, extra_data = (
                    rotational_augmenter.apply_random_augmentations(
                        systems, targets, extra_data=extra_data
                    )
                )
                systems, targets, extra_data = batch_to(
                    systems, targets, extra_data, device=device
                )
                for additive_model in (
                    model.module if is_distributed else model
                ).additive_models:
                    targets = remove_additive(
                        systems, targets, additive_model, train_targets
                    )
                targets = remove_scale(
                    targets, (model.module if is_distributed else model).scaler
                )
                systems, targets, extra_data = batch_to(
                    systems, targets, extra_data, dtype=dtype
                )
                predictions = evaluate_model(
                    model,
                    systems,
                    {key: train_targets[key] for key in targets.keys()},
                    is_training=True,
                )

                # average by the number of atoms
                predictions = average_by_num_atoms(
                    predictions, systems, per_structure_targets
                )
                targets = average_by_num_atoms(targets, systems, per_structure_targets)
                train_loss_batch = loss_fn(predictions, targets, extra_data)
                train_loss_batch.backward()
                torch.nn.utils.clip_grad_norm_(
                    model.parameters(), self.hypers["grad_clip_norm"]
                )
                optimizer.step()

                lr_scheduler.step()
                new_lr = lr_scheduler.get_last_lr()[0]
                if new_lr != old_lr:
                    if epoch >= self.hypers["num_epochs_warmup"]:
                        if new_lr < 1e-7:
                            logging.info(
                                "Learning rate is too small, stopping training"
                            )
                            break
                        logging.info(
                            f"Changing learning rate from {old_lr} to {new_lr}"
                        )
                    elif epoch == self.hypers["num_epochs_warmup"] - 1:
                        logging.info(
                            "Finished warm-up. "
                            f"Now training with learning rate {new_lr}"
                        )
                    else:  # epoch < self.hypers["num_epochs_warmup"] - 1:
                        pass  # we don't clutter the log at every warm-up step
                    old_lr = new_lr

                if is_distributed:
                    # sum the loss over all processes
                    torch.distributed.all_reduce(train_loss_batch)
                train_loss += train_loss_batch.item()

                train_rmse_calculator.update(predictions, targets)
                if self.hypers["log_mae"]:
                    train_mae_calculator.update(predictions, targets)
            finalized_train_info = train_rmse_calculator.finalize(
                not_per_atom=["positions_gradients"] + per_structure_targets,
                is_distributed=is_distributed,
                device=device,
            )
            if self.hypers["log_mae"]:
                finalized_train_info.update(
                    train_mae_calculator.finalize(
                        not_per_atom=["positions_gradients"] + per_structure_targets,
                        is_distributed=is_distributed,
                        device=device,
                    )
                )

            val_loss = 0.0
            for batch in val_dataloader:
                systems, targets, extra_data = batch
                systems, targets, extra_data = batch_to(
                    systems, targets, extra_data, device=device
                )
                for additive_model in (
                    model.module if is_distributed else model
                ).additive_models:
                    targets = remove_additive(
                        systems, targets, additive_model, train_targets
                    )
                targets = remove_scale(
                    targets, (model.module if is_distributed else model).scaler
                )
                systems, targets, extra_data = batch_to(
                    systems, targets, extra_data, dtype=dtype
                )
                predictions = evaluate_model(
                    model,
                    systems,
                    {key: train_targets[key] for key in targets.keys()},
                    is_training=False,
                )

                # average by the number of atoms
                predictions = average_by_num_atoms(
                    predictions, systems, per_structure_targets
                )
                targets = average_by_num_atoms(targets, systems, per_structure_targets)
                val_loss_batch = loss_fn(predictions, targets, extra_data)

                if is_distributed:
                    # sum the loss over all processes
                    torch.distributed.all_reduce(val_loss_batch)
                val_loss += val_loss_batch.item()
                val_rmse_calculator.update(predictions, targets)
                if self.hypers["log_mae"]:
                    val_mae_calculator.update(predictions, targets)

            finalized_val_info = val_rmse_calculator.finalize(
                not_per_atom=["positions_gradients"] + per_structure_targets,
                is_distributed=is_distributed,
                device=device,
            )
            if self.hypers["log_mae"]:
                finalized_val_info.update(
                    val_mae_calculator.finalize(
                        not_per_atom=["positions_gradients"] + per_structure_targets,
                        is_distributed=is_distributed,
                        device=device,
                    )
                )

            # Now we log the information:
            finalized_train_info = {
                "loss": train_loss,
                **finalized_train_info,
            }
            finalized_val_info = {
                "loss": val_loss,
                **finalized_val_info,
            }

            if epoch == start_epoch:
                scaler_scales = (
                    model.module if is_distributed else model
                ).scaler.get_scales_dict()

                metric_logger = MetricLogger(
                    log_obj=ROOT_LOGGER,
                    dataset_info=(
                        model.module if is_distributed else model
                    ).dataset_info,
                    initial_metrics=[finalized_train_info, finalized_val_info],
                    names=["training", "validation"],
                    scales={
                        key: (
                            scaler_scales[key.split(" ")[0]]
                            if ("MAE" in key or "RMSE" in key)
                            else 1.0
                        )
                        for key in finalized_train_info.keys()
                    },
                )
            if epoch % self.hypers["log_interval"] == 0:
                metric_logger.log(
                    metrics=[finalized_train_info, finalized_val_info],
                    epoch=epoch,
                    rank=rank,
                    learning_rate=old_lr,
                )

            val_metric = get_selected_metric(
                finalized_val_info, self.hypers["best_model_metric"]
            )
            if val_metric < self.best_metric:
                self.best_metric = val_metric
                self.best_model_state_dict = copy.deepcopy(
                    (model.module if is_distributed else model).state_dict()
                )
                self.best_epoch = epoch
                self.best_optimizer_state_dict = copy.deepcopy(optimizer.state_dict())

            if epoch % self.hypers["checkpoint_interval"] == 0:
                if is_distributed:
                    torch.distributed.barrier()
                self.optimizer_state_dict = optimizer.state_dict()
                self.scheduler_state_dict = lr_scheduler.state_dict()
                self.epoch = epoch
                if rank == 0:
                    self.save_checkpoint(
                        (model.module if is_distributed else model),
                        Path(checkpoint_dir) / f"model_{epoch}.ckpt",
                    )

        # prepare for the checkpoint that will be saved outside the function
        self.epoch = epoch
        self.optimizer_state_dict = optimizer.state_dict()
        self.scheduler_state_dict = lr_scheduler.state_dict()

        if is_distributed:
            torch.distributed.destroy_process_group()

    def save_checkpoint(self, model, path: Union[str, Path]):
        checkpoint = model.get_checkpoint()
        if self.best_model_state_dict is not None:
            self.best_model_state_dict["finetune_config"] = model.finetune_config
        checkpoint.update(
            {
                "trainer_ckpt_version": self.__checkpoint_version__,
                "train_hypers": self.hypers,
                "epoch": self.epoch,
                "optimizer_state_dict": self.optimizer_state_dict,
                "scheduler_state_dict": self.scheduler_state_dict,
                "best_epoch": self.best_epoch,
                "best_metric": self.best_metric,
                "best_model_state_dict": self.best_model_state_dict,
                "best_optimizer_state_dict": self.best_optimizer_state_dict,
            }
        )
        torch.save(
            checkpoint,
            check_file_extension(path, ".ckpt"),
        )

    @classmethod
    def load_checkpoint(
        cls,
        checkpoint: Dict[str, Any],
        hypers: Dict[str, Any],
        context: Literal["restart", "finetune"],
    ) -> "Trainer":
        trainer = cls(hypers)
        trainer.optimizer_state_dict = checkpoint["optimizer_state_dict"]
        trainer.scheduler_state_dict = checkpoint["scheduler_state_dict"]
        trainer.epoch = checkpoint["epoch"]
        trainer.best_epoch = checkpoint["best_epoch"]
        trainer.best_metric = checkpoint["best_metric"]
        trainer.best_model_state_dict = checkpoint["best_model_state_dict"]
        trainer.best_optimizer_state_dict = checkpoint["best_optimizer_state_dict"]

        return trainer

    @classmethod
    def upgrade_checkpoint(cls, checkpoint: Dict) -> Dict:
        for v in range(1, cls.__checkpoint_version__):
            if checkpoint["trainer_ckpt_version"] == v:
                print(v, checkpoint["train_hypers"])
                update = getattr(checkpoints, f"trainer_update_v{v}_v{v + 1}")
                update(checkpoint)
                checkpoint["trainer_ckpt_version"] = v + 1

        if checkpoint["trainer_ckpt_version"] != cls.__checkpoint_version__:
            raise RuntimeError(
                f"Unable to upgrade the checkpoint: the checkpoint is using "
                f"trainer version {checkpoint['trainer_ckpt_version']}, while the "
                f"current trainer version is {cls.__checkpoint_version__}."
            )
        return checkpoint<|MERGE_RESOLUTION|>--- conflicted
+++ resolved
@@ -39,20 +39,10 @@
 from .modules.finetuning import apply_finetuning_strategy
 
 
-<<<<<<< HEAD
 def get_scheduler(optimizer, train_hypers, steps_per_epoch):
     # If the LR decay is per-epoch, `steps_per_epoch` should be 1
     if train_hypers["scheduler_reduce_lr_every"] == "epoch":
         assert steps_per_epoch == 1
-=======
-def get_scheduler(optimizer, train_hypers):
-    def func_lr_scheduler(epoch):
-        if epoch < train_hypers["num_epochs_warmup"]:
-            return epoch / train_hypers["num_epochs_warmup"]
-        delta = epoch - train_hypers["num_epochs_warmup"]
-        num_blocks = delta // train_hypers["scheduler_patience"]
-        return train_hypers["scheduler_factor"] ** (num_blocks)
->>>>>>> 2a5d5594
 
     total_steps = train_hypers["num_epochs"] * steps_per_epoch
     warmup_steps = train_hypers["num_epochs_warmup"] * steps_per_epoch
