--- conflicted
+++ resolved
@@ -10,7 +10,6 @@
 from metatrain.utils.abc import TrainerInterface
 from metatrain.utils.additive import remove_additive
 from metatrain.utils.augmentation import RotationalAugmenter
-from metatrain.utils.custom_loss import LossAggregator
 from metatrain.utils.data import (
     CollateFn,
     CombinedDataLoader,
@@ -24,10 +23,7 @@
 from metatrain.utils.evaluate_model import evaluate_model
 from metatrain.utils.io import check_file_extension
 from metatrain.utils.logging import ROOT_LOGGER, MetricLogger
-<<<<<<< HEAD
-=======
 from metatrain.utils.loss import LossAggregator
->>>>>>> 95548dd8
 from metatrain.utils.metrics import MAEAccumulator, RMSEAccumulator, get_selected_metric
 from metatrain.utils.neighbor_lists import (
     get_requested_neighbor_lists,
@@ -254,11 +250,7 @@
                 outputs_list.append(f"{target_name}_{gradient_name}_gradients")
 
         # Create a loss function:
-<<<<<<< HEAD
-        loss_hypers = copy.deepcopy(self.hypers.get("loss", {}))
-=======
         loss_hypers = self.hypers["loss"]
->>>>>>> 95548dd8
         loss_fn = LossAggregator(
             targets=train_targets,
             config=loss_hypers,
