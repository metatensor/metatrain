import copy
import logging
from pathlib import Path
from typing import Any, Dict, List, Literal, Union

import torch
from torch.optim.lr_scheduler import LambdaLR
from torch.utils.data import DataLoader, DistributedSampler

from metatrain.utils.abc import TrainerInterface
from metatrain.utils.additive import remove_additive
from metatrain.utils.augmentation import RotationalAugmenter
from metatrain.utils.data import (
    CollateFn,
    CombinedDataLoader,
    Dataset,
    _is_disk_dataset,
)
from metatrain.utils.distributed.distributed_data_parallel import (
    DistributedDataParallel,
)
from metatrain.utils.distributed.slurm import DistributedEnvironment
from metatrain.utils.evaluate_model import evaluate_model
from metatrain.utils.io import check_file_extension
from metatrain.utils.logging import ROOT_LOGGER, MetricLogger
from metatrain.utils.loss import LossAggregator
from metatrain.utils.metrics import MAEAccumulator, RMSEAccumulator, get_selected_metric
from metatrain.utils.neighbor_lists import (
    get_requested_neighbor_lists,
    get_system_with_neighbor_lists,
)
from metatrain.utils.per_atom import average_by_num_atoms
from metatrain.utils.scaler import remove_scale
from metatrain.utils.transfer import batch_to

from . import checkpoints
from .model import PET
from .modules.finetuning import apply_finetuning_strategy


def get_scheduler(optimizer, train_hypers):
    def func_lr_scheduler(epoch):
        if epoch < train_hypers["num_epochs_warmup"]:
            return epoch / train_hypers["num_epochs_warmup"]
        delta = epoch - train_hypers["num_epochs_warmup"]
        num_blocks = delta // train_hypers["scheduler_patience"]
        return 0.5 ** (num_blocks)

    scheduler = LambdaLR(optimizer, func_lr_scheduler)
    return scheduler


class Trainer(TrainerInterface):
    __checkpoint_version__ = 2

    def __init__(self, hypers):
        super().__init__(hypers)

        self.optimizer_state_dict = None
        self.scheduler_state_dict = None
        self.epoch = None
        self.best_metric = None
        self.best_model_state_dict = None
        self.best_optimizer_state_dict = None

    def train(
        self,
        model: PET,
        dtype: torch.dtype,
        devices: List[torch.device],
        train_datasets: List[Union[Dataset, torch.utils.data.Subset]],
        val_datasets: List[Union[Dataset, torch.utils.data.Subset]],
        checkpoint_dir: str,
    ):
        assert dtype in PET.__supported_dtypes__

        is_distributed = self.hypers["distributed"]
        is_finetune = "finetune" in self.hypers

        if is_distributed:
            distr_env = DistributedEnvironment(self.hypers["distributed_port"])
            torch.distributed.init_process_group(backend="nccl")
            world_size = torch.distributed.get_world_size()
            rank = torch.distributed.get_rank()
        else:
            rank = 0

        if is_distributed:
            if len(devices) > 1:
                raise ValueError(
                    "Requested distributed training with the `multi-gpu` device. "
                    " If you want to run distributed training with SOAP-BPNN, please "
                    "set `device` to cuda."
                )
            # the calculation of the device number works both when GPUs on different
            # processes are not visible to each other and when they are
            device_number = distr_env.local_rank % torch.cuda.device_count()
            device = torch.device("cuda", device_number)
        else:
            device = devices[
                0
            ]  # only one device, as we don't support multi-gpu for now

        if is_distributed:
            logging.info(f"Training on {world_size} devices with dtype {dtype}")
        else:
            logging.info(f"Training on device {device} with dtype {dtype}")

        # Calculate the neighbor lists in advance (in particular, this
        # needs to happen before the additive models are trained, as they
        # might need them):
        logging.info("Calculating neighbor lists for the datasets")
        requested_neighbor_lists = get_requested_neighbor_lists(model)
        for dataset in train_datasets + val_datasets:
            # If the dataset is a disk dataset, the NLs are already attached, we will
            # just check the first system
            if _is_disk_dataset(dataset):
                system = dataset[0]["system"]
                for options in requested_neighbor_lists:
                    if options not in system.known_neighbor_lists():
                        raise ValueError(
                            "The requested neighbor lists are not attached to the "
                            f"system. Neighbor list {options} is missing from the "
                            "first system in the disk dataset. Make sure you save "
                            "the neighbor lists in the systems when saving the dataset."
                        )
            else:
                for sample in dataset:
                    system = sample["system"]
                    # The following line attaches the neighbors lists to the system,
                    # and doesn't require to reassign the system to the dataset:
                    get_system_with_neighbor_lists(system, requested_neighbor_lists)

        # Apply fine-tuning strategy if provided
        if is_finetune:
            model = apply_finetuning_strategy(model, self.hypers["finetune"])

        # Move the model to the device and dtype:
        model.to(device=device, dtype=dtype)
        # The additive models of PET are always in float64 (to avoid numerical errors in
        # the composition weights, which can be very large).
        for additive_model in model.additive_models:
            additive_model.to(dtype=torch.float64)

        logging.info("Calculating composition weights")

        model.additive_models[0].train_model(  # this is the composition model
            train_datasets,
            model.additive_models[1:],
            self.hypers["batch_size"],
<<<<<<< HEAD
            self.hypers["fixed_composition_weights"],
            is_distributed=is_distributed,
=======
            is_distributed,
            self.hypers["fixed_composition_weights"],
>>>>>>> 63be7179
        )

        if self.hypers["scale_targets"]:
            logging.info("Calculating scaling weights")
            model.scaler.train_model(
                train_datasets, model.additive_models, treat_as_additive=True
            )

        logging.info("Setting up data loaders")

        if is_distributed:
            train_samplers = [
                DistributedSampler(
                    train_dataset,
                    num_replicas=world_size,
                    rank=rank,
                    shuffle=True,
                    drop_last=True,
                )
                for train_dataset in train_datasets
            ]
            val_samplers = [
                DistributedSampler(
                    val_dataset,
                    num_replicas=world_size,
                    rank=rank,
                    shuffle=False,
                    drop_last=False,
                )
                for val_dataset in val_datasets
            ]
        else:
            train_samplers = [None] * len(train_datasets)
            val_samplers = [None] * len(val_datasets)

        # Create a collate function:
        targets_keys = list(model.dataset_info.targets.keys())
        collate_fn = CollateFn(target_keys=targets_keys)

        # Create dataloader for the training datasets:
        train_dataloaders = []
        for train_dataset, train_sampler in zip(train_datasets, train_samplers):
            if len(train_dataset) < self.hypers["batch_size"]:
                raise ValueError(
                    f"A training dataset has fewer samples "
                    f"({len(train_dataset)}) than the batch size "
                    f"({self.hypers['batch_size']}). "
                    "Please reduce the batch size."
                )
            train_dataloaders.append(
                DataLoader(
                    dataset=train_dataset,
                    batch_size=self.hypers["batch_size"],
                    sampler=train_sampler,
                    shuffle=(
                        # the sampler takes care of this (if present)
                        train_sampler is None
                    ),
                    drop_last=(
                        # the sampler takes care of this (if present)
                        train_sampler is None
                    ),
                    collate_fn=collate_fn,
                )
            )
        train_dataloader = CombinedDataLoader(train_dataloaders, shuffle=True)

        # Create dataloader for the validation datasets:
        val_dataloaders = []
        for val_dataset, val_sampler in zip(val_datasets, val_samplers):
            if len(val_dataset) < self.hypers["batch_size"]:
                raise ValueError(
                    f"A validation dataset has fewer samples "
                    f"({len(val_dataset)}) than the batch size "
                    f"({self.hypers['batch_size']}). "
                    "Please reduce the batch size."
                )
            val_dataloaders.append(
                DataLoader(
                    dataset=val_dataset,
                    batch_size=self.hypers["batch_size"],
                    sampler=val_sampler,
                    shuffle=False,
                    drop_last=False,
                    collate_fn=collate_fn,
                )
            )
        val_dataloader = CombinedDataLoader(val_dataloaders, shuffle=False)

        if is_distributed:
            model = DistributedDataParallel(model, device_ids=[device])

        train_targets = (model.module if is_distributed else model).dataset_info.targets
        extra_data_info = (
            model.module if is_distributed else model
        ).dataset_info.extra_data
        outputs_list = []
        for target_name, target_info in train_targets.items():
            outputs_list.append(target_name)
            for gradient_name in target_info.gradients:
                outputs_list.append(f"{target_name}_{gradient_name}_gradients")

        # Create a loss function:
        loss_hypers = self.hypers["loss"]
        loss_fn = LossAggregator(
            targets=train_targets,
            config=loss_hypers,
        )
        logging.info("Using the following loss functions:")
        for name, info in loss_fn.metadata.items():
            logging.info(f"{name}:")
            main = {k: v for k, v in info.items() if k != "gradients"}
            logging.info(main)
            if "gradients" not in info or len(info["gradients"]) == 0:
                continue
            logging.info("With gradients:")
            for grad, ginfo in info["gradients"].items():
                logging.info(f"\t{name}::{grad}: {ginfo}")

        if self.hypers["weight_decay"] is not None:
            optimizer = torch.optim.AdamW(
                model.parameters(),
                lr=self.hypers["learning_rate"],
                weight_decay=self.hypers["weight_decay"],
            )
        else:
            optimizer = torch.optim.Adam(
                model.parameters(), lr=self.hypers["learning_rate"]
            )

        if self.optimizer_state_dict is not None and not is_finetune:
            # try to load the optimizer state dict, but this is only possible
            # if there are no new targets in the model (new parameters)
            if not (model.module if is_distributed else model).has_new_targets:
                optimizer.load_state_dict(self.optimizer_state_dict)

        lr_scheduler = get_scheduler(optimizer, self.hypers)

        if self.scheduler_state_dict is not None and not is_finetune:
            # same as the optimizer, try to load the scheduler state dict
            if not (model.module if is_distributed else model).has_new_targets:
                lr_scheduler.load_state_dict(self.scheduler_state_dict)

        per_structure_targets = self.hypers["per_structure_targets"]

        # Log the initial learning rate:
        old_lr = optimizer.param_groups[0]["lr"]
        logging.info(f"Base learning rate: {self.hypers['learning_rate']}")
        logging.info(f"Initial learning rate: {old_lr}")

        rotational_augmenter = RotationalAugmenter(
            train_targets, extra_data_info_dict=extra_data_info
        )

        start_epoch = 0 if self.epoch is None else self.epoch + 1

        # Train the model:
        if self.best_metric is None:
            self.best_metric = float("inf")
        logging.info("Starting training")
        epoch = start_epoch

        for epoch in range(start_epoch, start_epoch + self.hypers["num_epochs"]):
            if is_distributed:
                for train_sampler in train_samplers:
                    train_sampler.set_epoch(epoch)
            train_rmse_calculator = RMSEAccumulator(self.hypers["log_separate_blocks"])
            val_rmse_calculator = RMSEAccumulator(self.hypers["log_separate_blocks"])
            if self.hypers["log_mae"]:
                train_mae_calculator = MAEAccumulator(
                    self.hypers["log_separate_blocks"]
                )
                val_mae_calculator = MAEAccumulator(self.hypers["log_separate_blocks"])

            train_loss = 0.0
            for batch in train_dataloader:
                optimizer.zero_grad()

                systems, targets, extra_data = batch
                systems, targets, extra_data = (
                    rotational_augmenter.apply_random_augmentations(
                        systems, targets, extra_data=extra_data
                    )
                )
                systems, targets, extra_data = batch_to(
                    systems, targets, extra_data, device=device
                )
                for additive_model in (
                    model.module if is_distributed else model
                ).additive_models:
                    targets = remove_additive(
                        systems, targets, additive_model, train_targets
                    )
                targets = remove_scale(
                    targets, (model.module if is_distributed else model).scaler
                )
                systems, targets, extra_data = batch_to(
                    systems, targets, extra_data, dtype=dtype
                )
                predictions = evaluate_model(
                    model,
                    systems,
                    {key: train_targets[key] for key in targets.keys()},
                    is_training=True,
                )

                # average by the number of atoms
                predictions = average_by_num_atoms(
                    predictions, systems, per_structure_targets
                )
                targets = average_by_num_atoms(targets, systems, per_structure_targets)
                train_loss_batch = loss_fn(predictions, targets, extra_data)
                train_loss_batch.backward()
                torch.nn.utils.clip_grad_norm_(
                    model.parameters(), self.hypers["grad_clip_norm"]
                )
                optimizer.step()

                if is_distributed:
                    # sum the loss over all processes
                    torch.distributed.all_reduce(train_loss_batch)
                train_loss += train_loss_batch.item()

                train_rmse_calculator.update(predictions, targets)
                if self.hypers["log_mae"]:
                    train_mae_calculator.update(predictions, targets)
            finalized_train_info = train_rmse_calculator.finalize(
                not_per_atom=["positions_gradients"] + per_structure_targets,
                is_distributed=is_distributed,
                device=device,
            )
            if self.hypers["log_mae"]:
                finalized_train_info.update(
                    train_mae_calculator.finalize(
                        not_per_atom=["positions_gradients"] + per_structure_targets,
                        is_distributed=is_distributed,
                        device=device,
                    )
                )

            val_loss = 0.0
            for batch in val_dataloader:
                systems, targets, extra_data = batch
                systems, targets, extra_data = batch_to(
                    systems, targets, extra_data, device=device
                )
                for additive_model in (
                    model.module if is_distributed else model
                ).additive_models:
                    targets = remove_additive(
                        systems, targets, additive_model, train_targets
                    )
                targets = remove_scale(
                    targets, (model.module if is_distributed else model).scaler
                )
                systems, targets, extra_data = batch_to(
                    systems, targets, extra_data, dtype=dtype
                )
                predictions = evaluate_model(
                    model,
                    systems,
                    {key: train_targets[key] for key in targets.keys()},
                    is_training=False,
                )

                # average by the number of atoms
                predictions = average_by_num_atoms(
                    predictions, systems, per_structure_targets
                )
                targets = average_by_num_atoms(targets, systems, per_structure_targets)
                val_loss_batch = loss_fn(predictions, targets, extra_data)

                if is_distributed:
                    # sum the loss over all processes
                    torch.distributed.all_reduce(val_loss_batch)
                val_loss += val_loss_batch.item()
                val_rmse_calculator.update(predictions, targets)
                if self.hypers["log_mae"]:
                    val_mae_calculator.update(predictions, targets)

            finalized_val_info = val_rmse_calculator.finalize(
                not_per_atom=["positions_gradients"] + per_structure_targets,
                is_distributed=is_distributed,
                device=device,
            )
            if self.hypers["log_mae"]:
                finalized_val_info.update(
                    val_mae_calculator.finalize(
                        not_per_atom=["positions_gradients"] + per_structure_targets,
                        is_distributed=is_distributed,
                        device=device,
                    )
                )

            # Now we log the information:
            finalized_train_info = {"loss": train_loss, **finalized_train_info}
            finalized_val_info = {
                "loss": val_loss,
                **finalized_val_info,
            }

            if epoch == start_epoch:
                scaler_scales = (
                    model.module if is_distributed else model
                ).scaler.get_scales_dict()

                metric_logger = MetricLogger(
                    log_obj=ROOT_LOGGER,
                    dataset_info=(
                        model.module if is_distributed else model
                    ).dataset_info,
                    initial_metrics=[finalized_train_info, finalized_val_info],
                    names=["training", "validation"],
                    scales={
                        key: (
                            scaler_scales[key.split(" ")[0]]
                            if ("MAE" in key or "RMSE" in key)
                            else 1.0
                        )
                        for key in finalized_train_info.keys()
                    },
                )
            if epoch % self.hypers["log_interval"] == 0:
                metric_logger.log(
                    metrics=[finalized_train_info, finalized_val_info],
                    epoch=epoch,
                    rank=rank,
                )

            lr_scheduler.step()
            new_lr = lr_scheduler.get_last_lr()[0]
            if new_lr != old_lr:
                if new_lr < 1e-7:
                    logging.info("Learning rate is too small, stopping training")
                    break
                else:
                    if epoch >= self.hypers["num_epochs_warmup"]:
                        logging.info(
                            f"Changing learning rate from {old_lr} to {new_lr}"
                        )
                    elif epoch == self.hypers["num_epochs_warmup"] - 1:
                        logging.info(
                            "Finished warm-up. "
                            f"Now training with learning rate {new_lr}"
                        )
                    else:  # epoch < self.hypers["num_epochs_warmup"] - 1:
                        pass  # we don't clutter the log at every warm-up step
                    old_lr = new_lr

            val_metric = get_selected_metric(
                finalized_val_info, self.hypers["best_model_metric"]
            )
            if val_metric < self.best_metric:
                self.best_metric = val_metric
                self.best_model_state_dict = copy.deepcopy(
                    (model.module if is_distributed else model).state_dict()
                )
                self.best_optimizer_state_dict = copy.deepcopy(optimizer.state_dict())

            if epoch % self.hypers["checkpoint_interval"] == 0:
                if is_distributed:
                    torch.distributed.barrier()
                self.optimizer_state_dict = optimizer.state_dict()
                self.scheduler_state_dict = lr_scheduler.state_dict()
                self.epoch = epoch
                if rank == 0:
                    self.save_checkpoint(
                        (model.module if is_distributed else model),
                        Path(checkpoint_dir) / f"model_{epoch}.ckpt",
                    )

        # prepare for the checkpoint that will be saved outside the function
        self.epoch = epoch
        self.optimizer_state_dict = optimizer.state_dict()
        self.scheduler_state_dict = lr_scheduler.state_dict()

        if is_distributed:
            torch.distributed.destroy_process_group()

    def save_checkpoint(self, model, path: Union[str, Path]):
        checkpoint = model.get_checkpoint()
        if self.best_model_state_dict is not None:
            self.best_model_state_dict["finetune_config"] = model.finetune_config
        checkpoint.update(
            {
                "trainer_ckpt_version": self.__checkpoint_version__,
                "train_hypers": self.hypers,
                "epoch": self.epoch,
                "optimizer_state_dict": self.optimizer_state_dict,
                "scheduler_state_dict": self.scheduler_state_dict,
                "best_metric": self.best_metric,
                "best_model_state_dict": self.best_model_state_dict,
                "best_optimizer_state_dict": self.best_optimizer_state_dict,
            }
        )
        torch.save(
            checkpoint,
            check_file_extension(path, ".ckpt"),
        )

    @classmethod
    def load_checkpoint(
        cls,
        checkpoint: Dict[str, Any],
        hypers: Dict[str, Any],
        context: Literal["restart", "finetune"],
    ) -> "Trainer":
        epoch = checkpoint["epoch"]
        optimizer_state_dict = checkpoint["optimizer_state_dict"]
        scheduler_state_dict = checkpoint["scheduler_state_dict"]
        best_metric = checkpoint["best_metric"]
        best_model_state_dict = checkpoint["best_model_state_dict"]
        best_optimizer_state_dict = checkpoint["best_optimizer_state_dict"]

        # Create the trainer
        trainer = cls(hypers)
        trainer.optimizer_state_dict = optimizer_state_dict
        trainer.scheduler_state_dict = scheduler_state_dict
        trainer.epoch = epoch
        trainer.best_metric = best_metric
        trainer.best_model_state_dict = best_model_state_dict
        trainer.best_optimizer_state_dict = best_optimizer_state_dict

        return trainer

    @classmethod
    def upgrade_checkpoint(cls, checkpoint: Dict) -> Dict:
        if checkpoint["trainer_ckpt_version"] == 1:
            checkpoints.trainer_update_v1_v2(checkpoint)
            checkpoint["trainer_ckpt_version"] = 2

        if checkpoint["trainer_ckpt_version"] != cls.__checkpoint_version__:
            raise RuntimeError(
                f"Unable to upgrade the checkpoint: the checkpoint is using "
                f"trainer version {checkpoint['trainer_ckpt_version']}, while the "
                f"current trainer version is {cls.__checkpoint_version__}."
            )
        return checkpoint<|MERGE_RESOLUTION|>--- conflicted
+++ resolved
@@ -148,13 +148,8 @@
             train_datasets,
             model.additive_models[1:],
             self.hypers["batch_size"],
-<<<<<<< HEAD
-            self.hypers["fixed_composition_weights"],
-            is_distributed=is_distributed,
-=======
             is_distributed,
             self.hypers["fixed_composition_weights"],
->>>>>>> 63be7179
         )
 
         if self.hypers["scale_targets"]:
