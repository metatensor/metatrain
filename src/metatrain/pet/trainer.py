--- conflicted
+++ resolved
@@ -40,16 +40,9 @@
 
 def get_scheduler(optimizer, train_hypers, steps_per_epoch):
     total_steps = train_hypers["num_epochs"] * steps_per_epoch
-<<<<<<< HEAD
-    warmup_steps = train_hypers["num_epochs_warmup"] * steps_per_epoch
-    min_lr_ratio = 0.0  # hardcoded for now
-
-    # 2. Define the LR schedule function
-=======
     warmup_steps = int(train_hypers["warmup_fraction"] * total_steps)
     min_lr_ratio = 0.0  # hardcoded for now, could be made configurable in the future
 
->>>>>>> b7f0c18c
     def lr_lambda(current_step: int):
         if current_step < warmup_steps:
             # Linear warmup
@@ -306,13 +299,8 @@
             if not (model.module if is_distributed else model).has_new_targets:
                 optimizer.load_state_dict(self.optimizer_state_dict)
 
-<<<<<<< HEAD
-        steps_per_epoch = len(train_dataloader)
-        lr_scheduler = get_scheduler(optimizer, self.hypers, steps_per_epoch)
-=======
         # Create a learning rate scheduler
         lr_scheduler = get_scheduler(optimizer, self.hypers, len(train_dataloader))
->>>>>>> b7f0c18c
 
         if self.scheduler_state_dict is not None and not is_finetune:
             # same as the optimizer, try to load the scheduler state dict
@@ -509,19 +497,6 @@
                     learning_rate=optimizer.param_groups[0]["lr"],
                 )
 
-<<<<<<< HEAD
-            new_lr = lr_scheduler.get_last_lr()[0]
-            if new_lr < 1e-7:
-                logging.info("Learning rate is too small, stopping training")
-                break
-            if epoch == self.hypers["num_epochs_warmup"] - 1:
-                logging.info(
-                    f"Finished warm-up. Now training with learning rate {new_lr}"
-                )
-            old_lr = new_lr
-
-=======
->>>>>>> b7f0c18c
             val_metric = get_selected_metric(
                 finalized_val_info, self.hypers["best_model_metric"]
             )
