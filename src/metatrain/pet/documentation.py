"""
PET
===

PET is a cleaner, more user-friendly reimplementation of the original
PET model :footcite:p:`pozdnyakov_smooth_2023`. It is designed for better
modularity and maintainability, while preseving compatibility with the original
PET implementation in ``metatrain``. It also adds new features like long-range
features, better fine-tuning implementation, a possibility to train on
arbitrarty targets, and a faster inference due to the ``fast attention``.

{{SECTION_INSTALLATION}}

{{SECTION_DEFAULT_HYPERS}}

Tuning hyperparameters
----------------------

The default hyperparameters above will work well in most cases, but they
may not be optimal for your specific dataset. There is good number of
parameters to tune, both for the
:ref:`model <architecture-{{architecture}}_model_hypers>` and the
:ref:`trainer <architecture-{{architecture}}_trainer_hypers>`. Since seeing them
for the first time might be overwhelming, here we provide a **list of the
parameters that are in general the most important** (in decreasing order
of importance):

.. container:: mtt-hypers-remove-classname

  .. autoattribute:: {{model_hypers_path}}.cutoff
      :no-index:

  .. autoattribute:: {{model_hypers_path}}.num_neighbors_adaptive
      :no-index:

  .. autoattribute:: {{trainer_hypers_path}}.learning_rate
      :no-index:

  .. autoattribute:: {{trainer_hypers_path}}.batch_size
      :no-index:

  .. autoattribute:: {{model_hypers_path}}.d_pet
      :no-index:

  .. autoattribute:: {{model_hypers_path}}.d_node
      :no-index:

  .. autoattribute:: {{model_hypers_path}}.num_gnn_layers
      :no-index:

  .. autoattribute:: {{model_hypers_path}}.num_attention_layers
      :no-index:

  .. autoattribute:: {{trainer_hypers_path}}.loss
      :no-index:

  .. autoattribute:: {{model_hypers_path}}.long_range
      :no-index:
"""

from typing import Literal, Optional

from typing_extensions import TypedDict

from metatrain.pet.modules.finetuning import FinetuneHypers, NoFinetuneHypers
from metatrain.utils.additive import FixedCompositionWeights
from metatrain.utils.hypers import init_with_defaults
from metatrain.utils.long_range import LongRangeHypers
from metatrain.utils.loss import LossSpecification
from metatrain.utils.scaler import FixedScalerWeights


class ModelHypers(TypedDict):
    """Hyperparameters for the PET model."""

    cutoff: float = 4.5
    """Cutoff radius for neighbor search.

    This should be set to a value after which most of the interactions
    between atoms is expected to be negligible. A lower cutoff will lead
    to faster models.
    """
    num_neighbors_adaptive: Optional[int] = None
    """Target number of neighbors for the adaptive cutoff scheme.

    This parameter activates the adaptive cutoff functionality.
    Each atomic environments has a different cutoff, that is chosen
    such that the number of neighbors is approximately equal to this
    value. This can be useful to have a more uniform number of neighbors
    per atom, especially in sparse systems. Setting it to None disables
    this feature and uses all neighbors within the fixed cutoff radius.
    """
    cutoff_function: Literal["Cosine", "Bump"] = "Bump"
    """Type of the smoothing function at the cutoff"""
    cutoff_width: float = 0.5
    """Width of the smoothing function at the cutoff"""
    d_pet: int = 128
    """Dimension of the edge features.

    This hyperparameters controls width of the neural network. In general,
    increasing it might lead to better accuracy, especially on larger datasets, at the
    cost of increased training and evaluation time.
    """
    d_head: int = 128
    """Dimension of the attention heads."""
    d_node: int = 256
    """Dimension of the node features.

    Increasing this hyperparameter might lead to better accuracy,
    with a relatively small increase in inference time.
    """
    d_feedforward: int = 256
    """Dimension of the feedforward network in the attention layer."""
    num_heads: int = 8
    """Attention heads per attention layer."""
    num_attention_layers: int = 2
    """The number of attention layers in each layer of the graph
    neural network. Depending on the dataset, increasing this hyperparameter might
    lead to better accuracy, at the cost of increased training and evaluation time.
    """
    num_gnn_layers: int = 2
    """The number of graph neural network layers.

    In general, decreasing this hyperparameter to 1 will lead to much faster models,
    at the expense of accuracy. Increasing it may or may not lead to better accuracy,
    depending on the dataset, at the cost of increased training and evaluation time.
    """
    normalization: Literal["RMSNorm", "LayerNorm"] = "RMSNorm"
    """Layer normalization type."""
    activation: Literal["SiLU", "SwiGLU"] = "SwiGLU"
    """Activation function."""
    transformer_type: Literal["PreLN", "PostLN"] = "PreLN"
    """The order in which the layer normalization and attention
    are applied in a transformer block. Available options are ``PreLN``
    (normalization before attention) and ``PostLN`` (normalization after attention)."""
    featurizer_type: Literal["residual", "feedforward"] = "feedforward"
    """Implementation of the featurizer of the model to use. Available
    options are ``residual`` (the original featurizer from the PET paper, that uses
    residual connections at each GNN layer for readout) and ``feedforward`` (a modern
    version that uses the last representation after all GNN iterations for readout).
    Additionally, the feedforward version uses bidirectional features flow during the
    message passing iterations, that favors features flowing from atom ``i`` to atom
    ``j`` to be not equal to the features flowing from atom ``j`` to atom ``i``."""
    zbl: bool = False
    """Use ZBL potential for short-range repulsion"""
    long_range: LongRangeHypers = init_with_defaults(LongRangeHypers)
    """Long-range Coulomb interactions parameters."""
    head_types: dict = {}
    """
    Type of the heads to use for each target property.
    
    ``mlp`` uses a 2 hidden layer with SiLU activations, ``mlp_shallow`` uses a single
    hidden layer with SiLU activation, and ``linear`` uses a single linear layer that
    maps backbone features directly to the output size.
    """


class TrainerHypers(TypedDict):
    """Hyperparameters for training PET models."""

    distributed: bool = False
    """Whether to use distributed training"""
    distributed_port: int = 39591
    """Port for distributed communication among processes"""
    batch_size: int = 16
    """The number of samples to use in each batch of training. This
    hyperparameter controls the tradeoff between training speed and memory usage. In
    general, larger batch sizes will lead to faster training, but might require more
    memory."""
    num_epochs: int = 1000
    """Number of epochs."""
    warmup_fraction: float = 0.01
    """Fraction of training steps used for learning rate warmup."""
    hold_fraction: float = 0.0
    """Fraction of training steps to hold the initial learning rate, after warmup."""
    learning_rate: float = 1e-4
    """Learning rate."""
    weight_decay: Optional[float] = None
    min_lr_ratio: float = 0.0
    """Ratio of minimum to initial learning rate."""


    log_interval: int = 1
    """Interval to log metrics."""
    checkpoint_interval: int = 100
    """Interval to save checkpoints."""
<<<<<<< HEAD
    # scale_targets: bool = True
    # """Normalize targets to unit std during training."""
    use_global_scales: bool = True
    """Whether to use global scaling for target properties."""
    use_property_scales: bool = True
    """Whether to use per-property scaling for target properties."""
    rescale_prediction_properties: bool = True
    """
    Whether to rescale prediction properties before computing the loss.
    """
    fixed_composition_weights: FixedCompositionWeights = {}
    """Weights for atomic contributions.

    This is passed to the ``fixed_weights`` argument of
    :meth:`CompositionModel.train_model
    <metatrain.utils.additive.composition.CompositionModel.train_model>`,
    see its documentation to understand exactly what to pass here.
    """
    remove_composition_contribution: bool = True
    """Whether to remove the atomic composition contribution from the
    targets by fitting a linear model to the training data before
    training the neural network."""
=======
    atomic_baseline: FixedCompositionWeights = {}
    """The baselines for each target.

    By default, ``metatrain`` will fit a linear model (:class:`CompositionModel
    <metatrain.utils.additive.composition.CompositionModel>`) to compute the
    least squares baseline for each atomic species for each target.

    However, this hyperparameter allows you to provide your own baselines.
    The value of the hyperparameter should be a dictionary where the keys are the
    target names, and the values are either (1) a single baseline to be used for
    all atomic types, or (2) a dictionary mapping atomic types to their baselines.
    For example:

    - ``atomic_baseline: {"energy": {1: -0.5, 6: -10.0}}`` will fix the energy
      baseline for hydrogen (Z=1) to -0.5 and for carbon (Z=6) to -10.0, while
      fitting the baselines for the energy of all other atomic types, as well
      as fitting the baselines for all other targets.
    - ``atomic_baseline: {"energy": -5.0}`` will fix the energy baseline for
      all atomic types to -5.0.
    - ``atomic_baseline: {"mtt:dos": 0.0}`` sets the baseline for the "mtt:dos"
      target to 0.0, effectively disabling the atomic baseline for that target.

    This atomic baseline is substracted from the targets during training, which
    avoids the main model needing to learn atomic contributions, and likely makes
    training easier. When the model is used in evaluation mode, the atomic baseline
    is added on top of the model predictions automatically.

    .. note::

        This atomic baseline is a per-atom contribution. Therefore, if the property
        you are predicting is a sum over all atoms (e.g., total energy), the
        contribution of the atomic baseline to the total property will be the
        atomic baseline multiplied by the number of atoms of that type in the
        structure.
    """
    scale_targets: bool = True
    """Normalize targets to unit std during training."""
>>>>>>> 05da853f
    fixed_scaling_weights: FixedScalerWeights = {}
    """Weights for target scaling.

    This is passed to the ``fixed_weights`` argument of
    :meth:`Scaler.train_model <metatrain.utils.scaler.scaler.Scaler.train_model>`,
    see its documentation to understand exactly what to pass here.
    """
    per_structure_targets: list[str] = []
    """Targets to calculate per-structure losses."""
    num_workers: Optional[int] = None
    """Number of workers for data loading. If not provided, it is set
    automatically."""
    log_mae: bool = True
    """Log MAE alongside RMSE"""
    log_separate_blocks: bool = False
    """Log per-block error."""
    best_model_metric: Literal["rmse_prod", "mae_prod", "loss"] = "mae_prod"
    """Metric used to select best checkpoint (e.g., ``rmse_prod``)"""
    grad_clip_norm: float = 1.0
    """Maximum gradient norm value, by default inf (no clipping)"""
    schedule_grad_clip_norm: bool = False
    """Whether to schedule the increase of `grad_clip_norm` during warmup and part of
    the hold phase"""
    loss: str | dict[str, LossSpecification | str] = "mse"
    """This section describes the loss function to be used. See the
    :ref:`loss-functions` for more details."""

    finetune: NoFinetuneHypers | FinetuneHypers = {
        "read_from": None,
        "method": "full",
        "config": {},
        "inherit_heads": {},
    }
    """Parameters for fine-tuning trained PET models.

    See :ref:`label_fine_tuning_concept` for more details.
    """<|MERGE_RESOLUTION|>--- conflicted
+++ resolved
@@ -184,30 +184,6 @@
     """Interval to log metrics."""
     checkpoint_interval: int = 100
     """Interval to save checkpoints."""
-<<<<<<< HEAD
-    # scale_targets: bool = True
-    # """Normalize targets to unit std during training."""
-    use_global_scales: bool = True
-    """Whether to use global scaling for target properties."""
-    use_property_scales: bool = True
-    """Whether to use per-property scaling for target properties."""
-    rescale_prediction_properties: bool = True
-    """
-    Whether to rescale prediction properties before computing the loss.
-    """
-    fixed_composition_weights: FixedCompositionWeights = {}
-    """Weights for atomic contributions.
-
-    This is passed to the ``fixed_weights`` argument of
-    :meth:`CompositionModel.train_model
-    <metatrain.utils.additive.composition.CompositionModel.train_model>`,
-    see its documentation to understand exactly what to pass here.
-    """
-    remove_composition_contribution: bool = True
-    """Whether to remove the atomic composition contribution from the
-    targets by fitting a linear model to the training data before
-    training the neural network."""
-=======
     atomic_baseline: FixedCompositionWeights = {}
     """The baselines for each target.
 
@@ -243,9 +219,14 @@
         atomic baseline multiplied by the number of atoms of that type in the
         structure.
     """
-    scale_targets: bool = True
-    """Normalize targets to unit std during training."""
->>>>>>> 05da853f
+    use_global_scales: bool = True
+    """Whether to use global scaling for target properties."""
+    use_property_scales: bool = True
+    """Whether to use per-property scaling for target properties."""
+    rescale_prediction_properties: bool = True
+    """
+    Whether to rescale prediction properties before computing the loss.
+    """
     fixed_scaling_weights: FixedScalerWeights = {}
     """Weights for target scaling.
 
