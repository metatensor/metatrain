--- conflicted
+++ resolved
@@ -242,11 +242,7 @@
     best_model_metric: Literal["rmse_prod", "mae_prod", "loss"] = "mae_prod"
     """Metric used to select best checkpoint (e.g., ``rmse_prod``)"""
     grad_clip_norm: float = 1.0
-<<<<<<< HEAD
-    """Maximum gradient norm value, by default 1.0."""
-=======
     """Maximum gradient norm value."""
->>>>>>> 9ac3a92c
     loss: str | dict[str, LossSpecification | str] = "mse"
     """This section describes the loss function to be used. See the
     :ref:`loss-functions` for more details."""
