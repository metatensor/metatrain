"""
PET
===

PET is a cleaner, more user-friendly reimplementation of the original
PET model :footcite:p:`pozdnyakov_smooth_2023`. It is designed for better
modularity and maintainability, while preseving compatibility with the original
PET implementation in ``metatrain``. It also adds new features like long-range
features, better fine-tuning implementation, a possibility to train on
arbitrarty targets, and a faster inference due to the ``fast attention``.

{{SECTION_INSTALLATION}}

{{SECTION_DEFAULT_HYPERS}}

Tuning hyperparameters
----------------------

The default hyperparameters above will work well in most cases, but they
may not be optimal for your specific dataset. There is good number of
parameters to tune, both for the
:ref:`model <architecture-{{architecture}}_model_hypers>` and the
:ref:`trainer <architecture-{{architecture}}_trainer_hypers>`. Since seeing them
for the first time might be overwhelming, here we provide a **list of the
parameters that are in general the most important** (in decreasing order
of importance):

.. container:: mtt-hypers-remove-classname

  .. autoattribute:: {{model_hypers_path}}.cutoff
      :no-index:

  .. autoattribute:: {{model_hypers_path}}.num_neighbors_adaptive
      :no-index:

  .. autoattribute:: {{trainer_hypers_path}}.learning_rate
      :no-index:

  .. autoattribute:: {{trainer_hypers_path}}.batch_size
      :no-index:

  .. autoattribute:: {{model_hypers_path}}.d_pet
      :no-index:

  .. autoattribute:: {{model_hypers_path}}.d_node
      :no-index:

  .. autoattribute:: {{model_hypers_path}}.num_gnn_layers
      :no-index:

  .. autoattribute:: {{model_hypers_path}}.num_attention_layers
      :no-index:

  .. autoattribute:: {{trainer_hypers_path}}.loss
      :no-index:

  .. autoattribute:: {{model_hypers_path}}.long_range
      :no-index:
"""

from typing import Literal, Optional

from typing_extensions import TypedDict

from metatrain.pet.modules.finetuning import FinetuneHypers, NoFinetuneHypers
from metatrain.utils.additive import FixedCompositionWeights
from metatrain.utils.hypers import init_with_defaults
from metatrain.utils.long_range import LongRangeHypers
from metatrain.utils.loss import LossSpecification
from metatrain.utils.scaler import FixedScalerWeights


class ModelHypers(TypedDict):
    """Hyperparameters for the PET model."""

    cutoff: float = 4.5
    """Cutoff radius for neighbor search.

    This should be set to a value after which most of the interactions
    between atoms is expected to be negligible. A lower cutoff will lead
    to faster models.
    """
    num_neighbors_adaptive: Optional[int] = None
    """Target number of neighbors for the adaptive cutoff scheme.

    This parameter activates the adaptive cutoff functionality.
    Each atomic environments has a different cutoff, that is chosen
    such that the number of neighbors is approximately equal to this
    value. This can be useful to have a more uniform number of neighbors
    per atom, especially in sparse systems. Setting it to None disables
    this feature and uses all neighbors within the fixed cutoff radius.
    """
<<<<<<< HEAD
=======
    cutoff_function: Literal["Cosine", "Bump"] = "Bump"
    """Type of the smoothing function at the cutoff"""
>>>>>>> b8fb5d02
    cutoff_width: float = 0.5
    """Width of the smoothing function at the cutoff"""
    d_pet: int = 128
    """Dimension of the edge features.

    This hyperparameters controls width of the neural network. In general,
    increasing it might lead to better accuracy, especially on larger datasets, at the
    cost of increased training and evaluation time.
    """
    d_head: int = 128
    """Dimension of the attention heads."""
    d_node: int = 256
    """Dimension of the node features.

    Increasing this hyperparameter might lead to better accuracy,
    with a relatively small increase in inference time.
    """
    d_feedforward: int = 256
    """Dimension of the feedforward network in the attention layer."""
    num_heads: int = 8
    """Attention heads per attention layer."""
    num_attention_layers: int = 2
    """The number of attention layers in each layer of the graph
    neural network. Depending on the dataset, increasing this hyperparameter might
    lead to better accuracy, at the cost of increased training and evaluation time.
    """
    num_gnn_layers: int = 2
    """The number of graph neural network layers.

    In general, decreasing this hyperparameter to 1 will lead to much faster models,
    at the expense of accuracy. Increasing it may or may not lead to better accuracy,
    depending on the dataset, at the cost of increased training and evaluation time.
    """
    normalization: Literal["RMSNorm", "LayerNorm"] = "RMSNorm"
    """Layer normalization type."""
    activation: Literal["SiLU", "SwiGLU"] = "SwiGLU"
    """Activation function."""
    transformer_type: Literal["PreLN", "PostLN"] = "PreLN"
    """The order in which the layer normalization and attention
    are applied in a transformer block. Available options are ``PreLN``
    (normalization before attention) and ``PostLN`` (normalization after attention)."""
    featurizer_type: Literal["residual", "feedforward"] = "feedforward"
    """Implementation of the featurizer of the model to use. Available
    options are ``residual`` (the original featurizer from the PET paper, that uses
    residual connections at each GNN layer for readout) and ``feedforward`` (a modern
    version that uses the last representation after all GNN iterations for readout).
    Additionally, the feedforward version uses bidirectional features flow during the
    message passing iterations, that favors features flowing from atom ``i`` to atom
    ``j`` to be not equal to the features flowing from atom ``j`` to atom ``i``."""
    zbl: bool = False
    """Use ZBL potential for short-range repulsion"""
    long_range: LongRangeHypers = init_with_defaults(LongRangeHypers)
    """Long-range Coulomb interactions parameters."""


class TrainerHypers(TypedDict):
    """Hyperparameters for training PET models."""

    distributed: bool = False
    """Whether to use distributed training"""
    distributed_port: int = 39591
    """Port for distributed communication among processes"""
    batch_size: int = 16
    """The number of samples to use in each batch of training. This
    hyperparameter controls the tradeoff between training speed and memory usage. In
    general, larger batch sizes will lead to faster training, but might require more
    memory."""
    num_epochs: int = 1000
    """Number of epochs."""
    warmup_fraction: float = 0.01
    """Fraction of training steps used for learning rate warmup."""
    learning_rate: float = 1e-4
    """Learning rate."""
    weight_decay: Optional[float] = None

    log_interval: int = 1
    """Interval to log metrics."""
    checkpoint_interval: int = 100
    """Interval to save checkpoints."""
    atomic_baseline: FixedCompositionWeights = {}
    """The baselines for each target.

    By default, ``metatrain`` will fit a linear model (:class:`CompositionModel
    <metatrain.utils.additive.composition.CompositionModel>`) to compute the
    least squares baseline for each atomic species for each target.

    However, this hyperparameter allows you to provide your own baselines.
    The value of the hyperparameter should be a dictionary where the keys are the
    target names, and the values are either (1) a single baseline to be used for
    all atomic types, or (2) a dictionary mapping atomic types to their baselines.
    For example:

    - ``atomic_baseline: {"energy": {1: -0.5, 6: -10.0}}`` will fix the energy
      baseline for hydrogen (Z=1) to -0.5 and for carbon (Z=6) to -10.0, while
      fitting the baselines for the energy of all other atomic types, as well
      as fitting the baselines for all other targets.
    - ``atomic_baseline: {"energy": -5.0}`` will fix the energy baseline for
      all atomic types to -5.0.
    - ``atomic_baseline: {"mtt:dos": 0.0}`` sets the baseline for the "mtt:dos"
      target to 0.0, effectively disabling the atomic baseline for that target.

    This atomic baseline is substracted from the targets during training, which
    avoids the main model needing to learn atomic contributions, and likely makes
    training easier. When the model is used in evaluation mode, the atomic baseline
    is added on top of the model predictions automatically.

    .. note::

        This atomic baseline is a per-atom contribution. Therefore, if the property
        you are predicting is a sum over all atoms (e.g., total energy), the
        contribution of the atomic baseline to the total property will be the
        atomic baseline multiplied by the number of atoms of that type in the
        structure.
    """
    scale_targets: bool = True
    """Normalize targets to unit std during training."""
    fixed_scaling_weights: FixedScalerWeights = {}
    """Weights for target scaling.

    This is passed to the ``fixed_weights`` argument of
    :meth:`Scaler.train_model <metatrain.utils.scaler.scaler.Scaler.train_model>`,
    see its documentation to understand exactly what to pass here.
    """
    per_structure_targets: list[str] = []
    """Targets to calculate per-structure losses."""
    num_workers: Optional[int] = None
    """Number of workers for data loading. If not provided, it is set
    automatically."""
    log_mae: bool = True
    """Log MAE alongside RMSE"""
    log_separate_blocks: bool = False
    """Log per-block error."""
    best_model_metric: Literal["rmse_prod", "mae_prod", "loss"] = "mae_prod"
    """Metric used to select best checkpoint (e.g., ``rmse_prod``)"""
    grad_clip_norm: float = 1.0
    """Maximum gradient norm value, by default inf (no clipping)"""
    loss: str | dict[str, LossSpecification | str] = "mse"
    """This section describes the loss function to be used. See the
    :ref:`loss-functions` for more details."""

    finetune: NoFinetuneHypers | FinetuneHypers = {
        "read_from": None,
        "method": "full",
        "config": {},
        "inherit_heads": {},
    }
    """Parameters for fine-tuning trained PET models.

    See :ref:`label_fine_tuning_concept` for more details.
    """<|MERGE_RESOLUTION|>--- conflicted
+++ resolved
@@ -90,11 +90,8 @@
     per atom, especially in sparse systems. Setting it to None disables
     this feature and uses all neighbors within the fixed cutoff radius.
     """
-<<<<<<< HEAD
-=======
     cutoff_function: Literal["Cosine", "Bump"] = "Bump"
     """Type of the smoothing function at the cutoff"""
->>>>>>> b8fb5d02
     cutoff_width: float = 0.5
     """Width of the smoothing function at the cutoff"""
     d_pet: int = 128
