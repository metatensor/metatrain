--- conflicted
+++ resolved
@@ -71,7 +71,12 @@
         checkpoint["best_model_state_dict"] = checkpoint["model_state_dict"]
 
 
-def model_update_v6_v7(checkpoint):
+def model_update_v6_v7(checkpoint: dict) -> None:
+    """
+    Update model checkpoint from version 6 to version 7.
+
+    :param checkpoint: The checkpoint to be updated.
+    """
     # this update consists in changes in the scaler
     for key in ["model_state_dict", "best_model_state_dict"]:
         if (state_dict := checkpoint.get(key)) is not None:
@@ -191,10 +196,6 @@
     )
 
 
-<<<<<<< HEAD
-def trainer_update_v5_v6(checkpoint):
-    checkpoint["train_hypers"]["fixed_scaling_weights"] = {}
-=======
 def trainer_update_v5_v6(checkpoint: dict) -> None:
     """
     Update trainer checkpoint from version 5 to version 6.
@@ -204,4 +205,12 @@
     # num_workers=0 means that the main process will do the data loading, which is
     # equivalent to not setting it (this was the behavior before v6)
     checkpoint["train_hypers"]["num_workers"] = 0
->>>>>>> a984f4e3
+
+
+def trainer_update_v6_v7(checkpoint: dict) -> None:
+    """
+    Update trainer checkpoint from version 6 to version 7.
+
+    :param checkpoint: The checkpoint to update.
+    """
+    checkpoint["train_hypers"]["fixed_scaling_weights"] = {}