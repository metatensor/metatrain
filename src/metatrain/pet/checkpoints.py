<<<<<<< HEAD
from metatrain.utils.checkpoints import trainer_update_v1_v2


__all__ = ["trainer_update_v1_v2", "model_update_v1_v2"]


def model_update_v1_v2(state_dict):
    state_dict["additive_models.0.model.type_to_index"] = state_dict.pop(
        "additive_models.0.type_to_index"
    )
=======
def update_v1_v2(state_dict):
    # This if-statement is necessary to handle cases when
    # best_model_state_dict and model_state_dict are the same.
    # In that case, the both are updated within the first call of
    # this function in the PET.update_checkpoint() method.
    if (
        state_dict is not None
        and "additive_models.0.model.type_to_index" not in state_dict
    ):
        state_dict["additive_models.0.model.type_to_index"] = state_dict.pop(
            "additive_models.0.type_to_index"
        )


def update_v2_v3(state_dict):
    if state_dict is not None:
        if "train_hypers" in state_dict:
            finetune_config = state_dict["train_hypers"].get("finetune", {})
        else:
            finetune_config = {}
        state_dict["finetune_config"] = finetune_config
>>>>>>> e5657c63
<|MERGE_RESOLUTION|>--- conflicted
+++ resolved
@@ -1,4 +1,3 @@
-<<<<<<< HEAD
 from metatrain.utils.checkpoints import trainer_update_v1_v2
 
 
@@ -6,11 +5,6 @@
 
 
 def model_update_v1_v2(state_dict):
-    state_dict["additive_models.0.model.type_to_index"] = state_dict.pop(
-        "additive_models.0.type_to_index"
-    )
-=======
-def update_v1_v2(state_dict):
     # This if-statement is necessary to handle cases when
     # best_model_state_dict and model_state_dict are the same.
     # In that case, the both are updated within the first call of
@@ -24,11 +18,10 @@
         )
 
 
-def update_v2_v3(state_dict):
+def model_update_v2_v3(state_dict):
     if state_dict is not None:
         if "train_hypers" in state_dict:
             finetune_config = state_dict["train_hypers"].get("finetune", {})
         else:
             finetune_config = {}
-        state_dict["finetune_config"] = finetune_config
->>>>>>> e5657c63
+        state_dict["finetune_config"] = finetune_config