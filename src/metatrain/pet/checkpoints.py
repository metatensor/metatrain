import metatensor.torch as mts
import torch
from metatensor.torch import Labels, TensorBlock, TensorMap


###########################
# MODEL ###################
###########################


def model_update_v1_v2(checkpoint: dict) -> None:
    """
    Update a v1 checkpoint to v2.

    :param checkpoint: The checkpoint to update.
    """
    for key in ["model_state_dict", "best_model_state_dict"]:
        if (state_dict := checkpoint.get(key)) is not None:
            if "additive_models.0.model.type_to_index" not in state_dict:
                state_dict["additive_models.0.model.type_to_index"] = state_dict.pop(
                    "additive_models.0.type_to_index"
                )


def model_update_v2_v3(checkpoint: dict) -> None:
    """
    Update a v2 checkpoint to v3.

    :param checkpoint: The checkpoint to update.
    """
    for key in ["model_state_dict", "best_model_state_dict"]:
        if (state_dict := checkpoint.get(key)) is not None:
            if "train_hypers" in checkpoint:
                finetune_config = checkpoint["train_hypers"].get("finetune", {})
            else:
                finetune_config = {}
            state_dict["finetune_config"] = finetune_config


def model_update_v3_v4(checkpoint: dict) -> None:
    """
    Update a v3 checkpoint to v4.

    :param checkpoint: The checkpoint to update.
    """
    checkpoint["epoch"] = checkpoint.get("epoch")
    checkpoint["best_epoch"] = checkpoint.get("best_epoch")

    if checkpoint["best_model_state_dict"] is not None:
        checkpoint["best_model_state_dict"] = checkpoint.get("best_model_state_dict")


def model_update_v4_v5(checkpoint: dict) -> None:
    """
    Update a v4 checkpoint to v5.

    :param checkpoint: The checkpoint to update.
    """
    checkpoint["model_data"]["dataset_info"]._atomic_types = list(
        checkpoint["model_data"]["dataset_info"]._atomic_types
    )


def model_update_v5_v6(checkpoint: dict) -> None:
    """
    Update a v5 checkpoint to v6.

    :param checkpoint: The checkpoint to update.
    """
    if not checkpoint["best_model_state_dict"]:
        checkpoint["best_model_state_dict"] = checkpoint["model_state_dict"]


def model_update_v6_v7(checkpoint: dict) -> None:
    """
    Update model checkpoint from version 6 to version 7.

    :param checkpoint: The checkpoint to be updated.
    """
    # this update consists in changes in the scaler
    for key in ["model_state_dict", "best_model_state_dict"]:
        if (state_dict := checkpoint.get(key)) is not None:
            if (
                "scaler.scales" not in state_dict
                and "scaler.dummy_buffer" in state_dict
                and "scaler.model.type_to_index" in state_dict
            ):
                continue  # already updated
            old_scales_tensor = state_dict.pop("scaler.scales")
            old_output_name_to_output_index = {}
            for target_index, target_name in enumerate(
                checkpoint["model_data"]["dataset_info"].targets.keys()
            ):
                old_output_name_to_output_index[target_name] = target_index
            state_dict["scaler.dummy_buffer"] = torch.tensor(
                [0.0], dtype=old_scales_tensor.dtype
            )
            state_dict["scaler.model.type_to_index"] = state_dict[
                "additive_models.0.model.type_to_index"
            ]
            for target_name, target_info in checkpoint["model_data"][
                "dataset_info"
            ].targets.items():
                layout = target_info.layout
                if layout.sample_names == ["system"]:
                    samples = Labels(["atomic_type"], torch.tensor([[-1]]))

                elif layout.sample_names == ["system", "atom"]:
                    samples = Labels(
                        ["atomic_type"],
                        torch.arange(
                            len(checkpoint["model_data"]["dataset_info"].atomic_types)
                        ).reshape(-1, 1),
                    )
                else:
                    raise ValueError(  # will never happen
                        "Unknown sample kind. Please contact the developers."
                    )
                scales_tensormap = TensorMap(
                    keys=layout.keys,
                    blocks=[
                        TensorBlock(
                            values=torch.full(  # important when scale_targets=False
                                (len(samples), len(block.properties)),
                                old_scales_tensor[
                                    old_output_name_to_output_index[target_name]
                                ],
                                dtype=torch.float64,
                            ),
                            samples=samples,
                            components=[],
                            properties=block.properties,
                        )
                        for block in layout.blocks()
                    ],
                )
                state_dict[f"scaler.{target_name}_scaler_buffer"] = mts.save_buffer(
                    mts.make_contiguous(scales_tensormap)
                )


def model_update_v7_v8(checkpoint: dict) -> None:
    """
    Update a v7 checkpoint to v8.

    :param checkpoint: The checkpoint to update.
    """
    if "node_embedding.weight" in checkpoint["model_state_dict"]:
        ##############################################
        # **Updating the large-scale PET checkpoints**
        ##############################################

        checkpoint["model_data"]["model_hypers"]["normalization"] = "RMSNorm"
        checkpoint["model_data"]["model_hypers"]["activation"] = "SwiGLU"
        checkpoint["model_data"]["model_hypers"]["d_node"] = (
            4 * checkpoint["model_data"]["model_hypers"]["d_pet"]
        )
        checkpoint["model_data"]["model_hypers"]["transformer_type"] = "PreLN"
        checkpoint["model_data"]["model_hypers"]["featurizer_type"] = "feedforward"
        checkpoint["model_data"]["model_hypers"]["d_feedforward"] = (
            2 * checkpoint["model_data"]["model_hypers"]["d_pet"]
        )
        if (state_dict := checkpoint.get("model_state_dict")) is not None:
            new_state_dict = {}
            for k, v in state_dict.items():
                if "embedding." in k and "node" not in k:
                    k = k.replace("embedding.", "edge_embedder.")
                    v = v[:-1, :]  # removing the embedding for padding +1 type
                if "node_embedding." in k:
                    k = k.replace("node_embedding.", "node_embedders.0.")
                    v = v[:-1, :]  # removing the embedding for padding +1 type
                if ".neighbor_embedder." in k:
                    v = v[:-1, :]  # removing the embedding for padding +1 type
                if "combination_rmsnorms" in k:
                    k = k.replace("combination_rmsnorms", "combination_norms")
                new_state_dict[k] = v
            checkpoint["model_state_dict"] = new_state_dict

        # for the large-scale checkpoints, the model for evaluation is always
        # taken to be the last
        checkpoint["best_model_state_dict"] = checkpoint["model_state_dict"]

    else:
        ###############################################
        # **Updating the standard old PET checkpoints**
        ###############################################

        # Adding the option for choosing the normalization type
        if "normalization" not in checkpoint["model_data"]["model_hypers"]:
            checkpoint["model_data"]["model_hypers"]["normalization"] = "LayerNorm"
        # Adding the option for choosing the activation function
        if "activation" not in checkpoint["model_data"]["model_hypers"]:
            checkpoint["model_data"]["model_hypers"]["activation"] = "SiLU"
        # Setting the node features dimension to be the same as d_pet if not specified
        if "d_node" not in checkpoint["model_data"]["model_hypers"]:
            checkpoint["model_data"]["model_hypers"]["d_node"] = checkpoint[
                "model_data"
            ]["model_hypers"]["d_pet"]
        # Setting the default transformer type to PostLN if not specified
        if "transformer_type" not in checkpoint["model_data"]["model_hypers"]:
            checkpoint["model_data"]["model_hypers"]["transformer_type"] = "PostLN"
        if "featurizer_type" not in checkpoint["model_data"]["model_hypers"]:
            checkpoint["model_data"]["model_hypers"]["featurizer_type"] = "residual"
        for key in ["model_state_dict", "best_model_state_dict"]:
            if (state_dict := checkpoint.get(key)) is not None:
                new_state_dict = {}
                for k, v in state_dict.items():
                    # Replacing the nn.Sequential MLP with a custom FeedForward module
                    if ".mlp.0" in k:
                        k = k.replace(".mlp.0", ".mlp.w_in")
                    if ".mlp.3" in k:
                        k = k.replace(".mlp.3", ".mlp.w_out")
                    # Moving the node embedder to a top-level PET model attribute
                    if "embedding." in k:
                        k = k.replace("embedding.", "edge_embedder.")
                        v = v[:-1, :]  # removing the embedding for padding +1 type
                    if ".node_embedder." in k:
                        key_content = k.split(".")
                        k = ".".join(
                            ["node_embedders", key_content[1], key_content[-1]]
                        )
                        v = v[:-1, :]  # removing the embedding for padding +1 type
                    if ".neighbor_embedder." in k:
                        v = v[:-1, :]  # removing the embedding for padding +1 type
                    new_state_dict[k] = v
                checkpoint[key] = new_state_dict


def model_update_v8_v9(checkpoint: dict) -> None:
    """
    Update a v8 checkpoint to v9.

    :param checkpoint: The checkpoint to update.
    """
<<<<<<< HEAD
    # Adding the max_num_neighbors hyperparameter if not present
    if "max_num_neighbors" not in checkpoint["model_data"]["model_hypers"]:
        checkpoint["model_data"]["model_hypers"]["max_num_neighbors"] = None
=======
    for key in ["model_state_dict", "best_model_state_dict"]:
        if (state_dict := checkpoint.get(key)) is not None:
            if "finetune_config" in state_dict:
                if "inherit_heads" not in state_dict["finetune_config"]:
                    state_dict["finetune_config"]["inherit_heads"] = {}
                if "method" not in state_dict["finetune_config"]:
                    state_dict["finetune_config"]["method"] = "full"
>>>>>>> 19e86043


###########################
# TRAINER #################
###########################


def trainer_update_v1_v2(checkpoint: dict) -> None:
    """
    Update a v1 Trainer checkpoint to v2.

    :param checkpoint: The checkpoint to update.
    """
    checkpoint["train_hypers"]["scheduler_factor"] = checkpoint["train_hypers"].get(
        "scheduler_factor", 0.5
    )


def trainer_update_v2_v3(checkpoint: dict) -> None:
    """
    Update a v2 Trainer checkpoint to v3.

    :param checkpoint: The checkpoint to update.
    """
    checkpoint["best_epoch"] = checkpoint.get("best_epoch")


def trainer_update_v3_v4(checkpoint: dict) -> None:
    """
    Update a v3 Trainer checkpoint to v4.

    :param checkpoint: The checkpoint to update.
    """
    old_loss_hypers = checkpoint["train_hypers"]["loss"].copy()
    dataset_info = checkpoint["model_data"]["dataset_info"]
    new_loss_hypers = {}

    for target_name in dataset_info.targets.keys():
        new_loss_hypers[target_name] = {
            "type": old_loss_hypers["type"],
            "weight": old_loss_hypers["weights"].get(target_name, 1.0),
            "reduction": old_loss_hypers["reduction"],
            "sliding_factor": old_loss_hypers.get("sliding_factor", None),
        }
    checkpoint["train_hypers"]["loss"] = new_loss_hypers


def trainer_update_v4_v5(checkpoint: dict) -> None:
    """
    Update a v4 Trainer checkpoint to v5.

    :param checkpoint: The checkpoint to update.
    """
    raise ValueError(
        "In order to use this checkpoint, you need metatrain 2025.10 or earlier. "
        "You can install it with `pip install metatrain==2025.10`."
    )


def trainer_update_v5_v6(checkpoint: dict) -> None:
    """
    Update trainer checkpoint from version 5 to version 6.

    :param checkpoint: The checkpoint to update.
    """
    # num_workers=0 means that the main process will do the data loading, which is
    # equivalent to not setting it (this was the behavior before v6)
    checkpoint["train_hypers"]["num_workers"] = 0


def trainer_update_v6_v7(checkpoint: dict) -> None:
    """
    Update trainer checkpoint from version 6 to version 7.

    :param checkpoint: The checkpoint to update.
    """
    checkpoint["train_hypers"]["fixed_scaling_weights"] = {}


def trainer_update_v7_v8(checkpoint: dict) -> None:
    """
    Update trainer checkpoint from version 7 to version 8.

    :param checkpoint: The checkpoint to update.
    """
    # remove all entries in the loss `sliding_factor`
    old_loss_hypers = checkpoint["train_hypers"]["loss"].copy()
    dataset_info = checkpoint["model_data"]["dataset_info"]
    new_loss_hypers = {}

    for target_name in dataset_info.targets.keys():
        # retain everything except sliding_factor for each target
        new_loss_hypers[target_name] = {
            k: v
            for k, v in old_loss_hypers[target_name].items()
            if k != "sliding_factor"
        }

    checkpoint["train_hypers"]["loss"] = new_loss_hypers


def trainer_update_v8_v9(checkpoint: dict) -> None:
    """
    Update trainer checkpoint from version 7 to version 8.

    :param checkpoint: The checkpoint to update.
    """
    # Adding the empty finetune config if not present
    if "finetune" not in checkpoint["train_hypers"]:
        checkpoint["train_hypers"]["finetune"] = {
            "read_from": None,
            "method": "full",
            "config": {},
            "inherit_heads": {},
        }


def trainer_update_v9_v10(checkpoint: dict) -> None:
    """
    Update trainer checkpoint from version 9 to version 10.

    :param checkpoint: The checkpoint to update.
    """
    # Ensuring that the finetune read_from is None if not specified
    checkpoint["train_hypers"]["remove_composition_contribution"] = True<|MERGE_RESOLUTION|>--- conflicted
+++ resolved
@@ -232,11 +232,6 @@
 
     :param checkpoint: The checkpoint to update.
     """
-<<<<<<< HEAD
-    # Adding the max_num_neighbors hyperparameter if not present
-    if "max_num_neighbors" not in checkpoint["model_data"]["model_hypers"]:
-        checkpoint["model_data"]["model_hypers"]["max_num_neighbors"] = None
-=======
     for key in ["model_state_dict", "best_model_state_dict"]:
         if (state_dict := checkpoint.get(key)) is not None:
             if "finetune_config" in state_dict:
@@ -244,7 +239,17 @@
                     state_dict["finetune_config"]["inherit_heads"] = {}
                 if "method" not in state_dict["finetune_config"]:
                     state_dict["finetune_config"]["method"] = "full"
->>>>>>> 19e86043
+
+
+def model_update_v9_v10(checkpoint: dict) -> None:
+    """
+    Update a v9 checkpoint to v10.
+
+    :param checkpoint: The checkpoint to update.
+    """
+    # Adding the max_num_neighbors hyperparameter if not present
+    if "max_num_neighbors" not in checkpoint["model_data"]["model_hypers"]:
+        checkpoint["model_data"]["model_hypers"]["max_num_neighbors"] = None
 
 
 ###########################
