{
  "$schema": "http://json-schema.org/draft-07/schema#",
  "type": "object",
  "properties": {
    "name": {
      "type": "string",
      "enum": [
        "soap_bpnn"
      ]
    },
    "model": {
      "type": "object",
      "properties": {
        "soap": {
          "type": "object",
          "properties": {
            "cutoff": {
              "type": "object",
              "properties": {
                "radius": {
                  "type": "number"
                },
                "width": {
                  "type": "number"
                }
              },
              "additionalProperties": false
            },
            "max_radial": {
              "type": "integer"
            },
            "max_angular": {
              "type": "integer"
            }
          },
          "additionalProperties": false
        },
        "bpnn": {
          "type": "object",
          "properties": {
            "layernorm": {
              "type": "boolean"
            },
            "num_hidden_layers": {
              "type": "integer"
            },
            "num_neurons_per_layer": {
              "type": "integer"
            }
          },
          "additionalProperties": false
        },
        "heads": {
          "type": "object",
          "patternProperties": {
            ".*": {
              "type": "string",
              "enum": [
                "linear",
                "mlp"
              ]
            }
          },
          "additionalProperties": false
        },
        "add_lambda_basis": {
          "type": "boolean"
        },
        "zbl": {
          "type": "boolean"
        },
        "long_range": {
          "type": "object",
          "properties": {
            "enable": {
              "type": "boolean"
            },
            "use_ewald": {
              "type": "boolean"
            },
            "smearing": {
              "type": "number"
            },
            "kspace_resolution": {
              "type": "number"
            },
            "interpolation_nodes": {
              "type": "integer"
            }
          }
        }
      },
      "additionalProperties": false
    },
    "training": {
      "type": "object",
      "properties": {
        "distributed": {
          "type": "boolean"
        },
        "distributed_port": {
          "type": "integer"
        },
        "batch_size": {
          "type": "integer"
        },
        "num_epochs": {
          "type": "integer"
        },
        "learning_rate": {
          "type": "number"
        },
        "early_stopping_patience": {
          "type": "integer"
        },
        "scheduler_patience": {
          "type": "integer"
        },
        "scheduler_factor": {
          "type": "number"
        },
        "log_interval": {
          "type": "integer"
        },
        "checkpoint_interval": {
          "type": "integer"
        },
        "scale_targets": {
          "type": "boolean"
        },
        "fixed_composition_weights": {
          "type": "object",
          "patternProperties": {
            "^.*$": {
              "type": "object",
              "propertyNames": {
                "pattern": "^[0-9]+$"
              },
              "additionalProperties": {
                "type": "number"
              }
            }
          },
          "additionalProperties": false
        },
        "per_structure_targets": {
          "type": "array",
          "items": {
            "type": "string"
          }
        },
        "log_mae": {
          "type": "boolean"
        },
        "log_separate_blocks": {
          "type": "boolean"
        },
        "best_model_metric": {
          "type": "string",
          "enum": [
            "rmse_prod",
            "mae_prod",
            "loss"
          ]
        },

        "loss": {
          "type": "object",
<<<<<<< HEAD
          "patternProperties": {
            "^.+$": { "$ref": "#/definitions/lossTerm" }
=======
          "properties": {
            "weights": {
              "type": "object",
              "patternProperties": {
                ".*": {
                  "type": "number"
                }
              },
              "additionalProperties": false
            },
            "reduction": {
              "type": "string",
              "enum": [
                "sum",
                "mean",
                "none"
              ]
            },
            "type": {
              "oneOf": [
                {
                  "type": "string",
                  "enum": [
                    "mse",
                    "mae"
                  ]
                },
                {
                  "type": "object",
                  "properties": {
                    "huber": {
                      "type": "object",
                      "properties": {
                        "deltas": {
                          "type": "object",
                          "patternProperties": {
                            ".*": {
                              "type": "number"
                            }
                          },
                          "additionalProperties": false
                        }
                      },
                      "additionalProperties": false
                    }
                  },
                  "additionalProperties": false
                }
              ]
            }
>>>>>>> 25d649ae
          },
          "additionalProperties": false
        }
      },
      "additionalProperties": false
    },
    "atomic_types": {
      "type": "array",
      "items": {
        "type": "integer",
        "minimum": 1
      },
      "uniqueItems": true
    }
  },
  "additionalProperties": false,
  "definitions": {
    "lossTerm": {
      "type": "object",
      "properties": {
        "type": {
          "type": "string"
        },
        "weight": {
          "type": "number",
          "minimum": 0.0
        },
        "reduction": {
          "type": "string",
          "enum": ["none", "mean", "sum"]
        },
        "sliding_factor": {
          "type": "number",
          "minimum": 0.0
        },
        "gradients": {
          "type": "object",
          "patternProperties": {
            "^.+$": { "$ref": "#/definitions/lossTerm" }
          },
          "additionalProperties": false
        }
      },
      "additionalProperties": true
    }
  }
}<|MERGE_RESOLUTION|>--- conflicted
+++ resolved
@@ -166,61 +166,8 @@
 
         "loss": {
           "type": "object",
-<<<<<<< HEAD
           "patternProperties": {
             "^.+$": { "$ref": "#/definitions/lossTerm" }
-=======
-          "properties": {
-            "weights": {
-              "type": "object",
-              "patternProperties": {
-                ".*": {
-                  "type": "number"
-                }
-              },
-              "additionalProperties": false
-            },
-            "reduction": {
-              "type": "string",
-              "enum": [
-                "sum",
-                "mean",
-                "none"
-              ]
-            },
-            "type": {
-              "oneOf": [
-                {
-                  "type": "string",
-                  "enum": [
-                    "mse",
-                    "mae"
-                  ]
-                },
-                {
-                  "type": "object",
-                  "properties": {
-                    "huber": {
-                      "type": "object",
-                      "properties": {
-                        "deltas": {
-                          "type": "object",
-                          "patternProperties": {
-                            ".*": {
-                              "type": "number"
-                            }
-                          },
-                          "additionalProperties": false
-                        }
-                      },
-                      "additionalProperties": false
-                    }
-                  },
-                  "additionalProperties": false
-                }
-              ]
-            }
->>>>>>> 25d649ae
           },
           "additionalProperties": false
         }
