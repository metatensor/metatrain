import logging
from typing import Any, Dict, List, Literal, Optional, Tuple

import metatensor.torch as mts
import torch
from metatensor.torch import Labels, TensorBlock, TensorMap
from metatensor.torch.learn.nn import Linear as LinearMap
from metatensor.torch.learn.nn import ModuleMap
from metatensor.torch.operations._add import _add_block_block
from metatomic.torch import (
    AtomisticModel,
    ModelCapabilities,
    ModelMetadata,
    ModelOutput,
    NeighborListOptions,
    System,
)
from torch.profiler import record_function

from metatrain.utils.abc import ModelInterface
from metatrain.utils.additive import ZBL, CompositionModel
from metatrain.utils.data import TargetInfo
from metatrain.utils.data.dataset import DatasetInfo
from metatrain.utils.dtype import dtype_to_str
from metatrain.utils.long_range import DummyLongRangeFeaturizer, LongRangeFeaturizer
from metatrain.utils.metadata import merge_metadata
from metatrain.utils.scaler import Scaler
from metatrain.utils.sum_over_atoms import sum_over_atoms

from . import checkpoints
<<<<<<< HEAD
from .modules.power_spectrum import SoapPowerSpectrum
from .modules.tensor_basis import TensorBasis
=======
from .documentation import ModelHypers
from .modules.power_spectrum import SoapPowerSpectrum
from .spherical import TensorBasis
>>>>>>> 5d891830


class Identity(torch.nn.Module):
    def __init__(self) -> None:
        super().__init__()

    def forward(self, x: TensorMap) -> TensorMap:
        return x


class MLPMap(ModuleMap):
    def __init__(self, atomic_types: List[int], hypers: dict) -> None:
        # hardcoded for now, but could be a hyperparameter
        activation_function = torch.nn.SiLU()

        # Build a neural network for each species
        nns_per_species = []
        for _ in atomic_types:
            module_list: List[torch.nn.Module] = []
            for _ in range(hypers["num_hidden_layers"]):
                if len(module_list) == 0:
                    module_list.append(
                        torch.nn.Linear(
                            hypers["input_size"],
                            hypers["num_neurons_per_layer"],
                            bias=False,
                        )
                    )
                else:
                    module_list.append(
                        torch.nn.Linear(
                            hypers["num_neurons_per_layer"],
                            hypers["num_neurons_per_layer"],
                            bias=False,
                        )
                    )
                module_list.append(activation_function)

            nns_per_species.append(torch.nn.Sequential(*module_list))
        in_keys = Labels(
            "center_type",
            values=torch.tensor(atomic_types).reshape(-1, 1),
        )
        out_properties = [
            Labels(
                names=["feature"],
                values=torch.arange(
                    hypers["num_neurons_per_layer"],
                ).reshape(-1, 1),
            )
            for _ in range(len(in_keys))
        ]
        super().__init__(in_keys, nns_per_species, out_properties)
        self.activation_function = activation_function


class LayerNormMap(ModuleMap):
    def __init__(self, atomic_types: List[int], n_layer: int) -> None:
        # one layernorm for each species
        layernorm_per_species = []
        for _ in atomic_types:
            layernorm_per_species.append(torch.nn.LayerNorm((n_layer,)))

        in_keys = Labels(
            "center_type",
            values=torch.tensor(atomic_types).reshape(-1, 1),
        )
        out_properties = [
            Labels(
                names=["feature"],
                values=torch.arange(n_layer).reshape(-1, 1),
            )
            for _ in range(len(in_keys))
        ]
        super().__init__(in_keys, layernorm_per_species, out_properties)


class MLPHeadMap(ModuleMap):
    def __init__(
        self, in_keys: Labels, num_features: int, out_properties: List[Labels]
    ) -> None:
        # hardcoded for now, but could be a hyperparameter
        activation_function = torch.nn.SiLU()

        # Build a neural network for each species. 1 layer for now.
        nns_per_species = []
        for _ in in_keys:
            nns_per_species.append(
                torch.nn.Sequential(
                    torch.nn.Linear(num_features, num_features, bias=False),
                    activation_function,
                )
            )

        super().__init__(in_keys, nns_per_species, out_properties)
        self.activation_function = activation_function


def concatenate_structures(
    systems: List[System], neighbor_list_options: NeighborListOptions
) -> Tuple[
    torch.Tensor, torch.Tensor, torch.Tensor, torch.Tensor, torch.Tensor, torch.Tensor
]:
    """
    Concatenate a list of systems into a single batch.

    :param systems: List of systems to concatenate.
    :param neighbor_list_options: Options for the neighbor list.
    :return: A tuple containing the concatenated positions, centers, neighbors,
        species, cells, and cell shifts.
    """
    positions = []
    centers = []
    neighbors = []
    species = []
    cell_shifts = []
    cells = []
    node_counter = 0

    for system in systems:
        positions.append(system.positions)
        species.append(system.types)

        assert len(system.known_neighbor_lists()) >= 1, "no neighbor list found"
        neighbor_list = system.get_neighbor_list(neighbor_list_options)
        nl_values = neighbor_list.samples.values

        centers.append(nl_values[:, 0] + node_counter)
        neighbors.append(nl_values[:, 1] + node_counter)
        cell_shifts.append(nl_values[:, 2:])

        cells.append(system.cell)

        node_counter += len(system.positions)

    positions = torch.cat(positions)
    centers = torch.cat(centers)
    neighbors = torch.cat(neighbors)
    species = torch.cat(species)
    cells = torch.stack(cells)
    cell_shifts = torch.cat(cell_shifts)

    return (
        positions,
        centers,
        neighbors,
        species,
        cells,
        cell_shifts,
    )


<<<<<<< HEAD
class SoapBpnn(ModelInterface):
=======
class SoapBpnn(ModelInterface[ModelHypers]):
>>>>>>> 5d891830
    __checkpoint_version__ = 6
    __supported_devices__ = ["cuda", "cpu"]
    __supported_dtypes__ = [torch.float32, torch.float64]
    __default_metadata__ = ModelMetadata(
        references={
            "implementation": [
                "torch-spex: https://github.com/lab-cosmo/torch-spex",
            ],
            "architecture": [
                "SOAP: https://doi.org/10.1002/qua.24927",
                "BPNN: https://link.aps.org/doi/10.1103/PhysRevLett.98.146401",
            ],
        }
    )

    component_labels: Dict[str, List[List[Labels]]]  # torchscript needs this

    def __init__(self, hypers: ModelHypers, dataset_info: DatasetInfo) -> None:
        super().__init__(hypers, dataset_info, self.__default_metadata__)

        # The following hyperparameter toggles between the "modern" and "legacy"
        # implementations of SOAP-BPNN. While the latter uses uses orthogonal spaces
        # to represent chemical species (both center and neighbor species), the former
        # uses embeddings.
        self.modern = self.hypers["modern"]

        self.atomic_types = dataset_info.atomic_types
        self.requested_nl = NeighborListOptions(
            cutoff=self.hypers["soap"]["cutoff"]["radius"],
            full_list=True,
            strict=True,
        )

        if self.modern:
            species_to_species_index = torch.empty(
                max(self.atomic_types) + 1, dtype=torch.long
            )
            species_to_species_index[self.atomic_types] = torch.arange(len(self.atomic_types))
            self.register_buffer(
                "species_to_species_index", species_to_species_index
            )

        spex_soap_hypers = {
            "cutoff": self.hypers["soap"]["cutoff"]["radius"],
            "max_angular": self.hypers["soap"]["max_angular"],
            "radial": {
                "LaplacianEigenstates": {
                    "max_radial": self.hypers["soap"]["max_radial"],
                }
            },
            "angular": "SphericalHarmonics",
            "cutoff_function": {
                "ShiftedCosine": {"width": self.hypers["soap"]["cutoff"]["width"]}
            },
            "species": (
                # hardcoded to 4 (the literature would suggest 4 is enough)
                {"Alchemical": {"pseudo_species": 4, "total_species": len(self.atomic_types)}} if self.modern else
                {"Orthogonal": {"species": self.atomic_types}}
            )
        }
        self.soap_calculator = SoapPowerSpectrum(**spex_soap_hypers)  # type: ignore
        soap_size = self.soap_calculator.shape

<<<<<<< HEAD
        if self.modern:
            # register center encoding
            self.center_encoding = torch.nn.Embedding(
                num_embeddings=len(self.atomic_types),
                embedding_dim=soap_size,
            )
        else:
            self.center_encoding = Identity()

        hypers_bpnn = {**self.hypers["bpnn"]}
        hypers_bpnn["input_size"] = soap_size
=======
        hypers_bpnn = self.hypers["bpnn"]
>>>>>>> 5d891830

        # define one layernorm for tensors and one for tensormaps (for torchscript)
        if hypers_bpnn["layernorm"]:
            if self.modern:
                self.layernorm_for_tensors = torch.nn.LayerNorm(soap_size)
                self.layernorm = Identity()
            else:
                self.layernorm_for_tensors = torch.nn.Identity()
                self.layernorm = LayerNormMap(self.atomic_types, soap_size)
        else:
            self.layernorm_for_tensors = torch.nn.Identity()
            self.layernorm = Identity()

<<<<<<< HEAD
        if self.modern:
            module_list: List[torch.nn.Module] = []
            print(["input_size", hypers_bpnn["input_size"]])
            if self.hypers["bpnn"]["num_hidden_layers"] > 0:
                module_list.append(
                    torch.nn.Linear(
                        hypers_bpnn["input_size"],
                        hypers_bpnn["num_neurons_per_layer"],
                        bias=False,
                    )
                )
                module_list.append(torch.nn.SiLU())
                for _ in range(hypers_bpnn["num_hidden_layers"] - 1):
                    module_list.append(
                        torch.nn.Linear(
                            hypers_bpnn["num_neurons_per_layer"],
                            hypers_bpnn["num_neurons_per_layer"],
                            bias=False,
                        )
                    )
                    module_list.append(torch.nn.SiLU())
            self.bpnn_for_tensors = torch.nn.Sequential(*module_list)
            self.bpnn = Identity()
        else:
            self.bpnn_for_tensors = torch.nn.Identity()
            self.bpnn = MLPMap(self.atomic_types, hypers_bpnn)
=======
        self.bpnn = MLPMap(
            self.atomic_types, {**self.hypers["bpnn"], "input_size": soap_size}
        )
>>>>>>> 5d891830

        self.neighbors_species_labels = Labels(
            names=["neighbor_1_type", "neighbor_2_type"],
            values=torch.combinations(
                torch.tensor(self.atomic_types, dtype=torch.int),
                with_replacement=True,
            ),
        )
        self.center_type_labels = Labels(
            names=["center_type"],
            values=torch.tensor(self.atomic_types).reshape(-1, 1),
        )

        if hypers_bpnn["num_hidden_layers"] == 0:
            self.n_inputs_last_layer = soap_size
        else:
            self.n_inputs_last_layer = hypers_bpnn["num_neurons_per_layer"]

        # long-range module
        if self.hypers["long_range"]["enable"]:
            self.long_range = True
            self.long_range_featurizer = LongRangeFeaturizer(
                self.hypers["long_range"],
                self.n_inputs_last_layer,
                self.requested_nl,
            )
        else:
            self.long_range = False
            self.long_range_featurizer = DummyLongRangeFeaturizer()  # for torchscript

<<<<<<< HEAD
        self.last_layer_feature_size = self.n_inputs_last_layer if self.modern else self.n_inputs_last_layer * len(self.atomic_types)
=======
        # for LLPR
        self.last_layer_feature_size = self.n_inputs_last_layer * len(self.atomic_types)
>>>>>>> 5d891830

        # the model is always capable of outputting the internal features
        self.outputs = {
            "features": ModelOutput(per_atom=True, description="internal features")
        }

        self.single_label = Labels.single()

        self.num_properties: Dict[str, Dict[str, int]] = {}  # by target and block
        self.basis_calculators = torch.nn.ModuleDict({})
        self.heads = torch.nn.ModuleDict({})
        self.head_types = self.hypers["heads"]
        self.last_layers = torch.nn.ModuleDict({})
        self.key_labels: Dict[str, Labels] = {}
        self.component_labels: Dict[str, List[List[Labels]]] = {}
        self.property_labels: Dict[str, List[Labels]] = {}
        self.last_layer_parameter_names: Dict[str, List[str]] = {}  # for LLPR
        for target_name, target in dataset_info.targets.items():
            self._add_output(target_name, target)

        # additive models: these are handled by the trainer at training
        # time, and they are added to the output at evaluation time
        composition_model = CompositionModel(
            hypers={},
            dataset_info=DatasetInfo(
                length_unit=dataset_info.length_unit,
                atomic_types=self.atomic_types,
                targets={
                    target_name: target_info
                    for target_name, target_info in dataset_info.targets.items()
                    if CompositionModel.is_valid_target(target_name, target_info)
                },
            ),
        )
        additive_models = [composition_model]
        if self.hypers["zbl"]:
            additive_models.append(
                ZBL(
                    {},
                    dataset_info=DatasetInfo(
                        length_unit=dataset_info.length_unit,
                        atomic_types=self.atomic_types,
                        targets={
                            target_name: target_info
                            for target_name, target_info in dataset_info.targets.items()
                            if ZBL.is_valid_target(target_name, target_info)
                        },
                    ),
                )
            )
        self.additive_models = torch.nn.ModuleList(additive_models)

        # scaler: this is also handled by the trainer at training time
        self.scaler = Scaler(hypers={}, dataset_info=dataset_info)

    def supported_outputs(self) -> Dict[str, ModelOutput]:
        return self.outputs

    def restart(self, dataset_info: DatasetInfo) -> "SoapBpnn":
        # merge old and new dataset info
        merged_info = self.dataset_info.union(dataset_info)
        new_atomic_types = [
            at for at in merged_info.atomic_types if at not in self.atomic_types
        ]
        new_targets = {
            key: value
            for key, value in merged_info.targets.items()
            if key not in self.dataset_info.targets
        }
        self.has_new_targets = len(new_targets) > 0

        if len(new_atomic_types) > 0:
            raise ValueError(
                f"New atomic types found in the dataset: {new_atomic_types}. "
                "The SOAP-BPNN model does not support adding new atomic types."
            )

        # register new outputs as new last layers
        for target_name, target in new_targets.items():
            self._add_output(target_name, target)

        self.dataset_info = merged_info

        # restart the composition and scaler models
        self.additive_models[0] = self.additive_models[0].restart(
            dataset_info=DatasetInfo(
                length_unit=dataset_info.length_unit,
                atomic_types=self.atomic_types,
                targets={
                    target_name: target_info
                    for target_name, target_info in dataset_info.targets.items()
                    if CompositionModel.is_valid_target(target_name, target_info)
                },
            ),
        )
        self.scaler = self.scaler.restart(dataset_info)

        return self

    def forward(
        self,
        systems: List[System],
        outputs: Dict[str, ModelOutput],
        selected_atoms: Optional[Labels] = None,
    ) -> Dict[str, TensorMap]:
        device = systems[0].positions.device
        if self.neighbors_species_labels.device != device:
            self.neighbors_species_labels = self.neighbors_species_labels.to(device)
        if self.center_type_labels.device != device:
            self.center_type_labels = self.center_type_labels.to(device)
        if self.single_label.values.device != device:
            self.single_label = self.single_label.to(device)
            self.key_labels = {
                output_name: label.to(device)
                for output_name, label in self.key_labels.items()
            }
            self.component_labels = {
                output_name: [
                    [labels.to(device) for labels in components_block]
                    for components_block in components_tmap
                ]
                for output_name, components_tmap in self.component_labels.items()
            }
            self.property_labels = {
                output_name: [labels.to(device) for labels in properties_tmap]
                for output_name, properties_tmap in self.property_labels.items()
            }

        # initialize the return dictionary
        return_dict: Dict[str, TensorMap] = {}

        system_indices = torch.concatenate(
            [
                torch.full(
                    (len(system),),
                    i_system,
                    device=device,
                )
                for i_system, system in enumerate(systems)
            ],
        )

        sample_values = torch.stack(
            [
                system_indices,
                torch.concatenate(
                    [
                        torch.arange(
                            len(system),
                            device=device,
                        )
                        for system in systems
                    ],
                ),
            ],
            dim=1,
        )
        (
            positions,
            centers,
            neighbors,
            species,
            cells,
            cell_shifts,
        ) = concatenate_structures(systems, self.requested_nl)

        # somehow the backward of this operation is very slow at evaluation,
        # where there is only one cell, therefore we simplify the calculation
        # for that case
        if len(cells) == 1:
            cell_contributions = cell_shifts.to(cells.dtype) @ cells[0]
        else:
            cell_contributions = torch.einsum(
                "ab, abc -> ac",
                cell_shifts.to(cells.dtype),
                cells[system_indices][centers],
            )

        interatomic_vectors = (
            positions[neighbors] - positions[centers] + cell_contributions
        )

        if self.modern:
            species = self.species_to_species_index[species]

        soap_features = self.soap_calculator(
            interatomic_vectors,
            centers,
            neighbors,
            species,
            sample_values[:, 0],
            sample_values[:, 1],
        )

<<<<<<< HEAD
        if self.modern:
            # encode center types
            soap_features = TensorMap(
                keys=soap_features.keys,
                blocks=[
                    TensorBlock(
                        values=block.values * self.center_encoding(species),
                        samples=block.samples,
                        components=block.components,
                        properties=block.properties,
                    )
                    for block in soap_features.blocks()
                ],
=======
        soap_features = self.layernorm(soap_features)

        with record_function("bpnn"):
            features = self.bpnn(soap_features)

        if self.long_range:
            # slightly painful because:
            # - the features are split per center type
            # - we have to recompute the edge vectors again outside of featomic
            #   (TODO: this is not true anymore due to torch-spex, to be optimized)

            # first, send center_type to the samples dimension and make sure the
            # ordering is the same as in the systems
            merged_features = (
                mts.sort(features.keys_to_samples("center_type"), axes="samples")
                .block()
                .values
>>>>>>> 5d891830
            )

        if selected_atoms is not None:
            soap_features = mts.slice(soap_features, "samples", selected_atoms)

        device = soap_features.block(0).values.device

        if self.modern:
            soap_features_tensor = soap_features.block(0).values
            soap_features_tensor = self.layernorm_for_tensors(soap_features_tensor)
        else:
            soap_features_tensor = torch.tensor([])  # for torchscript
            soap_features = self.layernorm(soap_features)

        if self.modern:
            values = self.bpnn_for_tensors(soap_features_tensor)
            features = TensorMap(
                keys=soap_features.keys,
                blocks=[
                    TensorBlock(
                        values=values,
                        samples=soap_features.block().samples,
                        components=soap_features.block().components,
                        properties=Labels(
                            names=["feature"],
                            values=torch.arange(
                                self.n_inputs_last_layer,
                                device=device,
                            ).unsqueeze(1),
                        )
                    )
                ],
            )
        else:
            features = self.bpnn(soap_features)

        if self.long_range:
            if self.modern:
                distances = torch.sqrt(torch.sum(interatomic_vectors**2, dim=-1))
                long_range_features_tensor = self.long_range_featurizer(
                    systems, features.block().values, distances
                )
                long_range_features = TensorMap(
                    keys=features.keys,
                    blocks=[
                        TensorBlock(
                            values=long_range_features_tensor,
                            samples=features.block().samples,
                            components=features.block().components,
                            properties=Labels(
                                names=["feature"],
                                values=torch.arange(
                                    self.n_inputs_last_layer,
                                    device=device,
                                ).unsqueeze(1),
                            )
                        )
                    ],
                )
            else:
                # slightly painful because:
                # - the features are split per center type
                # - we have to recompute the edge vectors again outside of featomic
                #   (TODO: this is not true anymore due to torch-spex, to be optimized)

                # first, send center_type to the samples dimension and make sure the
                # ordering is the same as in the systems
                merged_features = (
                    mts.sort(features.keys_to_samples("center_type"), axes="samples")
                    .block()
                    .values
                )

                distances = torch.sqrt(torch.sum(interatomic_vectors**2, dim=-1))

                long_range_features_tensor = self.long_range_featurizer(
                    systems, merged_features, distances
                )

                # also sort the original features to avoid problems
                features = mts.sort(features, axes="samples")

                # split the long-range features back to center types
                center_types = torch.concatenate([system.types for system in systems])
                long_range_features = TensorMap(
                    keys=features.keys,
                    blocks=[
                        TensorBlock(
                            values=long_range_features_tensor[center_types == center_type],
                            samples=features.block(
                                {"center_type": int(center_type)}
                            ).samples,
                            components=features.block(
                                {"center_type": int(center_type)}
                            ).components,
                            properties=features.block(
                                {"center_type": int(center_type)}
                            ).properties,
                        )
                        for center_type in features.keys.column("center_type")
                    ],
                )

            # combine short- and long-range features
            features = mts.add(features, long_range_features)

        with record_function("features"):
            # output the hidden features, if requested:
            if "features" in outputs:
                features_options = outputs["features"]
<<<<<<< HEAD
                if not self.modern:
                    out_features = features.keys_to_properties(self.center_type_labels)
                else:
                    out_features = features
                if not features_options.per_atom:
                    out_features = sum_over_atoms(out_features)
                if self.modern:
                    return_dict["features"] = out_features
                else:
                    return_dict["features"] = _remove_center_type_from_properties(
                        out_features
                    )

            features_by_output: Dict[str, TensorMap] = {}
            for output_name, head in self.heads.items():
                features_by_output[output_name] = head(features)

            # output the last-layer features for the outputs, if requested:
            for output_name in outputs.keys():
                if not (
                    output_name.startswith("mtt::aux::")
                    and output_name.endswith("_last_layer_features")
                ):
                    continue
                base_name = output_name.replace("mtt::aux::", "").replace(
                    "_last_layer_features", ""
                )
                # the corresponding output could be base_name or mtt::base_name
                if (
                    f"mtt::{base_name}" not in features_by_output
                    and base_name not in features_by_output
                ):
                    raise ValueError(
                        f"Features {output_name} can only be requested "
                        f"if the corresponding output {base_name} is also requested."
                    )
                if f"mtt::{base_name}" in features_by_output:
                    base_name = f"mtt::{base_name}"
                features_options = outputs[output_name]
                if not self.modern:
                    out_features = features_by_output[base_name].keys_to_properties(
                        self.center_type_labels
                    )
                else:
                    out_features = features_by_output[base_name]
                if not features_options.per_atom:
                    out_features = sum_over_atoms(out_features)
                if self.modern:
                    return_dict[output_name] = out_features
                else:
                    return_dict[output_name] = _remove_center_type_from_properties(
                        out_features
                    )
                    
=======
                out_features = features.keys_to_properties(self.center_type_labels)
                if not features_options.per_atom:
                    out_features = sum_over_atoms(out_features)
                return_dict["features"] = _remove_center_type_from_properties(
                    out_features
                )

            features_by_output: Dict[str, TensorMap] = {}
            for output_name, head in self.heads.items():
                features_by_output[output_name] = head(features)

            # output the last-layer features for the outputs, if requested:
            for output_name in outputs.keys():
                if not (
                    output_name.startswith("mtt::aux::")
                    and output_name.endswith("_last_layer_features")
                ):
                    continue
                base_name = output_name.replace("mtt::aux::", "").replace(
                    "_last_layer_features", ""
                )
                # the corresponding output could be base_name or mtt::base_name
                if (
                    f"mtt::{base_name}" not in features_by_output
                    and base_name not in features_by_output
                ):
                    raise ValueError(
                        f"Features {output_name} can only be requested "
                        f"if the corresponding output {base_name} is also requested."
                    )
                if f"mtt::{base_name}" in features_by_output:
                    base_name = f"mtt::{base_name}"
                features_options = outputs[output_name]
                out_features = features_by_output[base_name].keys_to_properties(
                    self.center_type_labels
                )
                if not features_options.per_atom:
                    out_features = sum_over_atoms(out_features)
                return_dict[output_name] = _remove_center_type_from_properties(
                    out_features
                )

>>>>>>> 5d891830
        with record_function("atomic_properties"):
            atomic_properties: Dict[str, TensorMap] = {}
            for output_name, output_layers in self.last_layers.items():
                if output_name in outputs:
                    blocks: List[TensorBlock] = []
                    for layer_idx, (layer_key, output_layer) in enumerate(
                        output_layers.items()
                    ):
                        components = self.component_labels[output_name][layer_idx]
                        properties = self.property_labels[output_name][layer_idx]
                        invariant_coefficients = output_layer(
                            features_by_output[output_name]
                        )
<<<<<<< HEAD
                        if not self.modern:
                            ######## optimized keys_to_samples #############################
                            # This is equivalent to
                            # invariant_coefficients = (
                            #     invariant_coefficients.keys_to_samples("center_type")
                            # )
                            # but faster
                            all_invariant_coefficients = torch.concatenate(
                                [b.values for b in invariant_coefficients.blocks()]
                            )
                            # however, we need to sort them according to the order of the
                            # atoms in the systems
                            system_sizes = torch.tensor(
                                [len(system) for system in systems], device=device
                            )
                            system_offsets = torch.cat(
                                [
                                    torch.tensor([0], device=device),
                                    torch.cumsum(system_sizes, dim=0)[:-1],
                                ]
                            )
                            all_system_indices = torch.concatenate(
                                [
                                    b.samples.values[:, 0]
                                    for b in invariant_coefficients.blocks()
                                ]
                            )
                            all_atom_indices = torch.concatenate(
                                [
                                    b.samples.values[:, 1]
                                    for b in invariant_coefficients.blocks()
                                ]
                            )
                            overall_atom_indices = (
                                system_offsets[all_system_indices] + all_atom_indices
                            )
                            sorting_indices = torch.argsort(overall_atom_indices)
                            all_invariant_coefficients = all_invariant_coefficients[
                                sorting_indices
                            ]
                            all_system_indices = all_system_indices[sorting_indices]
                            all_atom_indices = all_atom_indices[sorting_indices]
                            invariant_coefficients = TensorMap(
                                keys=self.single_label,
                                blocks=[
                                    TensorBlock(
                                        values=all_invariant_coefficients,
                                        samples=Labels(
                                            names=["system", "atom"],
                                            values=torch.stack(
                                                [all_system_indices, all_atom_indices],
                                                dim=1,
                                            ),
                                        ),
                                        components=[],
                                        properties=invariant_coefficients.block(
                                            0
                                        ).properties,
                                    )
                                ],
                            )
                            ######## end of optimized keys_to_samples ######################
=======
                        ######## optimized keys_to_samples #############################
                        # This is equivalent to
                        # invariant_coefficients = (
                        #     invariant_coefficients.keys_to_samples("center_type")
                        # )
                        # but faster
                        all_invariant_coefficients = torch.concatenate(
                            [b.values for b in invariant_coefficients.blocks()]
                        )
                        # however, we need to sort them according to the order of the
                        # atoms in the systems
                        system_sizes = torch.tensor(
                            [len(system) for system in systems], device=device
                        )
                        system_offsets = torch.cat(
                            [
                                torch.tensor([0], device=device),
                                torch.cumsum(system_sizes, dim=0)[:-1],
                            ]
                        )
                        all_system_indices = torch.concatenate(
                            [
                                b.samples.values[:, 0]
                                for b in invariant_coefficients.blocks()
                            ]
                        )
                        all_atom_indices = torch.concatenate(
                            [
                                b.samples.values[:, 1]
                                for b in invariant_coefficients.blocks()
                            ]
                        )
                        overall_atom_indices = (
                            system_offsets[all_system_indices] + all_atom_indices
                        )
                        sorting_indices = torch.argsort(overall_atom_indices)
                        all_invariant_coefficients = all_invariant_coefficients[
                            sorting_indices
                        ]
                        all_system_indices = all_system_indices[sorting_indices]
                        all_atom_indices = all_atom_indices[sorting_indices]
                        invariant_coefficients = TensorMap(
                            keys=self.single_label,
                            blocks=[
                                TensorBlock(
                                    values=all_invariant_coefficients,
                                    samples=Labels(
                                        names=["system", "atom"],
                                        values=torch.stack(
                                            [all_system_indices, all_atom_indices],
                                            dim=1,
                                        ),
                                    ),
                                    components=[],
                                    properties=invariant_coefficients.block(
                                        0
                                    ).properties,
                                )
                            ],
                        )
                        ######## end of optimized keys_to_samples ######################
>>>>>>> 5d891830
                        tensor_basis = torch.tensor(0)
                        for (
                            output_name_basis,
                            basis_calculators_by_block,
                        ) in self.basis_calculators.items():
                            # need to loop again and do this due to torchscript
                            if output_name_basis == output_name:
                                for (
                                    basis_calculator_key,
                                    basis_calculator,
                                ) in basis_calculators_by_block.items():
                                    if basis_calculator_key == layer_key:
                                        with record_function("tensor_basis"):
                                            tensor_basis = basis_calculator(
                                                interatomic_vectors,
                                                centers,
                                                neighbors,
                                                species,
                                                sample_values[:, 0],
                                                sample_values[:, 1],
                                                selected_atoms,
                                            )
                        # multiply the invariant coefficients by the elements of the
                        # tensor basis
                        invariant_coefficients_tensor = (
                            invariant_coefficients.block().values.reshape(
                                (
                                    invariant_coefficients.block().values.shape[0],
                                    len(properties),
                                    tensor_basis.shape[2],
                                )
                            )
                        )
                        # [sample, property, basis], [sample, component, property] to
                        # [sample. component, property]
                        atomic_property_tensor = torch.einsum(
                            "spb, scb -> scp",
                            invariant_coefficients_tensor,
                            tensor_basis,
                        )
                        if len(components) == 0:
                            # "scalar", i.e. no components
                            atomic_property_tensor = atomic_property_tensor.squeeze(1)
                        blocks.append(
                            TensorBlock(
                                atomic_property_tensor,
                                invariant_coefficients.block().samples,
                                components,
                                properties,
                            )
                        )
                    atomic_properties[output_name] = TensorMap(
                        self.key_labels[output_name], blocks
                    )

            for output_name, atomic_property in atomic_properties.items():
                if outputs[output_name].per_atom:
                    return_dict[output_name] = atomic_property
                else:
                    # sum the atomic property to get the total property
                    return_dict[output_name] = sum_over_atoms(atomic_property)

        if not self.training:
            # at evaluation, we also introduce the scaler and additive contributions
            return_dict = self.scaler(
                systems, return_dict, selected_atoms=selected_atoms
            )
            for additive_model in self.additive_models:
                outputs_for_additive_model: Dict[str, ModelOutput] = {}
                for name, output in outputs.items():
                    if name in additive_model.outputs:
                        outputs_for_additive_model[name] = output
                additive_contributions = additive_model(
                    systems,
                    outputs_for_additive_model,
                    selected_atoms,
                )
                for name in additive_contributions:
                    # # TODO: uncomment this after metatensor.torch.add is updated to
                    # # handle sparse sums
                    # return_dict[name] = metatensor.torch.add(
                    #     return_dict[name],
                    #     additive_contributions[name].to(
                    #         device=return_dict[name].device,
                    #         dtype=return_dict[name].dtype
                    #         ),
                    # )

                    # TODO: "manual" sparse sum: update to metatensor.torch.add after
                    # sparse sum is implemented in metatensor.operations
                    output_blocks: List[TensorBlock] = []
                    for k, b in return_dict[name].items():
                        if k in additive_contributions[name].keys:
                            output_blocks.append(
                                _add_block_block(
                                    b,
                                    additive_contributions[name]
                                    .block(k)
                                    .to(device=b.device, dtype=b.dtype),
                                )
                            )
                        else:
                            output_blocks.append(b)
                    return_dict[name] = TensorMap(return_dict[name].keys, output_blocks)

        return return_dict

    def requested_neighbor_lists(
        self,
    ) -> List[NeighborListOptions]:
        return [self.requested_nl]

    @classmethod
    def load_checkpoint(
        cls,
        checkpoint: Dict[str, Any],
        context: Literal["restart", "finetune", "export"],
    ) -> "SoapBpnn":
        if context == "restart":
            logging.info(f"Using latest model from epoch {checkpoint['epoch']}")
            model_state_dict = checkpoint["model_state_dict"]
        elif context in {"finetune", "export"}:
            logging.info(f"Using best model from epoch {checkpoint['best_epoch']}")
            model_state_dict = checkpoint["best_model_state_dict"]
        else:
            raise ValueError("Unknown context tag for checkpoint loading!")

        # Create the model
        model_data = checkpoint["model_data"]
        model = cls(
            hypers=model_data["model_hypers"],
            dataset_info=model_data["dataset_info"],
        )
        iterator = iter(model_state_dict.values())
        next(iterator)  # skip types buffer (int dtype)
        dtype = next(iterator).dtype
        model.to(dtype).load_state_dict(model_state_dict)
        model.additive_models[0].sync_tensor_maps()
        model.scaler.sync_tensor_maps()

        # Loading the metadata from the checkpoint
        model.metadata = merge_metadata(model.metadata, checkpoint.get("metadata"))

        return model

    def export(self, metadata: Optional[ModelMetadata] = None) -> AtomisticModel:
        dtype = next(self.parameters()).dtype
        if dtype not in self.__supported_dtypes__:
            raise ValueError(f"unsupported dtype {self.dtype} for SoapBpnn")

        # Make sure the model is all in the same dtype
        # For example, after training, the additive models could still be in
        # float64
        self.to(dtype)

        # Additionally, the composition model contains some `TensorMap`s that cannot
        # be registered correctly with Pytorch. This funciton moves them:
        self.additive_models[0].weights_to(torch.device("cpu"), torch.float64)

        interaction_ranges = [self.hypers["soap"]["cutoff"]["radius"]]
        for additive_model in self.additive_models:
            if hasattr(additive_model, "cutoff_radius"):
                interaction_ranges.append(additive_model.cutoff_radius)
            if self.long_range:
                interaction_ranges.append(torch.inf)
        interaction_range = max(interaction_ranges)

        capabilities = ModelCapabilities(
            outputs=self.outputs,
            atomic_types=self.atomic_types,
            interaction_range=interaction_range,
            length_unit=self.dataset_info.length_unit,
            supported_devices=self.__supported_devices__,
            dtype=dtype_to_str(dtype),
        )

        metadata = merge_metadata(self.metadata, metadata)

        return AtomisticModel(self.eval(), metadata, capabilities)

    def _add_output(self, target_name: str, target: TargetInfo) -> None:
        # register bases of spherical tensors (TensorBasis)
        self.num_properties[target_name] = {}
        self.basis_calculators[target_name] = torch.nn.ModuleDict({})
        if target.is_scalar:
            for key, block in target.layout.items():
                dict_key = target_name
                for n, k in zip(key.names, key.values, strict=True):
                    dict_key += f"_{n}_{int(k)}"
                self.num_properties[target_name][dict_key] = len(
                    block.properties.values
                )
                self.basis_calculators[target_name][dict_key] = TensorBasis(
                    self.atomic_types,
                    self.hypers["soap"],
                    o3_lambda=0,
                    o3_sigma=1,
                    add_lambda_basis=self.hypers["add_lambda_basis"],
                    modern=self.modern,
                )
        elif target.is_spherical:
            for key, block in target.layout.items():
                dict_key = target_name
                for n, k in zip(key.names, key.values, strict=True):
                    dict_key += f"_{n}_{int(k)}"
                self.num_properties[target_name][dict_key] = len(
                    block.properties.values
                )
                o3_lambda = int(key[0])
                o3_sigma = int(key[1])
                self.basis_calculators[target_name][dict_key] = TensorBasis(
                    self.atomic_types,
                    self.hypers["soap"],
                    o3_lambda,
                    o3_sigma,
                    self.hypers["add_lambda_basis"],
                    self.modern,
                )
        else:
            raise ValueError("SOAP-BPNN only supports scalar and spherical targets.")

        if target_name not in self.head_types:  # default to linear head
            self.heads[target_name] = Identity()
        elif self.head_types[target_name] == "mlp":
            if not target.is_scalar:
                raise ValueError(
                    "MLP head is only supported for scalar targets, "
                    f"but target {target_name} is not scalar."
                )
            self.heads[target_name] = MLPHeadMap(
                in_keys=Labels(
                    "center_type",
                    values=torch.tensor(self.atomic_types).reshape(-1, 1),
                ),
                num_features=self.n_inputs_last_layer,
                out_properties=[
                    Labels(
                        names=["property"],
                        values=torch.arange(self.n_inputs_last_layer).reshape(-1, 1),
                    )
                    for _ in self.atomic_types
                ],
            )
        elif self.head_types[target_name] == "linear":
            self.heads[target_name] = Identity()
        else:
            raise ValueError(
                f"Unsupported head type {self.head_types[target_name]} "
                f"for target {target_name}"
            )

        ll_features_name = (
            f"mtt::aux::{target_name.replace('mtt::', '')}_last_layer_features"
        )
        self.outputs[ll_features_name] = ModelOutput(
            per_atom=True, description=f"last layer features for {target_name}"
        )

        # last linear layers, one per block
        self.last_layers[target_name] = torch.nn.ModuleDict({})
        for key, block in target.layout.items():
            dict_key = target_name
            for n, k in zip(key.names, key.values, strict=True):
                dict_key += f"_{n}_{int(k)}"
            # the spherical tensor basis is made of 2*l+1 tensors, same as the number
            # of components. The lambda basis adds a further 2*l+1 tensors, but only
            # if lambda > 1
            basis_size = (
                1
                if target.is_scalar
                else (
                    len(block.components[0])
                    if (len(block.components[0]) == 1 or len(block.components[0]) == 3)
                    else (
                        2 * len(block.components[0])
                        if self.hypers["add_lambda_basis"]
                        else len(block.components[0])
                    )
                )
            )
            if self.modern:
                out_properties = Labels.range(
                    "property",
                    len(block.properties.values) * basis_size,
                )
                last_layer_arguments = {
                    "in_keys": Labels.single(),
                    "in_features": self.n_inputs_last_layer,
                    "out_features": len(block.properties.values) * basis_size,
                    "bias": False,
                    "out_properties": [out_properties],
                }
            else:
                out_properties = Labels.range(
                    "property",
                    len(block.properties.values) * basis_size,
                )
                last_layer_arguments = {
                    "in_keys": Labels(
                        "center_type",
                        values=torch.tensor(self.atomic_types).reshape(-1, 1),
                    ),
                    "in_features": self.n_inputs_last_layer,
                    "out_features": len(block.properties.values) * basis_size,
                    "bias": False,
                    "out_properties": [out_properties for _ in self.atomic_types],
                }
            self.last_layers[target_name][dict_key] = LinearMap(**last_layer_arguments)
            self.last_layer_parameter_names[target_name] = [
                f"last_layers.{target_name}.{dict_key}." + n
                for n in self.last_layers[target_name][dict_key].state_dict().keys()
                if n.endswith("weight")
            ]

        self.key_labels[target_name] = target.layout.keys
        self.component_labels[target_name] = [
            block.components for block in target.layout.blocks()
        ]
        self.property_labels[target_name] = [
            block.properties for block in target.layout.blocks()
        ]

        self.outputs[target_name] = ModelOutput(
            quantity=target.quantity,
            unit=target.unit,
            per_atom=True,
            description=target.description,
        )

    @classmethod
    def upgrade_checkpoint(cls, checkpoint: Dict) -> Dict:
        for v in range(1, cls.__checkpoint_version__):
            if checkpoint["model_ckpt_version"] == v:
                update = getattr(checkpoints, f"model_update_v{v}_v{v + 1}")
                update(checkpoint)
                checkpoint["model_ckpt_version"] = v + 1

        if checkpoint["model_ckpt_version"] != cls.__checkpoint_version__:
            raise RuntimeError(
                f"Unable to upgrade the checkpoint: the checkpoint is using model "
                f"version {checkpoint['model_ckpt_version']}, while the current "
                f"model version is {cls.__checkpoint_version__}."
            )
        return checkpoint

    def get_checkpoint(self) -> Dict:
        checkpoint = {
            "architecture_name": "soap_bpnn",
            "model_ckpt_version": self.__checkpoint_version__,
            "metadata": self.metadata,
            "model_data": {
                "model_hypers": self.hypers,
                "dataset_info": self.dataset_info,
            },
            "epoch": None,
            "best_epoch": None,
            "model_state_dict": self.state_dict(),
            "best_model_state_dict": self.state_dict(),
        }
        return checkpoint


def _remove_center_type_from_properties(tensor_map: TensorMap) -> TensorMap:
    new_blocks: List[TensorBlock] = []
    for block in tensor_map.blocks():
        new_blocks.append(
            TensorBlock(
                values=block.values,
                samples=block.samples,
                components=block.components,
                properties=Labels(
                    names=["feature"],
                    values=torch.arange(
                        block.values.shape[-1], device=block.values.device
                    ).reshape(-1, 1),
                    assume_unique=True,
                ),
            )
        )
    return TensorMap(keys=tensor_map.keys, blocks=new_blocks)<|MERGE_RESOLUTION|>--- conflicted
+++ resolved
@@ -28,14 +28,9 @@
 from metatrain.utils.sum_over_atoms import sum_over_atoms
 
 from . import checkpoints
-<<<<<<< HEAD
+from .documentation import ModelHypers
 from .modules.power_spectrum import SoapPowerSpectrum
 from .modules.tensor_basis import TensorBasis
-=======
-from .documentation import ModelHypers
-from .modules.power_spectrum import SoapPowerSpectrum
-from .spherical import TensorBasis
->>>>>>> 5d891830
 
 
 class Identity(torch.nn.Module):
@@ -188,11 +183,7 @@
     )
 
 
-<<<<<<< HEAD
-class SoapBpnn(ModelInterface):
-=======
 class SoapBpnn(ModelInterface[ModelHypers]):
->>>>>>> 5d891830
     __checkpoint_version__ = 6
     __supported_devices__ = ["cuda", "cpu"]
     __supported_dtypes__ = [torch.float32, torch.float64]
@@ -256,7 +247,6 @@
         self.soap_calculator = SoapPowerSpectrum(**spex_soap_hypers)  # type: ignore
         soap_size = self.soap_calculator.shape
 
-<<<<<<< HEAD
         if self.modern:
             # register center encoding
             self.center_encoding = torch.nn.Embedding(
@@ -268,9 +258,6 @@
 
         hypers_bpnn = {**self.hypers["bpnn"]}
         hypers_bpnn["input_size"] = soap_size
-=======
-        hypers_bpnn = self.hypers["bpnn"]
->>>>>>> 5d891830
 
         # define one layernorm for tensors and one for tensormaps (for torchscript)
         if hypers_bpnn["layernorm"]:
@@ -284,7 +271,6 @@
             self.layernorm_for_tensors = torch.nn.Identity()
             self.layernorm = Identity()
 
-<<<<<<< HEAD
         if self.modern:
             module_list: List[torch.nn.Module] = []
             print(["input_size", hypers_bpnn["input_size"]])
@@ -311,11 +297,6 @@
         else:
             self.bpnn_for_tensors = torch.nn.Identity()
             self.bpnn = MLPMap(self.atomic_types, hypers_bpnn)
-=======
-        self.bpnn = MLPMap(
-            self.atomic_types, {**self.hypers["bpnn"], "input_size": soap_size}
-        )
->>>>>>> 5d891830
 
         self.neighbors_species_labels = Labels(
             names=["neighbor_1_type", "neighbor_2_type"],
@@ -346,12 +327,7 @@
             self.long_range = False
             self.long_range_featurizer = DummyLongRangeFeaturizer()  # for torchscript
 
-<<<<<<< HEAD
         self.last_layer_feature_size = self.n_inputs_last_layer if self.modern else self.n_inputs_last_layer * len(self.atomic_types)
-=======
-        # for LLPR
-        self.last_layer_feature_size = self.n_inputs_last_layer * len(self.atomic_types)
->>>>>>> 5d891830
 
         # the model is always capable of outputting the internal features
         self.outputs = {
@@ -546,7 +522,6 @@
             sample_values[:, 1],
         )
 
-<<<<<<< HEAD
         if self.modern:
             # encode center types
             soap_features = TensorMap(
@@ -560,25 +535,6 @@
                     )
                     for block in soap_features.blocks()
                 ],
-=======
-        soap_features = self.layernorm(soap_features)
-
-        with record_function("bpnn"):
-            features = self.bpnn(soap_features)
-
-        if self.long_range:
-            # slightly painful because:
-            # - the features are split per center type
-            # - we have to recompute the edge vectors again outside of featomic
-            #   (TODO: this is not true anymore due to torch-spex, to be optimized)
-
-            # first, send center_type to the samples dimension and make sure the
-            # ordering is the same as in the systems
-            merged_features = (
-                mts.sort(features.keys_to_samples("center_type"), axes="samples")
-                .block()
-                .values
->>>>>>> 5d891830
             )
 
         if selected_atoms is not None:
@@ -689,7 +645,6 @@
             # output the hidden features, if requested:
             if "features" in outputs:
                 features_options = outputs["features"]
-<<<<<<< HEAD
                 if not self.modern:
                     out_features = features.keys_to_properties(self.center_type_labels)
                 else:
@@ -706,6 +661,9 @@
             features_by_output: Dict[str, TensorMap] = {}
             for output_name, head in self.heads.items():
                 features_by_output[output_name] = head(features)
+            features_by_output: Dict[str, TensorMap] = {}
+            for output_name, head in self.heads.items():
+                features_by_output[output_name] = head(features)
 
             # output the last-layer features for the outputs, if requested:
             for output_name in outputs.keys():
@@ -744,50 +702,6 @@
                         out_features
                     )
                     
-=======
-                out_features = features.keys_to_properties(self.center_type_labels)
-                if not features_options.per_atom:
-                    out_features = sum_over_atoms(out_features)
-                return_dict["features"] = _remove_center_type_from_properties(
-                    out_features
-                )
-
-            features_by_output: Dict[str, TensorMap] = {}
-            for output_name, head in self.heads.items():
-                features_by_output[output_name] = head(features)
-
-            # output the last-layer features for the outputs, if requested:
-            for output_name in outputs.keys():
-                if not (
-                    output_name.startswith("mtt::aux::")
-                    and output_name.endswith("_last_layer_features")
-                ):
-                    continue
-                base_name = output_name.replace("mtt::aux::", "").replace(
-                    "_last_layer_features", ""
-                )
-                # the corresponding output could be base_name or mtt::base_name
-                if (
-                    f"mtt::{base_name}" not in features_by_output
-                    and base_name not in features_by_output
-                ):
-                    raise ValueError(
-                        f"Features {output_name} can only be requested "
-                        f"if the corresponding output {base_name} is also requested."
-                    )
-                if f"mtt::{base_name}" in features_by_output:
-                    base_name = f"mtt::{base_name}"
-                features_options = outputs[output_name]
-                out_features = features_by_output[base_name].keys_to_properties(
-                    self.center_type_labels
-                )
-                if not features_options.per_atom:
-                    out_features = sum_over_atoms(out_features)
-                return_dict[output_name] = _remove_center_type_from_properties(
-                    out_features
-                )
-
->>>>>>> 5d891830
         with record_function("atomic_properties"):
             atomic_properties: Dict[str, TensorMap] = {}
             for output_name, output_layers in self.last_layers.items():
@@ -801,7 +715,6 @@
                         invariant_coefficients = output_layer(
                             features_by_output[output_name]
                         )
-<<<<<<< HEAD
                         if not self.modern:
                             ######## optimized keys_to_samples #############################
                             # This is equivalent to
@@ -864,69 +777,6 @@
                                 ],
                             )
                             ######## end of optimized keys_to_samples ######################
-=======
-                        ######## optimized keys_to_samples #############################
-                        # This is equivalent to
-                        # invariant_coefficients = (
-                        #     invariant_coefficients.keys_to_samples("center_type")
-                        # )
-                        # but faster
-                        all_invariant_coefficients = torch.concatenate(
-                            [b.values for b in invariant_coefficients.blocks()]
-                        )
-                        # however, we need to sort them according to the order of the
-                        # atoms in the systems
-                        system_sizes = torch.tensor(
-                            [len(system) for system in systems], device=device
-                        )
-                        system_offsets = torch.cat(
-                            [
-                                torch.tensor([0], device=device),
-                                torch.cumsum(system_sizes, dim=0)[:-1],
-                            ]
-                        )
-                        all_system_indices = torch.concatenate(
-                            [
-                                b.samples.values[:, 0]
-                                for b in invariant_coefficients.blocks()
-                            ]
-                        )
-                        all_atom_indices = torch.concatenate(
-                            [
-                                b.samples.values[:, 1]
-                                for b in invariant_coefficients.blocks()
-                            ]
-                        )
-                        overall_atom_indices = (
-                            system_offsets[all_system_indices] + all_atom_indices
-                        )
-                        sorting_indices = torch.argsort(overall_atom_indices)
-                        all_invariant_coefficients = all_invariant_coefficients[
-                            sorting_indices
-                        ]
-                        all_system_indices = all_system_indices[sorting_indices]
-                        all_atom_indices = all_atom_indices[sorting_indices]
-                        invariant_coefficients = TensorMap(
-                            keys=self.single_label,
-                            blocks=[
-                                TensorBlock(
-                                    values=all_invariant_coefficients,
-                                    samples=Labels(
-                                        names=["system", "atom"],
-                                        values=torch.stack(
-                                            [all_system_indices, all_atom_indices],
-                                            dim=1,
-                                        ),
-                                    ),
-                                    components=[],
-                                    properties=invariant_coefficients.block(
-                                        0
-                                    ).properties,
-                                )
-                            ],
-                        )
-                        ######## end of optimized keys_to_samples ######################
->>>>>>> 5d891830
                         tensor_basis = torch.tensor(0)
                         for (
                             output_name_basis,
