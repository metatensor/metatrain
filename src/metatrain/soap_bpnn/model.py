<<<<<<< HEAD
from pathlib import Path
from typing import Dict, List, Literal, Optional, Union
=======
from typing import Any, Dict, List, Optional
>>>>>>> b7c63ee4

import metatensor.torch
import torch
from metatensor.torch import Labels, TensorBlock, TensorMap
from metatensor.torch.atomistic import (
    MetatensorAtomisticModel,
    ModelCapabilities,
    ModelMetadata,
    ModelOutput,
    NeighborListOptions,
    System,
)
from metatensor.torch.learn.nn import Linear as LinearMap
from metatensor.torch.learn.nn import ModuleMap
from spex.metatensor import SoapPowerSpectrum

from metatrain.utils.data import TargetInfo
from metatrain.utils.data.dataset import DatasetInfo

from ..utils.additive import ZBL, CompositionModel
from ..utils.dtype import dtype_to_str
from ..utils.long_range import DummyLongRangeFeaturizer, LongRangeFeaturizer
from ..utils.metadata import append_metadata_references
from ..utils.scaler import Scaler
from ..utils.sum_over_atoms import sum_over_atoms
from .spherical import TensorBasis


class Identity(torch.nn.Module):
    def __init__(self):
        super().__init__()

    def forward(self, x: TensorMap) -> TensorMap:
        return x


class MLPMap(ModuleMap):
    def __init__(self, atomic_types: List[int], hypers: dict) -> None:
        # hardcoded for now, but could be a hyperparameter
        activation_function = torch.nn.SiLU()

        # Build a neural network for each species
        nns_per_species = []
        for _ in atomic_types:
            module_list: List[torch.nn.Module] = []
            for _ in range(hypers["num_hidden_layers"]):
                if len(module_list) == 0:
                    module_list.append(
                        torch.nn.Linear(
                            hypers["input_size"],
                            hypers["num_neurons_per_layer"],
                            bias=False,
                        )
                    )
                else:
                    module_list.append(
                        torch.nn.Linear(
                            hypers["num_neurons_per_layer"],
                            hypers["num_neurons_per_layer"],
                            bias=False,
                        )
                    )
                module_list.append(activation_function)

            nns_per_species.append(torch.nn.Sequential(*module_list))
        in_keys = Labels(
            "center_type",
            values=torch.tensor(atomic_types).reshape(-1, 1),
        )
        out_properties = [
            Labels(
                names=["properties"],
                values=torch.arange(
                    hypers["num_neurons_per_layer"],
                ).reshape(-1, 1),
            )
            for _ in range(len(in_keys))
        ]
        super().__init__(in_keys, nns_per_species, out_properties)
        self.activation_function = activation_function


class LayerNormMap(ModuleMap):
    def __init__(self, atomic_types: List[int], n_layer: int) -> None:
        # one layernorm for each species
        layernorm_per_species = []
        for _ in atomic_types:
            layernorm_per_species.append(torch.nn.LayerNorm((n_layer,)))

        in_keys = Labels(
            "center_type",
            values=torch.tensor(atomic_types).reshape(-1, 1),
        )
        out_properties = [
            Labels(
                names=["properties"],
                values=torch.arange(n_layer).reshape(-1, 1),
            )
            for _ in range(len(in_keys))
        ]
        super().__init__(in_keys, layernorm_per_species, out_properties)


class MLPHeadMap(ModuleMap):
    def __init__(
        self, in_keys: Labels, num_features: int, out_properties: List[Labels]
    ) -> None:
        # hardcoded for now, but could be a hyperparameter
        activation_function = torch.nn.SiLU()

        # Build a neural network for each species. 1 layer for now.
        nns_per_species = []
        for _ in in_keys:
            nns_per_species.append(
                torch.nn.Sequential(
                    torch.nn.Linear(num_features, num_features, bias=False),
                    activation_function,
                )
            )

        super().__init__(in_keys, nns_per_species, out_properties)
        self.activation_function = activation_function


def concatenate_structures(
    systems: List[System], neighbor_list_options: NeighborListOptions
):
    positions = []
    centers = []
    neighbors = []
    species = []
    cell_shifts = []
    cells = []
    node_counter = 0

    for system in systems:
        positions.append(system.positions)
        species.append(system.types)

        assert len(system.known_neighbor_lists()) >= 1, "no neighbor list found"
        neighbor_list = system.get_neighbor_list(neighbor_list_options)
        nl_values = neighbor_list.samples.values

        centers.append(nl_values[:, 0] + node_counter)
        neighbors.append(nl_values[:, 1] + node_counter)
        cell_shifts.append(nl_values[:, 2:])

        cells.append(system.cell)

        node_counter += len(system.positions)

    positions = torch.cat(positions)
    centers = torch.cat(centers)
    neighbors = torch.cat(neighbors)
    species = torch.cat(species)
    cells = torch.stack(cells)
    cell_shifts = torch.cat(cell_shifts)

    return (
        positions,
        centers,
        neighbors,
        species,
        cells,
        cell_shifts,
    )


class SoapBpnn(torch.nn.Module):
    __supported_devices__ = ["cuda", "cpu"]
    __supported_dtypes__ = [torch.float64, torch.float32]
    __default_metadata__ = ModelMetadata(
        references={
            "implementation": [
                "torch-spex: https://github.com/lab-cosmo/torch-spex",
            ],
            "architecture": [
                "SOAP: https://doi.org/10.1002/qua.24927",
                "BPNN: https://link.aps.org/doi/10.1103/PhysRevLett.98.146401",
            ],
        }
    )

    component_labels: Dict[str, List[List[Labels]]]  # torchscript needs this

    def __init__(self, model_hypers: Dict, dataset_info: DatasetInfo) -> None:
        super().__init__()
        self.hypers = model_hypers
        self.dataset_info = dataset_info
        self.atomic_types = dataset_info.atomic_types

        self.requested_nl = NeighborListOptions(
            cutoff=self.hypers["soap"]["cutoff"]["radius"],
            full_list=True,
            strict=True,
        )

        spex_soap_hypers = {
            "cutoff": self.hypers["soap"]["cutoff"]["radius"],
            "max_angular": self.hypers["soap"]["max_angular"],
            "radial": {
                "LaplacianEigenstates": {
                    "max_radial": self.hypers["soap"]["max_radial"],
                }
            },
            "angular": "SphericalHarmonics",
            "cutoff_function": {
                "ShiftedCosine": {"width": self.hypers["soap"]["cutoff"]["width"]}
            },
            "species": {"Orthogonal": {"species": self.atomic_types}},
        }
        self.soap_calculator = SoapPowerSpectrum(**spex_soap_hypers)
        soap_size = self.soap_calculator.shape

        hypers_bpnn = {**self.hypers["bpnn"]}
        hypers_bpnn["input_size"] = soap_size

        if hypers_bpnn["layernorm"]:
            self.layernorm = LayerNormMap(self.atomic_types, soap_size)
        else:
            self.layernorm = Identity()

        self.bpnn = MLPMap(self.atomic_types, hypers_bpnn)

        self.neighbors_species_labels = Labels(
            names=["neighbor_1_type", "neighbor_2_type"],
            values=torch.combinations(
                torch.tensor(self.atomic_types, dtype=torch.int),
                with_replacement=True,
            ),
        )
        self.center_type_labels = Labels(
            names=["center_type"],
            values=torch.tensor(self.atomic_types).reshape(-1, 1),
        )

        if hypers_bpnn["num_hidden_layers"] == 0:
            self.n_inputs_last_layer = hypers_bpnn["input_size"]
        else:
            self.n_inputs_last_layer = hypers_bpnn["num_neurons_per_layer"]

        # long-range module
        if self.hypers["long_range"]["enable"]:
            self.long_range = True
            self.long_range_featurizer = LongRangeFeaturizer(
                self.hypers["long_range"],
                self.n_inputs_last_layer,
                self.requested_nl,
            )
        else:
            self.long_range = False
            self.long_range_featurizer = DummyLongRangeFeaturizer()  # for torchscript

        self.last_layer_feature_size = self.n_inputs_last_layer * len(self.atomic_types)

        self.outputs = {
            "features": ModelOutput(unit="", per_atom=True)
        }  # the model is always capable of outputting the internal features

        self.single_label = Labels.single()

        self.num_properties: Dict[str, Dict[str, int]] = {}  # by target and block
        self.basis_calculators = torch.nn.ModuleDict({})
        self.heads = torch.nn.ModuleDict({})
        self.head_types = self.hypers["heads"]
        self.last_layers = torch.nn.ModuleDict({})
        self.key_labels: Dict[str, Labels] = {}
        self.component_labels: Dict[str, List[List[Labels]]] = {}
        self.property_labels: Dict[str, List[Labels]] = {}
        for target_name, target in dataset_info.targets.items():
            self._add_output(target_name, target)

        # additive models: these are handled by the trainer at training
        # time, and they are added to the output at evaluation time
        composition_model = CompositionModel(
            model_hypers={},
            dataset_info=DatasetInfo(
                length_unit=dataset_info.length_unit,
                atomic_types=self.atomic_types,
                targets={
                    target_name: target_info
                    for target_name, target_info in dataset_info.targets.items()
                    if CompositionModel.is_valid_target(target_name, target_info)
                },
            ),
        )
        additive_models = [composition_model]
        if self.hypers["zbl"]:
            additive_models.append(
                ZBL(
                    {},
                    dataset_info=DatasetInfo(
                        length_unit=dataset_info.length_unit,
                        atomic_types=self.atomic_types,
                        targets={
                            target_name: target_info
                            for target_name, target_info in dataset_info.targets.items()
                            if ZBL.is_valid_target(target_name, target_info)
                        },
                    ),
                )
            )
        self.additive_models = torch.nn.ModuleList(additive_models)

        # scaler: this is also handled by the trainer at training time
        self.scaler = Scaler(model_hypers={}, dataset_info=dataset_info)

    def restart(self, dataset_info: DatasetInfo) -> "SoapBpnn":
        # merge old and new dataset info
        merged_info = self.dataset_info.union(dataset_info)
        new_atomic_types = [
            at for at in merged_info.atomic_types if at not in self.atomic_types
        ]
        new_targets = {
            key: value
            for key, value in merged_info.targets.items()
            if key not in self.dataset_info.targets
        }
        self.has_new_targets = len(new_targets) > 0

        if len(new_atomic_types) > 0:
            raise ValueError(
                f"New atomic types found in the dataset: {new_atomic_types}. "
                "The SOAP-BPNN model does not support adding new atomic types."
            )

        # register new outputs as new last layers
        for target_name, target in new_targets.items():
            self._add_output(target_name, target)

        self.dataset_info = merged_info

        # restart the composition and scaler models
        self.additive_models[0].restart(
            dataset_info=DatasetInfo(
                length_unit=dataset_info.length_unit,
                atomic_types=self.atomic_types,
                targets={
                    target_name: target_info
                    for target_name, target_info in dataset_info.targets.items()
                    if CompositionModel.is_valid_target(target_name, target_info)
                },
            ),
        )
        self.scaler.restart(dataset_info)

        return self

    def forward(
        self,
        systems: List[System],
        outputs: Dict[str, ModelOutput],
        selected_atoms: Optional[Labels] = None,
    ) -> Dict[str, TensorMap]:
        device = systems[0].positions.device
        if self.neighbors_species_labels.device != device:
            self.neighbors_species_labels = self.neighbors_species_labels.to(device)
        if self.center_type_labels.device != device:
            self.center_type_labels = self.center_type_labels.to(device)
        if self.single_label.values.device != device:
            self.single_label = self.single_label.to(device)
            self.key_labels = {
                output_name: label.to(device)
                for output_name, label in self.key_labels.items()
            }
            self.component_labels = {
                output_name: [
                    [labels.to(device) for labels in components_block]
                    for components_block in components_tmap
                ]
                for output_name, components_tmap in self.component_labels.items()
            }
            self.property_labels = {
                output_name: [labels.to(device) for labels in properties_tmap]
                for output_name, properties_tmap in self.property_labels.items()
            }

        # initialize the return dictionary
        return_dict: Dict[str, TensorMap] = {}

        system_indices = torch.concatenate(
            [
                torch.full(
                    (len(system),),
                    i_system,
                    device=device,
                )
                for i_system, system in enumerate(systems)
            ],
        )

        sample_values = torch.stack(
            [
                system_indices,
                torch.concatenate(
                    [
                        torch.arange(
                            len(system),
                            device=device,
                        )
                        for system in systems
                    ],
                ),
            ],
            dim=1,
        )
        (
            positions,
            centers,
            neighbors,
            species,
            cells,
            cell_shifts,
        ) = concatenate_structures(systems, self.requested_nl)

        # somehow the backward of this operation is very slow at evaluation,
        # where there is only one cell, therefore we simplify the calculation
        # for that case
        if len(cells) == 1:
            cell_contributions = cell_shifts.to(cells.dtype) @ cells[0]
        else:
            cell_contributions = torch.einsum(
                "ab, abc -> ac",
                cell_shifts.to(cells.dtype),
                cells[system_indices[centers]],
            )

        interatomic_vectors = (
            positions[neighbors] - positions[centers] + cell_contributions
        )
        soap_features = self.soap_calculator(
            interatomic_vectors,
            centers,
            neighbors,
            species,
            sample_values[:, 0],
            sample_values[:, 1],
        )
        if selected_atoms is not None:
            soap_features = metatensor.torch.slice(
                soap_features, "samples", selected_atoms
            )

        device = soap_features.block(0).values.device

        soap_features = self.layernorm(soap_features)
        features = self.bpnn(soap_features)

        if self.long_range:
            # slightly painful because:
            # - the features are split per center type
            # - we have to recompute the edge vectors again outside of featomic
            #   (TODO: this is not true anymore due to torch-spex, to be optimized)

            # first, send center_type to the samples dimension and make sure the
            # ordering is the same as in the systems
            merged_features = (
                metatensor.torch.sort(
                    features.keys_to_samples("center_type"), axes="samples"
                )
                .block()
                .values
            )

            distances = torch.sqrt(torch.sum(interatomic_vectors**2, dim=-1))

            long_range_features_tensor = self.long_range_featurizer(
                systems, merged_features, distances
            )

            # also sort the original features to avoid problems
            features = metatensor.torch.sort(features, axes="samples")

            # split the long-range features back to center types
            center_types = torch.concatenate([system.types for system in systems])
            long_range_features = TensorMap(
                keys=features.keys,
                blocks=[
                    TensorBlock(
                        values=long_range_features_tensor[center_types == center_type],
                        samples=features.block(
                            {"center_type": int(center_type)}
                        ).samples,
                        components=features.block(
                            {"center_type": int(center_type)}
                        ).components,
                        properties=features.block(
                            {"center_type": int(center_type)}
                        ).properties,
                    )
                    for center_type in features.keys.column("center_type")
                ],
            )

            # combine short- and long-range features
            features = metatensor.torch.add(features, long_range_features)

        # output the hidden features, if requested:
        if "features" in outputs:
            features_options = outputs["features"]
            out_features = features.keys_to_properties(self.center_type_labels)
            if not features_options.per_atom:
                out_features = sum_over_atoms(out_features)
            return_dict["features"] = _remove_center_type_from_properties(out_features)

        features_by_output: Dict[str, TensorMap] = {}
        for output_name, head in self.heads.items():
            features_by_output[output_name] = head(features)

        # output the last-layer features for the outputs, if requested:
        for output_name in outputs.keys():
            if not (
                output_name.startswith("mtt::aux::")
                and output_name.endswith("_last_layer_features")
            ):
                continue
            base_name = output_name.replace("mtt::aux::", "").replace(
                "_last_layer_features", ""
            )
            # the corresponding output could be base_name or mtt::base_name
            if (
                f"mtt::{base_name}" not in features_by_output
                and base_name not in features_by_output
            ):
                raise ValueError(
                    f"Features {output_name} can only be requested "
                    f"if the corresponding output {base_name} is also requested."
                )
            if f"mtt::{base_name}" in features_by_output:
                base_name = f"mtt::{base_name}"
            features_options = outputs[output_name]
            out_features = features_by_output[base_name].keys_to_properties(
                self.center_type_labels
            )
            if not features_options.per_atom:
                out_features = sum_over_atoms(out_features)
            return_dict[output_name] = _remove_center_type_from_properties(out_features)

        atomic_properties: Dict[str, TensorMap] = {}
        for output_name, output_layers in self.last_layers.items():
            if output_name in outputs:
                blocks: List[TensorBlock] = []
                for layer_idx, (layer_key, output_layer) in enumerate(
                    output_layers.items()
                ):
                    components = self.component_labels[output_name][layer_idx]
                    properties = self.property_labels[output_name][layer_idx]
                    invariant_coefficients = output_layer(
                        features_by_output[output_name]
                    )
                    invariant_coefficients = invariant_coefficients.keys_to_samples(
                        "center_type"
                    )
                    tensor_basis = torch.tensor(0)
                    for (
                        output_name_basis,
                        basis_calculators_by_block,
                    ) in self.basis_calculators.items():
                        # need to loop again and do this due to torchscript
                        if output_name_basis == output_name:
                            for (
                                basis_calculator_key,
                                basis_calculator,
                            ) in basis_calculators_by_block.items():
                                if basis_calculator_key == layer_key:
                                    tensor_basis = basis_calculator(
                                        interatomic_vectors,
                                        centers,
                                        neighbors,
                                        species,
                                        sample_values[:, 0],
                                        sample_values[:, 1],
                                        selected_atoms,
                                    )
                    # multiply the invariant coefficients by the elements of the
                    # tensor basis
                    invariant_coefficients_tensor = (
                        invariant_coefficients.block().values.reshape(
                            (
                                invariant_coefficients.block().values.shape[0],
                                len(properties),
                                tensor_basis.shape[2],
                            )
                        )
                    )
                    # [sample, property, basis], [sample, component, property] to
                    # [sample. component, property]
                    atomic_property_tensor = torch.einsum(
                        "spb, scb -> scp",
                        invariant_coefficients_tensor,
                        tensor_basis,
                    )
                    if len(components) == 0:
                        # "scalar", i.e. no components
                        atomic_property_tensor = atomic_property_tensor.squeeze(1)
                    blocks.append(
                        TensorBlock(
                            atomic_property_tensor,
                            invariant_coefficients.block().samples.remove(
                                "center_type"
                            ),
                            components,
                            properties,
                        )
                    )
                atomic_properties[output_name] = TensorMap(
                    self.key_labels[output_name], blocks
                )

        for output_name, atomic_property in atomic_properties.items():
            if outputs[output_name].per_atom:
                return_dict[output_name] = atomic_property
            else:
                # sum the atomic property to get the total property
                return_dict[output_name] = sum_over_atoms(atomic_property)

        if not self.training:
            # at evaluation, we also introduce the scaler and additive contributions
            return_dict = self.scaler(return_dict)
            for additive_model in self.additive_models:
                outputs_for_additive_model: Dict[str, ModelOutput] = {}
                for name, output in outputs.items():
                    if name in additive_model.outputs:
                        outputs_for_additive_model[name] = output
                additive_contributions = additive_model(
                    systems,
                    outputs_for_additive_model,
                    selected_atoms,
                )
                for name in additive_contributions:
                    return_dict[name] = metatensor.torch.add(
                        return_dict[name],
                        additive_contributions[name],
                    )

        return return_dict

    def requested_neighbor_lists(
        self,
    ) -> List[NeighborListOptions]:
        return [self.requested_nl]

    @classmethod
<<<<<<< HEAD
    def load_checkpoint(
        cls,
        path: Union[str, Path],
        context: Literal["restart", "finetune", "export"],
    ) -> "SoapBpnn":
        # Load the checkpoint
        checkpoint = torch.load(path, weights_only=False, map_location="cpu")
=======
    def load_checkpoint(cls, checkpoint: Dict[str, Any]) -> "SoapBpnn":
>>>>>>> b7c63ee4
        model_data = checkpoint["model_data"]

        if context == "restart":
            model_state_dict = checkpoint["model_state_dict"]
        elif context == "finetune" or context == "export":
            model_state_dict = checkpoint["best_model_state_dict"]
        else:
            raise ValueError("Unknown context tag for checkpoint loading!")

        # Create the model
        model = cls(**model_data)
        dtype = next(iter(model_state_dict.values())).dtype
        model.to(dtype).load_state_dict(model_state_dict)
        model.additive_models[0].sync_tensor_maps()

        return model

    def export(
        self, metadata: Optional[ModelMetadata] = None
    ) -> MetatensorAtomisticModel:
        dtype = next(self.parameters()).dtype
        if dtype not in self.__supported_dtypes__:
            raise ValueError(f"unsupported dtype {self.dtype} for SoapBpnn")

        # Make sure the model is all in the same dtype
        # For example, after training, the additive models could still be in
        # float64
        self.to(dtype)

        # Additionally, the composition model contains some `TensorMap`s that cannot
        # be registered correctly with Pytorch. This funciton moves them:
        self.additive_models[0]._move_weights_to_device_and_dtype(
            torch.device("cpu"), torch.float64
        )

        interaction_ranges = [self.hypers["soap"]["cutoff"]["radius"]]
        for additive_model in self.additive_models:
            if hasattr(additive_model, "cutoff_radius"):
                interaction_ranges.append(additive_model.cutoff_radius)
            if self.long_range:
                interaction_ranges.append(torch.inf)
        interaction_range = max(interaction_ranges)

        capabilities = ModelCapabilities(
            outputs=self.outputs,
            atomic_types=self.atomic_types,
            interaction_range=interaction_range,
            length_unit=self.dataset_info.length_unit,
            supported_devices=self.__supported_devices__,
            dtype=dtype_to_str(dtype),
        )

        if metadata is None:
            metadata = ModelMetadata()

        append_metadata_references(metadata, self.__default_metadata__)

        return MetatensorAtomisticModel(self.eval(), metadata, capabilities)

    def _add_output(self, target_name: str, target: TargetInfo) -> None:
        # register bases of spherical tensors (TensorBasis)
        self.num_properties[target_name] = {}
        self.basis_calculators[target_name] = torch.nn.ModuleDict({})
        if target.is_scalar:
            for key, block in target.layout.items():
                dict_key = target_name
                for n, k in zip(key.names, key.values):
                    dict_key += f"_{n}_{int(k)}"
                self.num_properties[target_name][dict_key] = len(
                    block.properties.values
                )
                self.basis_calculators[target_name][dict_key] = TensorBasis(
                    self.atomic_types,
                    self.hypers["soap"],
                    o3_lambda=0,
                    o3_sigma=1,
                    add_lambda_basis=self.hypers["add_lambda_basis"],
                )
        elif target.is_spherical:
            for key, block in target.layout.items():
                dict_key = target_name
                for n, k in zip(key.names, key.values):
                    dict_key += f"_{n}_{int(k)}"
                self.num_properties[target_name][dict_key] = len(
                    block.properties.values
                )
                o3_lambda = int(key[0])
                o3_sigma = int(key[1])
                self.basis_calculators[target_name][dict_key] = TensorBasis(
                    self.atomic_types,
                    self.hypers["soap"],
                    o3_lambda,
                    o3_sigma,
                    self.hypers["add_lambda_basis"],
                )
        else:
            raise ValueError("SOAP-BPNN only supports scalar and spherical targets.")

        if target_name not in self.head_types:  # default to linear head
            self.heads[target_name] = Identity()
        elif self.head_types[target_name] == "mlp":
            if not target.is_scalar:
                raise ValueError(
                    "MLP head is only supported for scalar targets, "
                    f"but target {target_name} is not scalar."
                )
            self.heads[target_name] = MLPHeadMap(
                in_keys=Labels(
                    "center_type",
                    values=torch.tensor(self.atomic_types).reshape(-1, 1),
                ),
                num_features=self.n_inputs_last_layer,
                out_properties=[
                    Labels(
                        names=["property"],
                        values=torch.arange(self.n_inputs_last_layer).reshape(-1, 1),
                    )
                    for _ in self.atomic_types
                ],
            )
        elif self.head_types[target_name] == "linear":
            self.heads[target_name] = Identity()
        else:
            raise ValueError(
                f"Unsupported head type {self.head_types[target_name]} "
                f"for target {target_name}"
            )

        ll_features_name = (
            f"mtt::aux::{target_name.replace('mtt::', '')}_last_layer_features"
        )
        self.outputs[ll_features_name] = ModelOutput(per_atom=True)

        # last linear layers, one per block
        self.last_layers[target_name] = torch.nn.ModuleDict({})
        for key, block in target.layout.items():
            dict_key = target_name
            for n, k in zip(key.names, key.values):
                dict_key += f"_{n}_{int(k)}"
            # the spherical tensor basis is made of 2*l+1 tensors, same as the number
            # of components. The lambda basis adds a further 2*l+1 tensors, but only
            # if lambda > 1
            basis_size = (
                1
                if target.is_scalar
                else (
                    len(block.components[0])
                    if (len(block.components[0]) == 1 or len(block.components[0]) == 3)
                    else (
                        2 * len(block.components[0])
                        if self.hypers["add_lambda_basis"]
                        else len(block.components[0])
                    )
                )
            )
            out_properties = Labels.range(
                "property",
                len(block.properties.values) * basis_size,
            )
            last_layer_arguments = {
                "in_keys": Labels(
                    "center_type",
                    values=torch.tensor(self.atomic_types).reshape(-1, 1),
                ),
                "in_features": self.n_inputs_last_layer,
                "out_features": len(block.properties.values) * basis_size,
                "bias": False,
                "out_properties": [out_properties for _ in self.atomic_types],
            }
            self.last_layers[target_name][dict_key] = LinearMap(**last_layer_arguments)

        self.key_labels[target_name] = target.layout.keys
        self.component_labels[target_name] = [
            block.components for block in target.layout.blocks()
        ]
        self.property_labels[target_name] = [
            block.properties for block in target.layout.blocks()
        ]

        self.outputs[target_name] = ModelOutput(
            quantity=target.quantity,
            unit=target.unit,
            per_atom=True,
        )


def _remove_center_type_from_properties(tensor_map: TensorMap) -> TensorMap:
    new_blocks: List[TensorBlock] = []
    for block in tensor_map.blocks():
        new_blocks.append(
            TensorBlock(
                values=block.values,
                samples=block.samples,
                components=block.components,
                properties=Labels(
                    names=["properties"],
                    values=torch.arange(
                        block.values.shape[-1], device=block.values.device
                    ).reshape(-1, 1),
                ),
            )
        )
    return TensorMap(keys=tensor_map.keys, blocks=new_blocks)<|MERGE_RESOLUTION|>--- conflicted
+++ resolved
@@ -1,9 +1,4 @@
-<<<<<<< HEAD
-from pathlib import Path
-from typing import Dict, List, Literal, Optional, Union
-=======
-from typing import Any, Dict, List, Optional
->>>>>>> b7c63ee4
+from typing import Any, Dict, List, Literal, Optional
 
 import metatensor.torch
 import torch
@@ -647,17 +642,11 @@
         return [self.requested_nl]
 
     @classmethod
-<<<<<<< HEAD
     def load_checkpoint(
         cls,
-        path: Union[str, Path],
+        checkpoint: Dict[str, Any],
         context: Literal["restart", "finetune", "export"],
     ) -> "SoapBpnn":
-        # Load the checkpoint
-        checkpoint = torch.load(path, weights_only=False, map_location="cpu")
-=======
-    def load_checkpoint(cls, checkpoint: Dict[str, Any]) -> "SoapBpnn":
->>>>>>> b7c63ee4
         model_data = checkpoint["model_data"]
 
         if context == "restart":
