--- conflicted
+++ resolved
@@ -811,12 +811,7 @@
             )
             out_properties = Labels.range(
                 "property",
-<<<<<<< HEAD
-                len(block.properties.values)
-                * (1 if target.target_type == "scalar" else len(block.components[0])),
-=======
                 len(block.properties.values) * basis_size,
->>>>>>> 267fe7ee
             )
             last_layer_arguments = {
                 "in_keys": Labels(
@@ -824,12 +819,7 @@
                     values=torch.tensor(self.atomic_types).reshape(-1, 1),
                 ),
                 "in_features": self.n_inputs_last_layer,
-<<<<<<< HEAD
-                "out_features": len(block.properties.values)
-                * (1 if target.target_type == "scalar" else len(block.components[0])),
-=======
                 "out_features": len(block.properties.values) * basis_size,
->>>>>>> 267fe7ee
                 "bias": False,
                 "out_properties": [out_properties for _ in self.atomic_types],
             }
