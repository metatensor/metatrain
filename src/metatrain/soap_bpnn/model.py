--- conflicted
+++ resolved
@@ -25,18 +25,6 @@
 from metatrain.utils.scaler import Scaler
 from metatrain.utils.sum_over_atoms import sum_over_atoms
 
-<<<<<<< HEAD
-from ..utils.additive import (
-    ZBL,
-    CompositionModel,
-)  # TODO: use `MetatrainCompositionModel`
-from ..utils.dtype import dtype_to_str
-from ..utils.long_range import DummyLongRangeFeaturizer, LongRangeFeaturizer
-from ..utils.metadata import append_metadata_references
-from ..utils.scaler import Scaler
-from ..utils.sum_over_atoms import sum_over_atoms
-=======
->>>>>>> 4e7bfbc7
 from .spherical import TensorBasis
 
 
