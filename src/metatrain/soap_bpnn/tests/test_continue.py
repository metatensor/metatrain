import shutil

import metatensor
import torch
from omegaconf import OmegaConf

from metatrain.soap_bpnn import SoapBpnn, Trainer
from metatrain.utils.data import Dataset, DatasetInfo
from metatrain.utils.data.readers import read_systems, read_targets
from metatrain.utils.data.target_info import get_energy_target_info
from metatrain.utils.io import model_from_checkpoint
from metatrain.utils.neighbor_lists import (
    get_requested_neighbor_lists,
    get_system_with_neighbor_lists,
)

from . import DATASET_PATH, DEFAULT_HYPERS, MODEL_HYPERS


def test_continue(monkeypatch, tmp_path):
    """Tests that a model can be checkpointed and loaded
    for a continuation of the training process"""

    monkeypatch.chdir(tmp_path)
    shutil.copy(DATASET_PATH, "qm9_reduced_100.xyz")

    systems = read_systems(DATASET_PATH)
    systems = [system.to(torch.float32) for system in systems]

    target_info_dict = {}
    target_info_dict["mtt::U0"] = get_energy_target_info({"unit": "eV"})

    dataset_info = DatasetInfo(
        length_unit="Angstrom", atomic_types=[1, 6, 7, 8], targets=target_info_dict
    )
    model = SoapBpnn(MODEL_HYPERS, dataset_info)
    requested_neighbor_lists = get_requested_neighbor_lists(model)
    systems = [
        get_system_with_neighbor_lists(system, requested_neighbor_lists)
        for system in systems
    ]

    output_before = model(systems[:5], {"mtt::U0": model.outputs["mtt::U0"]})

    conf = {
        "mtt::U0": {
            "quantity": "energy",
            "read_from": DATASET_PATH,
            "reader": "ase",
            "key": "U0",
            "unit": "eV",
            "type": "scalar",
            "per_atom": False,
            "num_subtargets": 1,
            "forces": False,
            "stress": False,
            "virial": False,
        }
    }
    targets, _ = read_targets(OmegaConf.create(conf))

    # systems in float64 are required for training
    systems = [system.to(torch.float64) for system in systems]
    dataset = Dataset.from_dict({"system": systems, "mtt::U0": targets["mtt::U0"]})

    hypers = DEFAULT_HYPERS.copy()
    hypers["training"]["num_epochs"] = 0
    trainer = Trainer(hypers["training"])
    trainer.train(
        model=model,
        dtype=torch.float32,
        devices=[torch.device("cpu")],
        train_datasets=[dataset],
        val_datasets=[dataset],
        checkpoint_dir=".",
    )

    trainer.save_checkpoint(model, "temp.ckpt")
<<<<<<< HEAD
    model_after = SoapBpnn.load_checkpoint("temp.ckpt", context="restart")
=======
    model_after = model_from_checkpoint("temp.ckpt")
    assert isinstance(model_after, SoapBpnn)
>>>>>>> b7c63ee4
    model_after.restart(dataset_info)

    hypers["training"]["num_epochs"] = 0
    trainer = Trainer(hypers["training"])
    trainer.train(
        model=model_after,
        dtype=torch.float32,
        devices=[torch.device("cpu")],
        train_datasets=[dataset],
        val_datasets=[dataset],
        checkpoint_dir=".",
    )

    # evaluation
    systems = [system.to(torch.float32) for system in systems]

    model.eval()
    model_after.eval()

    # Predict on the first five systems
    output_before = model(systems[:5], {"mtt::U0": model.outputs["mtt::U0"]})
    output_after = model_after(systems[:5], {"mtt::U0": model_after.outputs["mtt::U0"]})

    assert metatensor.torch.allclose(output_before["mtt::U0"], output_after["mtt::U0"])<|MERGE_RESOLUTION|>--- conflicted
+++ resolved
@@ -76,12 +76,8 @@
     )
 
     trainer.save_checkpoint(model, "temp.ckpt")
-<<<<<<< HEAD
-    model_after = SoapBpnn.load_checkpoint("temp.ckpt", context="restart")
-=======
     model_after = model_from_checkpoint("temp.ckpt")
     assert isinstance(model_after, SoapBpnn)
->>>>>>> b7c63ee4
     model_after.restart(dataset_info)
 
     hypers["training"]["num_epochs"] = 0
