architecture:
  name: soap_bpnn
  model:
    soap:
      max_angular: 6
      max_radial: 7
      cutoff:
        radius: 5.0
        width: 0.5
    bpnn:
      layernorm: true
      num_hidden_layers: 2
      num_neurons_per_layer: 32
    add_lambda_basis: true
    heads: {}
    zbl: false
    long_range:
      enable: false
      use_ewald: false
      smearing: 1.4
      kspace_resolution: 1.33
      interpolation_nodes: 5
  training:
    distributed: false
    distributed_port: 39591
    batch_size: 8
    num_epochs: 100
    learning_rate: 0.001
    early_stopping_patience: 200
    scheduler_patience: 100
    scheduler_factor: 0.8
    log_interval: 5
    checkpoint_interval: 25
    scale_targets: true
    fixed_composition_weights: {}
    per_structure_targets: []
    log_mae: false
    log_separate_blocks: false
<<<<<<< HEAD
    best_model_metric: rmse_prod
=======
    best_model_metric: rmse_prod
    loss: mse
>>>>>>> 4c7cafff
<|MERGE_RESOLUTION|>--- conflicted
+++ resolved
@@ -36,9 +36,5 @@
     per_structure_targets: []
     log_mae: false
     log_separate_blocks: false
-<<<<<<< HEAD
     best_model_metric: rmse_prod
-=======
-    best_model_metric: rmse_prod
-    loss: mse
->>>>>>> 4c7cafff
+    loss: mse