import copy
import logging
from pathlib import Path
from typing import Any, Dict, List, Literal, Union

import torch
import torch.distributed
from torch.utils.data import DataLoader, DistributedSampler

from metatrain.utils.abc import TrainerInterface
from metatrain.utils.additive import remove_additive
from metatrain.utils.custom_loss import LossAggregator
from metatrain.utils.data import (
    CollateFn,
    CombinedDataLoader,
    Dataset,
    _is_disk_dataset,
)
from metatrain.utils.distributed.distributed_data_parallel import (
    DistributedDataParallel,
)
from metatrain.utils.distributed.slurm import DistributedEnvironment
from metatrain.utils.evaluate_model import evaluate_model
from metatrain.utils.io import check_file_extension
from metatrain.utils.logging import ROOT_LOGGER, MetricLogger
<<<<<<< HEAD
=======
from metatrain.utils.loss import LossAggregator
>>>>>>> 95548dd8
from metatrain.utils.metrics import MAEAccumulator, RMSEAccumulator, get_selected_metric
from metatrain.utils.neighbor_lists import (
    get_requested_neighbor_lists,
    get_system_with_neighbor_lists,
)
from metatrain.utils.per_atom import average_by_num_atoms
from metatrain.utils.scaler import remove_scale
from metatrain.utils.transfer import (
    batch_to,
)

from . import checkpoints
from .model import SoapBpnn


class Trainer(TrainerInterface):
    __checkpoint_version__ = 2

    def __init__(self, hypers):
        super().__init__(hypers)

        self.optimizer_state_dict = None
        self.scheduler_state_dict = None
        self.epoch = None
        self.best_metric = None
        self.best_model_state_dict = None
        self.best_optimizer_state_dict = None

    def train(
        self,
        model: SoapBpnn,
        dtype: torch.dtype,
        devices: List[torch.device],
        train_datasets: List[Union[Dataset, torch.utils.data.Subset]],
        val_datasets: List[Union[Dataset, torch.utils.data.Subset]],
        checkpoint_dir: str,
    ):
        assert dtype in SoapBpnn.__supported_dtypes__

        is_distributed = self.hypers["distributed"]

        if is_distributed:
            distr_env = DistributedEnvironment(self.hypers["distributed_port"])
            torch.distributed.init_process_group(backend="nccl")
            world_size = torch.distributed.get_world_size()
            rank = torch.distributed.get_rank()
        else:
            rank = 0

        if is_distributed:
            if len(devices) > 1:
                raise ValueError(
                    "Requested distributed training with the `multi-gpu` device. "
                    " If you want to run distributed training with SOAP-BPNN, please "
                    "set `device` to cuda."
                )
            # the calculation of the device number works both when GPUs on different
            # processes are not visible to each other and when they are
            device_number = distr_env.local_rank % torch.cuda.device_count()
            device = torch.device("cuda", device_number)
        else:
            device = devices[
                0
            ]  # only one device, as we don't support multi-gpu for now

        if is_distributed:
            logging.info(f"Training on {world_size} devices with dtype {dtype}")
        else:
            logging.info(f"Training on device {device} with dtype {dtype}")

        # Calculate the neighbor lists in advance (in particular, this
        # needs to happen before the additive models are trained, as they
        # might need them):
        logging.info("Calculating neighbor lists for the datasets")
        requested_neighbor_lists = get_requested_neighbor_lists(model)
        for dataset in train_datasets + val_datasets:
            # If the dataset is a disk dataset, the NLs are already attached, we will
            # just check the first system
            if _is_disk_dataset(dataset):
                system = dataset[0]["system"]
                for options in requested_neighbor_lists:
                    if options not in system.known_neighbor_lists():
                        raise ValueError(
                            "The requested neighbor lists are not attached to the "
                            f"system. Neighbor list {options} is missing from the "
                            "first system in the disk dataset. Make sure you save "
                            "the neighbor lists in the systems when saving the dataset."
                        )
            else:
                for sample in dataset:
                    system = sample["system"]
                    # The following line attaches the neighbors lists to the system,
                    # and doesn't require to reassign the system to the dataset:
                    get_system_with_neighbor_lists(system, requested_neighbor_lists)

        # Move the model to the device and dtype:
        model.to(device=device, dtype=dtype)
        # The additive models of the SOAP-BPNN are always in float64 (to avoid
        # numerical errors in the composition weights, which can be very large).
        for additive_model in model.additive_models:
            additive_model.to(dtype=torch.float64)

        logging.info("Calculating composition weights")
        model.additive_models[0].train_model(  # this is the composition model
            train_datasets,
            model.additive_models[1:],
            self.hypers["fixed_composition_weights"],
        )

        if self.hypers["scale_targets"]:
            logging.info("Calculating scaling weights")
            model.scaler.train_model(
                train_datasets, model.additive_models, treat_as_additive=True
            )

        if is_distributed:
            model = DistributedDataParallel(model, device_ids=[device])

        logging.info("Setting up data loaders")

        if is_distributed:
            train_samplers = [
                DistributedSampler(
                    train_dataset,
                    num_replicas=world_size,
                    rank=rank,
                    shuffle=True,
                    drop_last=True,
                )
                for train_dataset in train_datasets
            ]
            val_samplers = [
                DistributedSampler(
                    val_dataset,
                    num_replicas=world_size,
                    rank=rank,
                    shuffle=False,
                    drop_last=False,
                )
                for val_dataset in val_datasets
            ]
        else:
            train_samplers = [None] * len(train_datasets)
            val_samplers = [None] * len(val_datasets)

        # Create a collate function:
        targets_keys = list(
            (model.module if is_distributed else model).dataset_info.targets.keys()
        )
        collate_fn = CollateFn(target_keys=targets_keys)

        # Create dataloader for the training datasets:
        train_dataloaders = []
        for train_dataset, train_sampler in zip(train_datasets, train_samplers):
            if len(train_dataset) < self.hypers["batch_size"]:
                raise ValueError(
                    f"A training dataset has fewer samples "
                    f"({len(train_dataset)}) than the batch size "
                    f"({self.hypers['batch_size']}). "
                    "Please reduce the batch size."
                )
            train_dataloaders.append(
                DataLoader(
                    dataset=train_dataset,
                    batch_size=self.hypers["batch_size"],
                    sampler=train_sampler,
                    shuffle=(
                        # the sampler takes care of this (if present)
                        train_sampler is None
                    ),
                    drop_last=(
                        # the sampler takes care of this (if present)
                        train_sampler is None
                    ),
                    collate_fn=collate_fn,
                )
            )
        train_dataloader = CombinedDataLoader(train_dataloaders, shuffle=True)

        # Create dataloader for the validation datasets:
        val_dataloaders = []
        for val_dataset, val_sampler in zip(val_datasets, val_samplers):
            if len(val_dataset) < self.hypers["batch_size"]:
                raise ValueError(
                    f"A validation dataset has fewer samples "
                    f"({len(val_dataset)}) than the batch size "
                    f"({self.hypers['batch_size']}). "
                    "Please reduce the batch size."
                )
            val_dataloaders.append(
                DataLoader(
                    dataset=val_dataset,
                    batch_size=self.hypers["batch_size"],
                    sampler=val_sampler,
                    shuffle=False,
                    drop_last=False,
                    collate_fn=collate_fn,
                )
            )
        val_dataloader = CombinedDataLoader(val_dataloaders, shuffle=False)

        # Extract all the possible outputs and their gradients:
        train_targets = (model.module if is_distributed else model).dataset_info.targets
        outputs_list = []
        for target_name, target_info in train_targets.items():
            outputs_list.append(target_name)
            for gradient_name in target_info.gradients:
                outputs_list.append(f"{target_name}_{gradient_name}_gradients")

        # Create a loss function:
<<<<<<< HEAD
        loss_hypers = copy.deepcopy(self.hypers.get("loss", {}))
=======
        loss_hypers = self.hypers["loss"]
>>>>>>> 95548dd8
        loss_fn = LossAggregator(
            targets=train_targets,
            config=loss_hypers,
        )
        logging.info("Using the following loss functions:")
        for name, info in loss_fn.metadata.items():
            logging.info(f"{name}:")
            main = {k: v for k, v in info.items() if k != "gradients"}
            logging.info(main)
            if "gradients" not in info or len(info["gradients"]) == 0:
                continue
            logging.info("With gradients:")
            for grad, ginfo in info["gradients"].items():
                logging.info(f"\t{name}::{grad}: {ginfo}")

        # Create an optimizer:
        optimizer = torch.optim.Adam(
            model.parameters(), lr=self.hypers["learning_rate"]
        )
        if self.optimizer_state_dict is not None:
            # try to load the optimizer state dict, but this is only possible
            # if there are no new targets in the model (new parameters)
            if not (model.module if is_distributed else model).has_new_targets:
                optimizer.load_state_dict(self.optimizer_state_dict)

        # Create a scheduler:
        lr_scheduler = torch.optim.lr_scheduler.ReduceLROnPlateau(
            optimizer,
            factor=self.hypers["scheduler_factor"],
            patience=self.hypers["scheduler_patience"],
            threshold=0.001,
        )
        if self.scheduler_state_dict is not None:
            # same as the optimizer, try to load the scheduler state dict
            if not (model.module if is_distributed else model).has_new_targets:
                lr_scheduler.load_state_dict(self.scheduler_state_dict)

        # per-atom targets:
        per_structure_targets = self.hypers["per_structure_targets"]

        # Log the initial learning rate:
        old_lr = optimizer.param_groups[0]["lr"]
        logging.info(f"Initial learning rate: {old_lr}")

        start_epoch = 0 if self.epoch is None else self.epoch + 1

        # Train the model:
        if self.best_metric is None:
            self.best_metric = float("inf")
        logging.info("Starting training")
        epoch = start_epoch
        for epoch in range(start_epoch, start_epoch + self.hypers["num_epochs"]):
            if is_distributed:
                for train_sampler in train_samplers:
                    train_sampler.set_epoch(epoch)

            train_rmse_calculator = RMSEAccumulator(self.hypers["log_separate_blocks"])
            val_rmse_calculator = RMSEAccumulator(self.hypers["log_separate_blocks"])
            if self.hypers["log_mae"]:
                train_mae_calculator = MAEAccumulator(
                    self.hypers["log_separate_blocks"]
                )
                val_mae_calculator = MAEAccumulator(self.hypers["log_separate_blocks"])

            train_loss = 0.0

            for batch in train_dataloader:
                optimizer.zero_grad()

                systems, targets, extra_data = batch
                systems, targets, extra_data = batch_to(
                    systems, targets, extra_data, device=device
                )
                for additive_model in (
                    model.module if is_distributed else model
                ).additive_models:
                    targets = remove_additive(
                        systems, targets, additive_model, train_targets
                    )
                targets = remove_scale(
                    targets, (model.module if is_distributed else model).scaler
                )
                systems, targets, extra_data = batch_to(
                    systems, targets, extra_data, dtype=dtype
                )

                predictions = evaluate_model(
                    model,
                    systems,
                    {key: train_targets[key] for key in targets.keys()},
                    is_training=True,
                )

                # average by the number of atoms
                predictions = average_by_num_atoms(
                    predictions, systems, per_structure_targets
                )
                targets = average_by_num_atoms(targets, systems, per_structure_targets)

                train_loss_batch = loss_fn(predictions, targets)

                train_loss_batch.backward()
                optimizer.step()

                if is_distributed:
                    # sum the loss over all processes
                    torch.distributed.all_reduce(train_loss_batch)
                train_loss += train_loss_batch.item()
                train_rmse_calculator.update(predictions, targets)
                if self.hypers["log_mae"]:
                    train_mae_calculator.update(predictions, targets)

            finalized_train_info = train_rmse_calculator.finalize(
                not_per_atom=["positions_gradients"] + per_structure_targets,
                is_distributed=is_distributed,
                device=device,
            )
            if self.hypers["log_mae"]:
                finalized_train_info.update(
                    train_mae_calculator.finalize(
                        not_per_atom=["positions_gradients"] + per_structure_targets,
                        is_distributed=is_distributed,
                        device=device,
                    )
                )

            val_loss = 0.0
            for batch in val_dataloader:
                systems, targets, extra_data = batch
                systems, targets, extra_data = batch_to(
                    systems, targets, extra_data, device=device
                )
                for additive_model in (
                    model.module if is_distributed else model
                ).additive_models:
                    targets = remove_additive(
                        systems, targets, additive_model, train_targets
                    )
                targets = remove_scale(
                    targets, (model.module if is_distributed else model).scaler
                )
                systems, targets, extra_data = batch_to(
                    systems, targets, extra_data, dtype=dtype
                )

                predictions = evaluate_model(
                    model,
                    systems,
                    {key: train_targets[key] for key in targets.keys()},
                    is_training=False,
                )

                # average by the number of atoms
                predictions = average_by_num_atoms(
                    predictions, systems, per_structure_targets
                )
                targets = average_by_num_atoms(targets, systems, per_structure_targets)

                val_loss_batch = loss_fn(predictions, targets)

                if is_distributed:
                    # sum the loss over all processes
                    torch.distributed.all_reduce(val_loss_batch)
                val_loss += val_loss_batch.item()
                val_rmse_calculator.update(predictions, targets)
                if self.hypers["log_mae"]:
                    val_mae_calculator.update(predictions, targets)

            finalized_val_info = val_rmse_calculator.finalize(
                not_per_atom=["positions_gradients"] + per_structure_targets,
                is_distributed=is_distributed,
                device=device,
            )
            if self.hypers["log_mae"]:
                finalized_val_info.update(
                    val_mae_calculator.finalize(
                        not_per_atom=["positions_gradients"] + per_structure_targets,
                        is_distributed=is_distributed,
                        device=device,
                    )
                )

            # Now we log the information:
            finalized_train_info = {"loss": train_loss, **finalized_train_info}
            finalized_val_info = {"loss": val_loss, **finalized_val_info}

            if epoch == start_epoch:
                scaler_scales = (
                    model.module if is_distributed else model
                ).scaler.get_scales_dict()
                metric_logger = MetricLogger(
                    log_obj=ROOT_LOGGER,
                    dataset_info=(
                        model.module if is_distributed else model
                    ).dataset_info,
                    initial_metrics=[finalized_train_info, finalized_val_info],
                    names=["training", "validation"],
                    scales={
                        key: (
                            scaler_scales[key.split(" ")[0]]
                            if ("MAE" in key or "RMSE" in key)
                            else 1.0
                        )
                        for key in finalized_train_info.keys()
                    },
                )
            if epoch % self.hypers["log_interval"] == 0:
                metric_logger.log(
                    metrics=[finalized_train_info, finalized_val_info],
                    epoch=epoch,
                    rank=rank,
                )

            lr_scheduler.step(val_loss)
            new_lr = lr_scheduler.get_last_lr()[0]
            if new_lr != old_lr:
                if new_lr < 1e-7:
                    logging.info("Learning rate is too small, stopping training")
                    break
                else:
                    logging.info(f"Changing learning rate from {old_lr} to {new_lr}")
                    old_lr = new_lr
                    # load best model and optimizer state dict, re-initialize scheduler
                    (model.module if is_distributed else model).load_state_dict(
                        self.best_model_state_dict
                    )
                    optimizer.load_state_dict(self.best_optimizer_state_dict)
                    for param_group in optimizer.param_groups:
                        param_group["lr"] = new_lr
                    lr_scheduler = torch.optim.lr_scheduler.ReduceLROnPlateau(
                        optimizer,
                        factor=self.hypers["scheduler_factor"],
                        patience=self.hypers["scheduler_patience"],
                    )

            val_metric = get_selected_metric(
                finalized_val_info, self.hypers["best_model_metric"]
            )
            if val_metric < self.best_metric:
                self.best_metric = val_metric
                self.best_model_state_dict = copy.deepcopy(
                    (model.module if is_distributed else model).state_dict()
                )
                self.best_optimizer_state_dict = copy.deepcopy(optimizer.state_dict())

            if epoch % self.hypers["checkpoint_interval"] == 0:
                if is_distributed:
                    torch.distributed.barrier()
                self.optimizer_state_dict = optimizer.state_dict()
                self.scheduler_state_dict = lr_scheduler.state_dict()
                self.epoch = epoch
                if rank == 0:
                    self.save_checkpoint(
                        (model.module if is_distributed else model),
                        Path(checkpoint_dir) / f"model_{epoch}.ckpt",
                    )

        # prepare for the checkpoint that will be saved outside the function
        self.epoch = epoch
        self.optimizer_state_dict = optimizer.state_dict()
        self.scheduler_state_dict = lr_scheduler.state_dict()

        if is_distributed:
            torch.distributed.destroy_process_group()

    def save_checkpoint(self, model, path: Union[str, Path]):
        checkpoint = model.get_checkpoint()
        checkpoint.update(
            {
                "train_hypers": self.hypers,
                "trainer_ckpt_version": self.__checkpoint_version__,
                "epoch": self.epoch,
                "optimizer_state_dict": self.optimizer_state_dict,
                "scheduler_state_dict": self.scheduler_state_dict,
                "best_metric": self.best_metric,
                "best_model_state_dict": self.best_model_state_dict,
                "best_optimizer_state_dict": self.best_optimizer_state_dict,
            }
        )
        torch.save(
            checkpoint,
            check_file_extension(path, ".ckpt"),
        )

    @classmethod
    def load_checkpoint(
        cls,
        checkpoint: Dict[str, Any],
        hypers: Dict[str, Any],
        context: Literal["restart", "finetune"],  # not used at the moment
    ) -> "Trainer":
        epoch = checkpoint["epoch"]
        optimizer_state_dict = checkpoint["optimizer_state_dict"]
        scheduler_state_dict = checkpoint["scheduler_state_dict"]
        best_metric = checkpoint["best_metric"]
        best_model_state_dict = checkpoint["best_model_state_dict"]
        best_optimizer_state_dict = checkpoint["best_optimizer_state_dict"]

        # Create the trainer
        trainer = cls(hypers)
        trainer.optimizer_state_dict = optimizer_state_dict
        trainer.scheduler_state_dict = scheduler_state_dict
        trainer.epoch = epoch
        trainer.best_metric = best_metric
        trainer.best_model_state_dict = best_model_state_dict
        trainer.best_optimizer_state_dict = best_optimizer_state_dict

        return trainer

    @staticmethod
    def upgrade_checkpoint(checkpoint: Dict) -> Dict:
        if checkpoint["trainer_ckpt_version"] == 1:
            checkpoints.trainer_update_v1_v2(checkpoint)
            checkpoint["trainer_ckpt_version"] = 2
        else:
            assert checkpoint["trainer_ckpt_version"] == 2
        return checkpoint<|MERGE_RESOLUTION|>--- conflicted
+++ resolved
@@ -9,7 +9,6 @@
 
 from metatrain.utils.abc import TrainerInterface
 from metatrain.utils.additive import remove_additive
-from metatrain.utils.custom_loss import LossAggregator
 from metatrain.utils.data import (
     CollateFn,
     CombinedDataLoader,
@@ -23,10 +22,7 @@
 from metatrain.utils.evaluate_model import evaluate_model
 from metatrain.utils.io import check_file_extension
 from metatrain.utils.logging import ROOT_LOGGER, MetricLogger
-<<<<<<< HEAD
-=======
 from metatrain.utils.loss import LossAggregator
->>>>>>> 95548dd8
 from metatrain.utils.metrics import MAEAccumulator, RMSEAccumulator, get_selected_metric
 from metatrain.utils.neighbor_lists import (
     get_requested_neighbor_lists,
@@ -237,11 +233,7 @@
                 outputs_list.append(f"{target_name}_{gradient_name}_gradients")
 
         # Create a loss function:
-<<<<<<< HEAD
-        loss_hypers = copy.deepcopy(self.hypers.get("loss", {}))
-=======
         loss_hypers = self.hypers["loss"]
->>>>>>> 95548dd8
         loss_fn = LossAggregator(
             targets=train_targets,
             config=loss_hypers,
