import re

import metatensor.torch as mts
import torch
from metatensor.torch import Labels, TensorBlock, TensorMap


###########################
# MODEL ###################
###########################


def model_update_v1_v2(checkpoint: dict) -> None:
    """
    Update model checkpoint from version 1 to version 2.

    We moved the ``type_to_index`` mapping inside the composition model instead of
    the BaseCompositionModel.

    :param checkpoint: The checkpoint to update.
    """
    for key in ["model_state_dict", "best_model_state_dict"]:
        if (state_dict := checkpoint.get(key)) is not None:
            state_dict["additive_models.0.model.type_to_index"] = state_dict.pop(
                "additive_models.0.type_to_index"
            )


def model_update_v2_v3(checkpoint: dict) -> None:
    """
    Update model checkpoint from version 2 to version 3.

    This update makes sure all optional fields are present in the checkpoint, setting
    them as ``None`` if they were not present before.

    :param checkpoint: The checkpoint to update.
    """
    # explicitly set epoch and best_epoch to `None` if they do not exist
    checkpoint["epoch"] = checkpoint.get("epoch")
    checkpoint["best_epoch"] = checkpoint.get("best_epoch")

    if checkpoint["best_model_state_dict"] is not None:
        checkpoint["best_model_state_dict"] = checkpoint.get("best_model_state_dict")


def model_update_v3_v4(checkpoint: dict) -> None:
    """
    Update model checkpoint from version 3 to version 4.

    This update changes the way target scaling factors are stored. Previously, a
    single tensor of scales was stored, now each target has its own scale TensorMap.

    :param checkpoint: The checkpoint to update.
    """
    for key in ["model_state_dict", "best_model_state_dict"]:
        if (state_dict := checkpoint.get(key)) is not None:
            if (
                "scaler.scales" not in state_dict
                and "scaler.dummy_buffer" in state_dict
                and "scaler.model.type_to_index" in state_dict
            ):
                continue  # already updated
            old_scales_tensor = state_dict.pop("scaler.scales")
            old_output_name_to_output_index = {}
            for target_index, target_name in enumerate(
                checkpoint["model_data"]["dataset_info"].targets.keys()
            ):
                old_output_name_to_output_index[target_name] = target_index
            state_dict["scaler.dummy_buffer"] = torch.tensor(
                [0.0], dtype=old_scales_tensor.dtype
            )
            state_dict["scaler.model.type_to_index"] = state_dict[
                "additive_models.0.model.type_to_index"
            ]

            all_targets = checkpoint["model_data"]["dataset_info"].targets
            for target_name, target_info in all_targets.items():
                layout = target_info.layout
                if layout.sample_names == ["system"]:
                    samples = Labels(["atomic_type"], torch.tensor([[-1]]))

                elif layout.sample_names == ["system", "atom"]:
                    samples = Labels(
                        ["atomic_type"],
                        torch.arange(
                            len(checkpoint["model_data"]["dataset_info"].atomic_types)
                        ).reshape(-1, 1),
                    )
                else:
                    raise ValueError(  # will never happen
                        "Unknown sample kind. Please contact the developers."
                    )
                scales_tensormap = TensorMap(
                    keys=layout.keys,
                    blocks=[
                        TensorBlock(
                            values=torch.full(  # important when scale_targets=False
                                (len(samples), len(block.properties)),
                                old_scales_tensor[
                                    old_output_name_to_output_index[target_name]
                                ],
                                dtype=torch.float64,
                            ),
                            samples=samples,
                            components=[],
                            properties=block.properties,
                        )
                        for block in layout.blocks()
                    ],
                )
                state_dict[f"scaler.{target_name}_scaler_buffer"] = mts.save_buffer(
                    mts.make_contiguous(scales_tensormap)
                )


def model_update_v4_v5(checkpoint: dict) -> None:
    """
    Update model checkpoint from version 4 to version 5.

<<<<<<< HEAD
    :param checkpoint: The checkpoint to be updated.
    """
    for key in ["model_state_dict", "best_model_state_dict"]:
        if (state_dict := checkpoint.get(key)) is not None:
            for key in list(state_dict.keys()):
                if "soap_calculator.calculator." in key:
                    new_key = key.replace(
                        "soap_calculator.calculator.", "soap_calculator."
                    )
                    state_dict[new_key] = state_dict.pop(key)
=======
    The main change is the use of mts.torch.nn.Module as a base class for
    mts.torch.nn.Linear and other layers, which now has a `module_list` sub-module.

    :param checkpoint: The checkpoint to update.
    """
    LAST_LAYER_REGEX = re.compile(r"last_layers\.(.*)\.module_map\.(\d+)\.weight")

    for key in ["model_state_dict", "best_model_state_dict"]:
        state_dict = checkpoint.get(key)
        if state_dict is not None:
            new_state_dict = {}
            last_layer_entries = set()
            for name, value in state_dict.items():
                if name.startswith("layernorm."):
                    new_name = name.replace("layernorm.", "layernorm.module_list.")
                    new_state_dict[new_name] = value
                elif name.startswith("bpnn."):
                    new_name = name.replace("bpnn.", "bpnn.module_list.")
                    new_state_dict[new_name] = value
                else:
                    match = re.match(LAST_LAYER_REGEX, name)
                    if match is not None:
                        last_layer_entries.add(match.group(1))
                        new_name = (
                            f"last_layers.{match.group(1)}.module_map."
                            + f"module_list.{match.group(2)}.weight"
                        )
                        new_state_dict[new_name] = value
                    else:
                        new_state_dict[name] = value

            dtype = state_dict["layernorm.0.weight"].dtype
            device = state_dict["layernorm.1.weight"].device
            mts_helper = torch.zeros(0, dtype=dtype, device=device)

            new_state_dict["layernorm._mts_helper"] = mts_helper
            # This should contain the serialized _in_keys and _out_properties, but we
            # can not recover them here, so we set them to empty dicts and hope they
            # where properly set when creating the model instance.
            new_state_dict["layernorm._extra_state"] = {}

            new_state_dict["bpnn._mts_helper"] = mts_helper
            new_state_dict["bpnn._extra_state"] = {}

            for target in last_layer_entries:
                new_state_dict[f"last_layers.{target}._mts_helper"] = mts_helper
                new_state_dict[f"last_layers.{target}._extra_state"] = {}

                new_state_dict[f"last_layers.{target}.module_map._mts_helper"] = (
                    mts_helper
                )
                new_state_dict[f"last_layers.{target}.module_map._extra_state"] = {}

            checkpoint[key] = new_state_dict
>>>>>>> 1ec0fdbc


###########################
# TRAINER #################
###########################


def trainer_update_v1_v2(checkpoint: dict) -> None:
    """
    Update trainer checkpoint from version 1 to version 2.

    :param checkpoint: The checkpoint to update.
    """
    checkpoint["best_epoch"] = checkpoint.get("best_epoch")


def trainer_update_v2_v3(checkpoint: dict) -> None:
    """
    Update trainer checkpoint from version 2 to version 3.

    :param checkpoint: The checkpoint to update.
    """
    old_loss_hypers = checkpoint["train_hypers"]["loss"].copy()
    dataset_info = checkpoint["model_data"]["dataset_info"]
    new_loss_hypers = {}

    for target_name in dataset_info.targets.keys():
        new_loss_hypers[target_name] = {
            "type": old_loss_hypers["type"],
            "weight": old_loss_hypers["weights"].get(target_name, 1.0),
            "reduction": old_loss_hypers["reduction"],
            "sliding_factor": old_loss_hypers.get("sliding_factor", None),
        }
    checkpoint["train_hypers"]["loss"] = new_loss_hypers


def trainer_update_v3_v4(checkpoint: dict) -> None:
    """
    Update trainer checkpoint from version 3 to version 4.

    :param checkpoint: The checkpoint to update.
    """
    # num_workers=0 means that the main process will do the data loading, which is
    # equivalent to not setting it (this was the behavior before v4)
    checkpoint["train_hypers"]["num_workers"] = 0


def trainer_update_v4_v5(checkpoint: dict) -> None:
    """
    Update trainer checkpoint from version 4 to version 5.

    :param checkpoint: The checkpoint to update.
    """
    checkpoint["train_hypers"]["fixed_scaling_weights"] = {}


def trainer_update_v5_v6(checkpoint: dict) -> None:
    """
    Update trainer checkpoint from version 5 to version 6.

    :param checkpoint: The checkpoint to update.
    """
    raise ValueError(
        "In order to use this checkpoint, you need metatrain 2025.10 or earlier. "
        "You can install it with `pip install metatrain==2025.10`."
    )


def trainer_update_v6_v7(checkpoint: dict) -> None:
    """
    Update trainer checkpoint from version 7 to version 8.

    :param checkpoint: The checkpoint to update.
    """
    # remove all entries in the loss `sliding_factor`
    old_loss_hypers = checkpoint["train_hypers"]["loss"].copy()
    dataset_info = checkpoint["model_data"]["dataset_info"]
    new_loss_hypers = {}

    for target_name in dataset_info.targets.keys():
        # retain everything except sliding_factor for each target
        new_loss_hypers[target_name] = {
            k: v
            for k, v in old_loss_hypers[target_name].items()
            if k != "sliding_factor"
        }

    checkpoint["train_hypers"]["loss"] = new_loss_hypers


def trainer_update_v7_v8(checkpoint: dict) -> None:
    """
    Update trainer checkpoint from version 7 to version 8.

    :param checkpoint: The checkpoint to update.
    """
    checkpoint["train_hypers"]["remove_composition_contribution"] = True<|MERGE_RESOLUTION|>--- conflicted
+++ resolved
@@ -117,18 +117,6 @@
     """
     Update model checkpoint from version 4 to version 5.
 
-<<<<<<< HEAD
-    :param checkpoint: The checkpoint to be updated.
-    """
-    for key in ["model_state_dict", "best_model_state_dict"]:
-        if (state_dict := checkpoint.get(key)) is not None:
-            for key in list(state_dict.keys()):
-                if "soap_calculator.calculator." in key:
-                    new_key = key.replace(
-                        "soap_calculator.calculator.", "soap_calculator."
-                    )
-                    state_dict[new_key] = state_dict.pop(key)
-=======
     The main change is the use of mts.torch.nn.Module as a base class for
     mts.torch.nn.Linear and other layers, which now has a `module_list` sub-module.
 
@@ -183,7 +171,22 @@
                 new_state_dict[f"last_layers.{target}.module_map._extra_state"] = {}
 
             checkpoint[key] = new_state_dict
->>>>>>> 1ec0fdbc
+
+
+def model_update_v5_v6(checkpoint: dict) -> None:
+    """
+    Update model checkpoint from version 5 to version 6.
+
+    :param checkpoint: The checkpoint to update.
+    """
+    for key in ["model_state_dict", "best_model_state_dict"]:
+        if (state_dict := checkpoint.get(key)) is not None:
+            for key in list(state_dict.keys()):
+                if "soap_calculator.calculator." in key:
+                    new_key = key.replace(
+                        "soap_calculator.calculator.", "soap_calculator."
+                    )
+                    state_dict[new_key] = state_dict.pop(key)
 
 
 ###########################
