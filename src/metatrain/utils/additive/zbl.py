--- conflicted
+++ resolved
@@ -168,11 +168,6 @@
         # Set the outputs as the ZBL energies
         targets_out: Dict[str, TensorMap] = {}
         for target_key, target in outputs.items():
-<<<<<<< HEAD
-            if target_key.startswith("mtt::aux::") or target_key == "features":
-                continue
-=======
->>>>>>> 8ae40887
             sample_values: List[List[int]] = []
 
             for i_system, system in enumerate(systems):
