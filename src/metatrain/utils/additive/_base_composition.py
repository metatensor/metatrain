"""
Contains the ``BaseCompositionModel class. This is intended for eventual porting to
metatomic. The class ``CompositionModel`` wraps this to be compatible with
metatrain-style objects.
"""

from typing import Dict, List, Optional

import metatensor.torch as mts
import torch
from metatensor.torch import Labels, LabelsEntry, TensorBlock, TensorMap
from metatomic.torch import ModelOutput, System

from metatrain.utils.basis import get_edge_sample_labels_1_center


class BaseCompositionModel(torch.nn.Module):
    """
    Fits a composition model for a dict of targets.

    A composition model is a model that predicts the target values based on the
    composition of the system, i.e., the chemical identity of atoms in the system.

    Only invariant blocks of the specified targets are fitted, i.e. those indexed by
    keys with a single name "_" (for scalars) or keys where "o3_lambda=0" and
    "o3_sigma=1" (for spherical targets).

    The :py:method:`accumulate` method is used to accumulate the necessary quantities
    based on the training data, and the :py:method:`fit` method is used to
    fit the model based on the accumulated quantities. These should both be called
    before the :py:method:`forward` method is called to compute the predictions.
    """

    # Needed for torchscript compatibility
    target_names: List[str]
    weights: Dict[str, TensorMap]
    sample_kinds: Dict[str, str]
    type_to_index: torch.Tensor
    XTX: Dict[str, TensorMap]
    XTY: Dict[str, TensorMap]

    def __init__(self, atomic_types, layouts: Dict[str, TensorMap]) -> None:
        """
        Initializes the composition model with the given atomic types and layouts.

        :param atomic_types: List of atomic types to use in the composition model.
        :param layouts: Dict of zero-sample layout :py:class:`TensorMap` corresponding
            to each target. The keys of the dict are the target names, and the values
            are :py:class:`TensorMap` objects with the zero-sample layout for each
            target.
        """
        super().__init__()

<<<<<<< HEAD
        self.atomic_types: torch.Tensor  # mypy does not understand register_buffer
        self.register_buffer(
            "atomic_types",
            torch.as_tensor(atomic_types, dtype=torch.int32),
        )
=======
        self.atomic_types = torch.as_tensor(atomic_types, dtype=torch.int32)
>>>>>>> 2bfc38f2
        self.target_names = []
        self.sample_kinds = {}
        self.XTX = {}
        self.XTY = {}
        self.weights = {}
        self.is_fitted: Dict[str, bool] = {}

        # go from an atomic type to its position in `self.atomic_types`
        self.register_buffer(
            "type_to_index", torch.empty(max(self.atomic_types) + 1, dtype=torch.long)
        )
        for i, atomic_type in enumerate(self.atomic_types):
            self.type_to_index[atomic_type] = i

        # Add targets based on provided layouts
        for target_name, layout in layouts.items():
            self.add_output(target_name, layout)

    def add_output(self, target_name: str, layout: TensorMap) -> None:
        """
        Adds a new target to the composition model.

        :param target_name: Name of the target to add.
        :param layout: Layout of the target as a :py:class:`TensorMap`.
        """
        if target_name in self.target_names:
            raise ValueError(f"target {target_name} already exists in the model.")

        self.target_names.append(target_name)
        self.is_fitted[target_name] = False
        valid_sample_names = [
            ["system"],
            [
                "system",
                "atom",
            ],
            [
                "system",
                "first_atom",
                "second_atom",
                "cell_shift_a",
                "cell_shift_b",
                "cell_shift_c",
            ],
        ]

        if layout.sample_names == valid_sample_names[0]:
            self.sample_kinds[target_name] = "per_structure"

        elif layout.sample_names == valid_sample_names[1]:
            self.sample_kinds[target_name] = "per_atom"

        elif layout.sample_names == valid_sample_names[2]:
            self.sample_kinds[target_name] = "per_pair"

        else:
            raise ValueError(
                "unknown sample kind. TensorMap has sample names"
                f" {layout.sample_names} but expected one of "
                f"{valid_sample_names}."
            )

        # First slice the layout to only include the keys that the composition
        # model applies to. This is done by filtering the keys that have a single name
        # "_" (for scalars) or keys where "o3_lambda=0" and "o3_sigma=1"
        # (for spherical targets).
        layout = mts.filter_blocks(
            layout,
            Labels(
                layout.keys.names,
                torch.vstack([key.values for key in layout.keys if _include_key(key)]),
            ),
        )

        # Initialize TensorMaps for XTX and XTY for this target.
        #
        #  - XTX is a square matrix of shape (n_atomic_types, n_atomic_types)
        #  - XTY is a matrix of shape (n_atomic_types, n_components, n_properties)
        #
        # Both are initialized with zeros, and accumulated during fitting by iterating
        # over batches in the passed dataloader.
        #
        # The weights are also a matrix of shape (n_atomic_types, n_components,
        # n_properties), and are initialized for torchscript compatibility.
        #
        # Then a linear system is solved for each target to obtain the composition
        # weights, which are stored in the `weights` attribute.
        self.XTX[target_name] = TensorMap(
            layout.keys,
            blocks=[
                TensorBlock(
                    values=torch.zeros(
                        len(self.atomic_types),
                        len(self.atomic_types),
                        dtype=torch.float64,
                    ),
                    samples=Labels(["center_type"], self.atomic_types.reshape(-1, 1)),
                    components=[],
                    properties=Labels(
                        ["center_type"], self.atomic_types.reshape(-1, 1)
                    ),
                )
                for _ in layout
            ],
        )
        self.XTY[target_name] = TensorMap(
            layout.keys,
            blocks=[
                TensorBlock(
                    values=torch.zeros(
                        len(self.atomic_types),
                        *[len(c) for c in block.components],
                        len(block.properties),
                        dtype=torch.float64,
                    ),
                    samples=Labels(["center_type"], self.atomic_types.reshape(-1, 1)),
                    components=block.components,
                    properties=block.properties,
                )
                for block in layout
            ],
        )
        self.weights[target_name] = TensorMap(
            layout.keys,
            blocks=[
                TensorBlock(
                    values=torch.zeros(
                        len(self.atomic_types),
                        *[len(c) for c in block.components],
                        len(block.properties),
                        dtype=torch.float64,
                    ),
                    samples=Labels(["center_type"], self.atomic_types.reshape(-1, 1)),
                    components=block.components,
                    properties=block.properties,
                )
                for block in layout
            ],
        )

    def accumulate(
        self,
        systems: List[System],
        targets: Dict[str, TensorMap],
    ) -> None:
        """
        Takes a batch of systems and targets, and for each target accumulates the
        necessary quantities (XTX and XTY).
        """

        device = systems[0].positions.device
        dtype = systems[0].positions.dtype
        self._sync_device_dtype(device, dtype)

        # check that the systems contain no unexpected atom types
        for system in systems:
            if not torch.all(torch.isin(system.types, self.atomic_types)):
                raise ValueError(
                    "system contains unexpected atom types. "
                    f"Expected atomic types: {self.atomic_types}, "
                    f"found: {torch.unique(system.types)}"
                )

        # accumulate
        for target_name, target in targets.items():
            for key, block in target.items():
                if not _include_key(key):
                    continue

                # Get the target block values
                Y = block.values

                if self.sample_kinds[target_name] == "per_structure":
                    X = self._compute_X_per_structure(systems)

                elif self.sample_kinds[target_name] in ["per_atom", "per_pair"]:
                    X = self._compute_X_per_atom(
                        systems, self._get_sliced_atomic_types(key)
                    )

                else:
                    raise ValueError(
                        f"unknown sample kind: {self.sample_kinds[target_name]}"
                        f" for target {target_name}"
                    )
                X = X.to(device=device, dtype=dtype)

                # Compute "XTX", i.e. X.T @ X
                # TODO: store XTX by sample kind instead, saving memory
                self.XTX[target_name][key].values[:] += X.T @ X

                # Compute "XTY", i.e. X.T @ Y
                self.XTY[target_name][key].values[:] += torch.tensordot(
                    X, Y, dims=([0], [0])
                )

    def fit(
        self,
        fixed_weights: Optional[Dict[str, Dict[int, float]]] = None,
    ) -> None:
        """
        Based on the pre-accumulated quantities from the training data, fits the
        compositions for each target.
        """

        # TODO: add an option to pass a subset of the names of the targets to fit.

        if fixed_weights is None:
            fixed_weights = {}

        # fit
        for target_name in self.target_names:
            if self.is_fitted[target_name]:  # already fitted
                continue

            blocks = []
            for key in self.XTX[target_name].keys:
                XTX_block = self.XTX[target_name][key]
                XTY_block = self.XTY[target_name][key]

                XTX_values = XTX_block.values
                XTY_values = XTY_block.values

                if target_name in fixed_weights:
                    weight_vals = torch.vstack(
                        [
                            torch.full(
                                (
                                    1,
                                    *[len(c) for c in XTY_block.components],
                                    len(XTY_block.properties),
                                ),
                                fixed_weights[target_name][atomic_type],
                                dtype=XTY_values.dtype,
                                device=XTY_values.device,
                            )
                            for atomic_type in self.atomic_types
                        ]
                    )
                else:
                    XTY_shape = XTY_values.shape
                    if len(XTY_values.shape) != 2:
                        XTY_values = XTY_values.reshape(XTY_values.shape[0], -1)
                    weight_vals = _solve_linear_system(XTX_values, XTY_values)
                    weight_vals = weight_vals.reshape(*XTY_shape)

                blocks.append(
                    TensorBlock(
                        values=weight_vals.contiguous(),
                        samples=XTY_block.samples.to(device=weight_vals.device),
                        components=XTY_block.components,
                        properties=XTY_block.properties.to(device=weight_vals.device),
                    )
                )

            self.weights[target_name] = TensorMap(
                self.XTX[target_name].keys.to(device=weight_vals.device),
                blocks,
            )
            self.is_fitted[target_name] = True

    def forward(
        self,
        systems: List[System],
        outputs: Dict[str, ModelOutput],
        selected_atoms: Optional[Labels] = None,
    ) -> Dict[str, TensorMap]:
        """
        Compute the targets for each system based on the composition weights.

        :param systems: List of systems to calculate the energy.
        :param output_names: List of output names to compute. These should be a subset
            of the target names used during fitting.
        :param selected_atoms: Optional selection of atoms for which to compute the
            predictions.
        :returns: A dictionary with the computed predictions for each system.

        :raises ValueError: If no weights have been computed or if `outputs` keys
            contain unsupported keys.
        """

        device = systems[0].positions.device
        dtype = systems[0].positions.dtype
        self._sync_device_dtype(device, dtype)

<<<<<<< HEAD
        # Build the sample labels that are required
        system_indices, sample_labels_per_atom = _get_system_indices_and_labels(
            systems, device
        )
        if any(
            [
                sample_kind == "per_structure" and not model_output.per_atom 
                for sample_kind, model_output in zip(self.sample_kinds.values(), outputs.values())
            ]
        ):
            sample_labels_per_structure = Labels(
                ["system"],
                torch.arange(
                    len(systems), dtype=torch.int32, device=device
                ).reshape(-1, 1),
            ).to(device=device)
        else:
            sample_labels_per_structure = Labels(
                ["_"], torch.empty(0).reshape(-1, 1)
            ).to(device=device)

        if any([k == "per_pair" for k in self.sample_kinds.values()]):
            sample_labels_per_pair = get_edge_sample_labels_1_center(
                sample_labels_per_atom, device
            ).to(device=device)
        else:
            sample_labels_per_pair = Labels(
                ["_"], torch.empty(0).reshape(-1, 1)
            ).to(device=device)
=======
        system_indices, sample_labels_per_atom = _get_system_indices_and_labels(
            systems, device
        )
>>>>>>> 2bfc38f2

        predictions: Dict[str, TensorMap] = {}
        for output_name, model_output in outputs.items():
            if output_name not in self.target_names:
                raise ValueError(
                    f"output {output_name} is not supported by this composition model."
                )
            weights = self.weights[output_name]

            prediction_key_vals = []
            prediction_blocks: List[TensorBlock] = []
            for key, weight_block in weights.items():
                # Compute X and choose the right sample labels
                if self.sample_kinds[output_name] == "per_structure":
                    if model_output.per_atom:
                        sample_labels = sample_labels_per_atom
                        X = self._compute_X_per_atom(
                            systems, self._get_sliced_atomic_types(key)
                        )

                    else:
<<<<<<< HEAD
                        sample_labels = sample_labels_per_structure
=======
                        sample_labels = Labels(
                            ["system"],
                            torch.arange(
                                len(systems), dtype=torch.int32, device=device
                            ).reshape(-1, 1),
                        ).to(device=device)
>>>>>>> 2bfc38f2
                        X = self._compute_X_per_structure(systems)

                elif self.sample_kinds[output_name] == "per_atom":
                    sample_labels = sample_labels_per_atom
<<<<<<< HEAD
                    X = self._compute_X_per_atom(
                        systems, self._get_sliced_atomic_types(key)
                    )

                elif self.sample_kinds[output_name] == "per_pair":
                    sample_labels = sample_labels_per_pair
=======
>>>>>>> 2bfc38f2
                    X = self._compute_X_per_atom(
                        systems, self._get_sliced_atomic_types(key)
                    )

                else:
                    raise ValueError(
                        f"unknown sample kind: {self.sample_kinds[output_name]}"
                        f" for target {output_name}"
                    )

                # If selected_atoms is provided, slice the samples labels and the X
                # tensor
                if selected_atoms is not None:
                    sample_indices = sample_labels.select(selected_atoms)
                    sample_labels = Labels(
                        sample_labels.names,
                        sample_labels.values[sample_indices],
                    ).to(device=device)
                    X = X[sample_indices]

                # Compute X.T @ W
                out_vals = torch.tensordot(X, weight_block.values, dims=([1], [0]))
                prediction_blocks.append(
                    TensorBlock(
                        values=out_vals,
                        samples=sample_labels,
                        components=weight_block.components,
                        properties=weight_block.properties,
                    )
                )
                prediction_key_vals.append(key.values)

            prediction = TensorMap(
                Labels(
                    self.weights[output_name].keys.names,
                    torch.vstack(prediction_key_vals),
                ),
                prediction_blocks,
            )
            predictions[output_name] = prediction

        return predictions

    def _get_sliced_atomic_types(self, key: LabelsEntry) -> torch.Tensor:
        """
        Gets the slice of atomic types needed for the block indexed by the input ``key``
        """
        center_types = self.atomic_types
        dtype = torch.int32
        device = self.atomic_types.device

        if "center_type" in key.names:
            center_types = torch.tensor(
                [key["center_type"]], dtype=dtype, device=device
            )

        if "first_atom_type" in key.names and "second_atom_type" in key.names:
            assert (
                key["first_atom_type"] == key["second_atom_type"] and key["s2_pi"] == 0
            )
            center_types = torch.tensor(
                [key["first_atom_type"]], dtype=dtype, device=device
            )

        return center_types

    def _compute_X_per_structure(self, systems: List[System]) -> torch.Tensor:
        """
        Computes the one-hot encoding of the atomic types for the atoms in the
        provided systems.

        Returns a tensor of shape ``(n_systems, n_atomic_types)``, where each row
        corresponds to a system and each column corresponds to an atomic type. The
        value is the number of atoms of that type in the system.
        """
        dtype = systems[0].positions.dtype

        counts = []
        for system in systems:
            bincount = torch.bincount(
                self.type_to_index[system.types], minlength=len(self.atomic_types)
            )
            counts.append(bincount.to(dtype=dtype))
        return torch.vstack(counts)

    def _compute_X_per_atom(
        self, systems: List[System], center_types: torch.Tensor
    ) -> torch.Tensor:
        """
        Computes the one-hot encoding of the atomic types for the atoms in the provided
        systems, but only for the specified center types.

        Returns a tensor of shape ``(n_atoms, n_atomic_types)``, where each row
        corresponds to an atom in the systems and each column corresponds to an atomic
        type. The value is 1 if the atom's type matches the atomic type, and 0
        otherwise.
        """
        device = systems[0].positions.device
        dtype = systems[0].positions.dtype
<<<<<<< HEAD

        system_ids = []
        atom_ids = []
        types = []

=======

        system_ids = []
        atom_ids = []
        types = []

>>>>>>> 2bfc38f2
        for sys_id, system in enumerate(systems):
            n_atoms = system.types.shape[0]
            system_ids.append(
                torch.full((n_atoms,), sys_id, dtype=torch.int32, device=device)
            )
            atom_ids.append(torch.arange(n_atoms, dtype=torch.int32, device=device))
            types.append(
                system.types.to(torch.int32)
            )  # Ensure type matches Labels requirement

        # Concatenate all atom metadata
        system_ids = torch.cat(system_ids)
        atom_ids = torch.cat(atom_ids)
        types = torch.cat(types)

        # Build sample_labels: (n_atoms, 3) → [system, atom, center_type]
        sample_values = torch.stack([system_ids, atom_ids, types], dim=1)
        sample_labels = Labels(["system", "atom", "center_type"], sample_values)

        # Build center_types_labels: (n_center_types, 1)
        center_types_labels = Labels(["center_type"], center_types.reshape(-1, 1))

        # Perform one-hot encoding
        return mts.one_hot(sample_labels, center_types_labels).to(
            dtype=dtype, device=device
        )

    def _sync_device_dtype(self, device: torch.device, dtype: torch.dtype):
        # manually move the TensorMap dicts:

        self.atomic_types = self.atomic_types.to(device=device)
        self.type_to_index = self.type_to_index.to(device=device)
        self.XTX = {
            target_name: tm.to(device=device, dtype=dtype)
            for target_name, tm in self.XTX.items()
        }
        self.XTY = {
            target_name: tm.to(device=device, dtype=dtype)
            for target_name, tm in self.XTY.items()
        }
        self.weights = {
            target_name: tm.to(device=device, dtype=dtype)
            for target_name, tm in self.weights.items()
        }


def _include_key(key: LabelsEntry) -> bool:
    """
    Determines whether a block indexed by the input ``key`` should be included in the
    composition model.

    The rules are as follows:
        - If the key has a single name "_" (indicating a scalar), it is included.
        - If the key has names ["o3_lambda", "o3_sigma"] it is included if values are 0
          and 1 respectively (indicating an invariant block of a spherical target).
        - If the key has names ["o3_lambda", "o3_sigma", "n_centers"], it is included if
          values are 0, 1, 1 respectively (indicating an invariant block of a per-atom
          spherical target).
        - If the key has names ["o3_lambda", "o3_sigma", "n_center", "s2_pi"], it is
          included if values are 0, 1, 1, 0 respectively (indicating an on-site
          invariant block of a per-pair target).
    """
    valid_key_names = [
        ["_"],  # scalar
        ["o3_lambda", "o3_sigma"],  # spherical
        ["o3_lambda", "o3_sigma", "n_centers"],  # spherical per-atom
        [
            "o3_lambda",
            "o3_sigma",
            "n_centers",
            "s2_pi",
        ],  # spherical per-pair, symmetrized
    ]
    include_key = False

    if key.names == valid_key_names[0]:
        include_key = True

    elif key.names == valid_key_names[1]:
        if key["o3_lambda"] == 0 and key["o3_sigma"] == 1:
            include_key = True

    elif key.names == valid_key_names[2]:
        if key["o3_lambda"] == 0 and key["o3_sigma"] == 1 and key["n_centers"] == 1:
            include_key = True

    elif key.names == valid_key_names[3]:
        if (
            key["o3_lambda"] == 0
            and key["o3_sigma"] == 1
            and key["s2_pi"] == 0
            and key["n_centers"] == 1
        ):
            include_key = True

    else:
        raise ValueError(
            f"key names {key.names} not in valid key names {valid_key_names}"
        )

    return include_key


def _solve_linear_system(
    XTX_vals: torch.Tensor, XTY_vals: torch.Tensor
) -> torch.Tensor:
    """
    Solves the linear system XTX * W = XTY for the weights W, where XTX is a square
    matrix of shape (n_atomic_types, n_atomic_types) and XTY is a matrix
    of shape (n_atomic_types, n_components, n_properties).

    :py:func:`metatensor.torch.solve` is not used due to numerical stability issues
    when the matrix is ill-conditioned. Instead, a regularization term is added to the
    diagonal of XTX to improve stability.
    """
    trace_magnitude = float(torch.diag(XTX_vals).abs().mean())
    regularizer = 1e-14 * trace_magnitude
    shape = (XTX_vals.shape[0], *XTY_vals.shape[1:])
    return torch.linalg.solve(
        XTX_vals
        + regularizer
        * torch.eye(
            XTX_vals.shape[1],
            dtype=XTX_vals.dtype,
            device=XTX_vals.device,
        ),
        XTY_vals.reshape(XTY_vals.shape[0], -1),
    ).reshape(shape)


def _get_system_indices_and_labels(systems: List[System], device: torch.device):
    system_indices = torch.concatenate(
        [
            torch.full(
                (len(system),),
                i_system,
                device=device,
            )
            for i_system, system in enumerate(systems)
        ],
    )

    sample_values = torch.stack(
        [
            system_indices,
            torch.concatenate(
                [
                    torch.arange(
                        len(system),
                        device=device,
                    )
                    for system in systems
                ],
            ),
        ],
        dim=1,
    )
    sample_labels = Labels(
        names=["system", "atom"],
        values=sample_values,
<<<<<<< HEAD
    ).to(device=device)
=======
    )
>>>>>>> 2bfc38f2
    return system_indices, sample_labels<|MERGE_RESOLUTION|>--- conflicted
+++ resolved
@@ -51,15 +51,7 @@
         """
         super().__init__()
 
-<<<<<<< HEAD
-        self.atomic_types: torch.Tensor  # mypy does not understand register_buffer
-        self.register_buffer(
-            "atomic_types",
-            torch.as_tensor(atomic_types, dtype=torch.int32),
-        )
-=======
         self.atomic_types = torch.as_tensor(atomic_types, dtype=torch.int32)
->>>>>>> 2bfc38f2
         self.target_names = []
         self.sample_kinds = {}
         self.XTX = {}
@@ -345,7 +337,6 @@
         dtype = systems[0].positions.dtype
         self._sync_device_dtype(device, dtype)
 
-<<<<<<< HEAD
         # Build the sample labels that are required
         system_indices, sample_labels_per_atom = _get_system_indices_and_labels(
             systems, device
@@ -375,12 +366,8 @@
             sample_labels_per_pair = Labels(
                 ["_"], torch.empty(0).reshape(-1, 1)
             ).to(device=device)
-=======
-        system_indices, sample_labels_per_atom = _get_system_indices_and_labels(
-            systems, device
-        )
->>>>>>> 2bfc38f2
-
+
+        # Build the predictions for each output
         predictions: Dict[str, TensorMap] = {}
         for output_name, model_output in outputs.items():
             if output_name not in self.target_names:
@@ -401,29 +388,17 @@
                         )
 
                     else:
-<<<<<<< HEAD
                         sample_labels = sample_labels_per_structure
-=======
-                        sample_labels = Labels(
-                            ["system"],
-                            torch.arange(
-                                len(systems), dtype=torch.int32, device=device
-                            ).reshape(-1, 1),
-                        ).to(device=device)
->>>>>>> 2bfc38f2
                         X = self._compute_X_per_structure(systems)
 
                 elif self.sample_kinds[output_name] == "per_atom":
                     sample_labels = sample_labels_per_atom
-<<<<<<< HEAD
                     X = self._compute_X_per_atom(
                         systems, self._get_sliced_atomic_types(key)
                     )
 
                 elif self.sample_kinds[output_name] == "per_pair":
                     sample_labels = sample_labels_per_pair
-=======
->>>>>>> 2bfc38f2
                     X = self._compute_X_per_atom(
                         systems, self._get_sliced_atomic_types(key)
                     )
@@ -523,19 +498,11 @@
         """
         device = systems[0].positions.device
         dtype = systems[0].positions.dtype
-<<<<<<< HEAD
 
         system_ids = []
         atom_ids = []
         types = []
 
-=======
-
-        system_ids = []
-        atom_ids = []
-        types = []
-
->>>>>>> 2bfc38f2
         for sys_id, system in enumerate(systems):
             n_atoms = system.types.shape[0]
             system_ids.append(
@@ -696,9 +663,5 @@
     sample_labels = Labels(
         names=["system", "atom"],
         values=sample_values,
-<<<<<<< HEAD
-    ).to(device=device)
-=======
     )
->>>>>>> 2bfc38f2
     return system_indices, sample_labels