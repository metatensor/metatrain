--- conflicted
+++ resolved
@@ -6,13 +6,7 @@
 from metatensor.torch import Labels, TensorBlock, TensorMap
 from metatensor.torch.atomistic import ModelOutput, System
 
-<<<<<<< HEAD
-from metatrain.utils.data.target_info import is_auxiliary_output
-
-from ..data import Dataset, DatasetInfo, get_all_targets, get_atomic_types
-=======
 from ..data import Dataset, DatasetInfo, TargetInfo, get_all_targets, get_atomic_types
->>>>>>> b5de3b24
 from ..jsonschema import validate
 
 
@@ -246,12 +240,6 @@
             self.properties_label = self.properties_label.to(device)
 
         for output_name in outputs:
-<<<<<<< HEAD
-            # TODO: special case for ensembles
-            if is_auxiliary_output(output_name):
-                continue  # skip auxiliary outputs
-=======
->>>>>>> b5de3b24
             if output_name not in self.output_to_output_index:
                 raise ValueError(
                     f"output key {output_name} is not supported by this composition "
@@ -266,15 +254,6 @@
         # number of atoms per atomic type.
         targets_out: Dict[str, TensorMap] = {}
         for target_key, target in outputs.items():
-<<<<<<< HEAD
-            if is_auxiliary_output(target_key):
-                # TODO: special case for ensembles
-                continue  # skip auxiliary outputs
-            if target_key not in self.outputs.keys():
-                # non-scalar
-                continue
-=======
->>>>>>> b5de3b24
             weights = self.weights[self.output_to_output_index[target_key]]
 
             concatenated_types = torch.concatenate([system.types for system in systems])
