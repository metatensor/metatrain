import logging
from typing import Dict, List, Optional, Union

import metatensor.torch as mts
import torch
from metatensor.torch import Labels, TensorBlock, TensorMap
from metatomic.torch import ModelOutput, NeighborListOptions, System
from torch.utils.data import DataLoader, DistributedSampler

from metatrain.utils.data import (
    CollateFn,
    CombinedDataLoader,
    Dataset,
)
from metatrain.utils.neighbor_lists import get_system_with_neighbor_lists_transform

from ..data import DatasetInfo, TargetInfo, unpack_batch
from ..jsonschema import validate
from ..transfer import batch_to
from ._base_composition import BaseCompositionModel, _include_key
from .remove import remove_additive


class CompositionModel(torch.nn.Module):
    """
    A simple model that calculates the per-species contributions to targets
    based on the stoichiometry in a system.

    :param hypers: A dictionary of model hyperparameters. This parameter is ignored and
        is only present to be consistent with the general model API.
    :param dataset_info: An object containing information about the dataset, including
        target quantities and atomic types.
    """

    # Needed for torchscript compatibility
    outputs: Dict[str, ModelOutput]

    def __init__(self, hypers: Dict, dataset_info: DatasetInfo):
        super().__init__()

        # `hypers` should be an empty dictionary
        validate(
            instance=hypers,
            schema={"type": "object", "additionalProperties": False},
        )

        self.dataset_info = dataset_info
        self.atomic_types = sorted(dataset_info.atomic_types)

        for target_name, target_info in dataset_info.targets.items():
            if not self.is_valid_target(target_name, target_info):
                raise ValueError(
                    f"Composition model does not support target quantity "
                    f"{target_info.quantity}. This is an architecture bug. "
                    "Please report this issue and help us improve!"
                )

        self.target_infos = {
            target_name: target_info
            for target_name, target_info in dataset_info.targets.items()
        }

        # Initialize the composition model
        self.model = BaseCompositionModel(
            atomic_types=self.atomic_types,
            layouts={
                target_name: target_info.layout
                for target_name, target_info in self.target_infos.items()
            },
        )
        self.outputs: Dict[str, ModelOutput] = {}

        # keeps track of dtype and device of the composition model
        self.register_buffer("dummy_buffer", torch.randn(1))

        self.new_outputs = []
        for target_name, target_info in self.dataset_info.targets.items():
            self.new_outputs.append(target_name)
            self._add_output(target_name, target_info)

    def _get_dataloader(
        self,
        datasets: List[Union[Dataset, torch.utils.data.Subset]],
        requested_neighbor_lists: List[NeighborListOptions],
        batch_size: int,
        is_distributed: bool,
    ) -> DataLoader:
        """
        Create a DataLoader for the provided datasets. As the dataloader is only used to
        accumulate the quanitites needed for fitting the composition weights, there is
        no need to shuffle or drop the last non-full batch. Distributed sampling can be
        used or not, based on the `is_distributed` argument, and training with double
        precision is enforced.
        """
        # Create the collate function
        collate_fn = CollateFn(
            target_keys=list(self.dataset_info.targets.keys()),
            callables=[
<<<<<<< HEAD
=======
                # these neighbor lists might be required by the other additive models
                # that need to be removed from the targets before fitting the
                # composition weights
>>>>>>> 8314305c
                get_system_with_neighbor_lists_transform(requested_neighbor_lists)
            ],
        )

        dtype = datasets[0][0]["system"].positions.dtype
        if dtype != torch.float64:
            raise ValueError(
                "The composition model only supports float64 during training. "
                f"Got dtype: {dtype}."
            )

        # Build the dataloaders
        if is_distributed:
            world_size = torch.distributed.get_world_size()
            rank = torch.distributed.get_rank()
            samplers = [
                DistributedSampler(
                    dataset,
                    num_replicas=world_size,
                    rank=rank,
                    shuffle=False,
                    drop_last=False,
                )
                for dataset in datasets
            ]
        else:
            samplers = [None] * len(datasets)

        dataloaders = []
        for dataset, sampler in zip(datasets, samplers):
            if len(dataset) < batch_size:
                raise ValueError(
                    f"A training dataset has fewer samples "
                    f"({len(dataset)}) than the batch size "
                    f"({batch_size}). "
                    "Please reduce the batch size."
                )
            dataloaders.append(
                DataLoader(
                    dataset=dataset,
                    batch_size=batch_size,
                    sampler=sampler,
                    shuffle=None if sampler else False,
                    drop_last=False,
                    collate_fn=collate_fn,
                )
            )

        return CombinedDataLoader(dataloaders, shuffle=False)

    def train_model(
        self,
        datasets: List[Union[Dataset, torch.utils.data.Subset]],
        additive_models: List[torch.nn.Module],
        batch_size: int,
        is_distributed: bool,
        fixed_weights: Optional[Dict[str, Dict[int, float]]] = None,
    ) -> None:
        """
        Train the composition model on the provided training data in the ``datasets``.

        Assumes the systems are stored in the ``system`` attribute of each sample, with
        targets expected to be stored as well, with keys corresponding to the target
        names defined in the dataset info.

        Any additive contributions from the provided ``additive_models`` will be removed
        from the targets before training. The `fixed_weights` argument can be used to
        specify which targets should be treated as fixed weights during training.
        """

        if not isinstance(datasets, list):
            datasets = [datasets]

        if len(self.target_infos) == 0:  # no (new) targets to fit
            return

<<<<<<< HEAD
        # Create dataloader for the training datasets
=======
        # Create dataloader for the training datasets. Note that these might need
        # neighbor lists if any of the `additive_models` require them.
>>>>>>> 8314305c
        requested_neighbor_lists = []
        for additive_model in additive_models:
            if hasattr(additive_model, "requested_neighbor_lists"):
                requested_neighbor_lists += additive_model.requested_neighbor_lists()
        dataloader = self._get_dataloader(
            datasets,
            requested_neighbor_lists,
            batch_size,
            is_distributed=is_distributed,
        )

        if fixed_weights is None:
            fixed_weights = {}

        device = self.dummy_buffer.device

        # accumulate
        for batch in dataloader:
            systems, targets, _ = unpack_batch(batch)
            systems, targets, _ = batch_to(systems, targets, device=device)
            # only accumulate the targets that do not use fixed weights
            targets = {
                target_name: targets[target_name]
                for target_name, target in targets.items()
                if target_name not in fixed_weights and target_name in self.new_outputs
            }
            if len(targets) == 0:
                break

            # remove additive contributions from these targets
            for additive_model in additive_models:
                targets = remove_additive(
                    systems,
                    targets,
                    additive_model,
                    {
                        target_name: self.target_infos[target_name]
                        for target_name in targets
                    },
                )
            self.model.accumulate(systems, targets)

        if is_distributed:
            torch.distributed.barrier()
            # All-reduce the accumulated TensorMaps across all processes
            for target_name in self.new_outputs:
                for XTX_block, XTY_block in zip(
                    self.model.XTX[target_name],
                    self.model.XTY[target_name],
                    strict=True,
                ):
                    torch.distributed.all_reduce(XTX_block.values)
                    torch.distributed.all_reduce(XTY_block.values)

        # Fit the model on all ranks
        self.model.fit(fixed_weights, targets_to_fit=self.new_outputs)

        # update the buffer weights now they are fitted
        for target_name in self.model.weights.keys():
            self.register_buffer(
                target_name + "_composition_buffer",
                mts.save_buffer(
                    mts.make_contiguous(
                        self.model.weights[target_name].to("cpu", torch.float64)
                    )
                ).to(device),
            )

    def restart(self, dataset_info: DatasetInfo) -> "CompositionModel":
        """
        Restart the model with a new dataset info.

        :param dataset_info: New dataset information to be used.
        """
        for target_name, target_info in dataset_info.targets.items():
            if not self.is_valid_target(target_name, target_info):
                raise ValueError(
                    f"Composition model does not support target "
                    f"{target_name}. This is an architecture bug. "
                    "Please report this issue and help us improve!"
                )

        # merge old and new dataset info
        merged_info = self.dataset_info.union(dataset_info)
        new_atomic_types = [
            at for at in merged_info.atomic_types if at not in self.atomic_types
        ]

        if len(new_atomic_types) > 0:
            raise ValueError(
                f"New atomic types found in the dataset: {new_atomic_types}. "
                "The composition model does not support adding new atomic types."
            )

        self.target_infos = {
            target_name: target_info
            for target_name, target_info in merged_info.targets.items()
            if target_name not in self.dataset_info.targets
        }

        self.dataset_info = merged_info

        # register new outputs
        self.new_outputs = []
        buffer_names = [n for n, _ in self.named_buffers()]
        for target_name, target_info in self.target_infos.items():
            if target_name + "_composition_buffer" in buffer_names:
                continue
            self.new_outputs.append(target_name)
            self.model.add_output(target_name, target_info.layout)
            self._add_output(target_name, target_info)

        return self

    def forward(
        self,
        systems: List[System],
        outputs: Dict[str, ModelOutput],
        selected_atoms: Optional[Labels] = None,
    ) -> Dict[str, TensorMap]:
        """Compute the targets for each system based on the composition weights.

        :param systems: List of systems to calculate the energy.
        :param outputs: Dictionary containing the model outputs.
        :param selected_atoms: Optional selection of samples for which to compute the
            predictions.
        :returns: A dictionary with the computed predictions for each system.

        :raises ValueError: If no weights have been computed or if `outputs` keys
            contain unsupported keys.
        """
        dtype = systems[0].positions.dtype
        device = systems[0].positions.device

        self.weights_to(device, dtype)

        for output_name in outputs.keys():
            if output_name not in self.outputs:
                raise ValueError(
                    f"Output {output_name} is not supported by the "
                    "composition model. Supported outputs are: "
                    f"{list(self.outputs.keys())}"
                )

        pred = self.model.forward(
            systems,
            outputs=outputs,
            selected_atoms=selected_atoms,
        )
        return pred

    def supported_outputs(self) -> Dict[str, ModelOutput]:
        return self.outputs

    def _add_output(self, target_name: str, target_info: TargetInfo) -> None:
        self.outputs[target_name] = ModelOutput(
            quantity=target_info.quantity,
            unit=target_info.unit,
            per_atom=True,
        )

        # Create a fake weights buffer for the target, filtering the blocks that will
        # not be fitted
        layout = mts.filter_blocks(
            target_info.layout,
            Labels(
                target_info.layout.keys.names,
                torch.vstack(
                    [key.values for key in target_info.layout.keys if _include_key(key)]
                ),
                assume_unique=True,
            ),
        )

        fake_weights = TensorMap(
            keys=layout.keys,
            blocks=[
                TensorBlock(
                    values=torch.zeros(
                        (len(self.atomic_types),) + b.values.shape[1:],
                        dtype=torch.float64,
                    ),
                    samples=Labels(
                        names=["center_type"],
                        values=torch.tensor(self.atomic_types, dtype=torch.int).reshape(
                            -1, 1
                        ),
                        assume_unique=True,
                    ),
                    components=b.components,
                    properties=b.properties,
                )
                for b in layout.blocks()
            ],
        )
        self.register_buffer(
            target_name + "_composition_buffer",
            mts.save_buffer(mts.make_contiguous(fake_weights)),
        )

    def weights_to(self, device: torch.device, dtype: torch.dtype):
        if len(self.model.weights) != 0:
            if self.model.weights[list(self.model.weights.keys())[0]].device != device:
                self.model.weights = {
                    k: v.to(device) for k, v in self.model.weights.items()
                }
            if self.model.weights[list(self.model.weights.keys())[0]].dtype != dtype:
                self.model.weights = {
                    k: v.to(dtype) for k, v in self.model.weights.items()
                }

        self.model._sync_device_dtype(device, dtype)

    @staticmethod
    def is_valid_target(target_name: str, target_info: TargetInfo) -> bool:
        """Finds if a ``TargetInfo`` object is compatible with a composition model.

        :param target_info: The ``TargetInfo`` object to be checked.
        """
        # only scalars can have composition contributions
        if not target_info.is_scalar and not target_info.is_spherical:
            logging.debug(
                f"Composition model does not support target {target_name} "
                "since it is not either scalar or spherical."
            )
            return False
        if (
            target_info.is_spherical
            and len(target_info.layout.blocks({"o3_lambda": 0, "o3_sigma": 1})) == 0
        ):
            logging.debug(
                f"Composition model does not support spherical target {target_name} "
                "since it does not have any invariant blocks."
            )
            return False
        return True

    def sync_tensor_maps(self):
        # Reload the weights of the (old) targets, which are not stored in the model
        # state_dict, from the buffers
        for k in self.dataset_info.targets:
            self.model.weights[k] = mts.load_buffer(
                self.__getattr__(k + "_composition_buffer")
            )<|MERGE_RESOLUTION|>--- conflicted
+++ resolved
@@ -96,12 +96,9 @@
         collate_fn = CollateFn(
             target_keys=list(self.dataset_info.targets.keys()),
             callables=[
-<<<<<<< HEAD
-=======
                 # these neighbor lists might be required by the other additive models
                 # that need to be removed from the targets before fitting the
                 # composition weights
->>>>>>> 8314305c
                 get_system_with_neighbor_lists_transform(requested_neighbor_lists)
             ],
         )
@@ -178,12 +175,8 @@
         if len(self.target_infos) == 0:  # no (new) targets to fit
             return
 
-<<<<<<< HEAD
-        # Create dataloader for the training datasets
-=======
         # Create dataloader for the training datasets. Note that these might need
         # neighbor lists if any of the `additive_models` require them.
->>>>>>> 8314305c
         requested_neighbor_lists = []
         for additive_model in additive_models:
             if hasattr(additive_model, "requested_neighbor_lists"):
