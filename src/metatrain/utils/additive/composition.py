import logging
from typing import Dict, List, Optional

import metatensor.torch as mts
import torch
<<<<<<< HEAD
from metatensor.torch import Labels, TensorMap
from metatensor.torch.atomistic import ModelOutput, System
from metatensor.torch.learn.data import DataLoader
=======
from metatensor.torch import Labels, LabelsEntry, TensorBlock, TensorMap
from metatomic.torch import ModelOutput, System
>>>>>>> 4e7bfbc7

from ..data import DatasetInfo, TargetInfo
from ..jsonschema import validate
from ._base_composition import BaseCompositionModel


class MetatrainCompositionModel(torch.nn.Module):
    """
    A simple model that calculates the per-species contributions to targets
    based on the stoichiometry in a system.

    :param model_hypers: A dictionary of model hyperparameters. The paramater is ignored
        and is only present to be consistent with the general model API.
    :param dataset_info: An object containing information about the dataset, including
        target quantities and atomic types.
    """

    def __init__(
        self,
        model_hypers: Dict,
        dataset_info: DatasetInfo,
    ) -> None:
        super().__init__()

        # `model_hypers` should be an empty dictionary
        validate(
            instance=model_hypers,
            schema={"type": "object", "additionalProperties": False},
        )

        self.dataset_info = dataset_info
        self.atomic_types = sorted(dataset_info.atomic_types)

        self.register_buffer(
            "type_to_index", torch.empty(max(self.atomic_types) + 1, dtype=torch.long)
        )
        for i, atomic_type in enumerate(self.atomic_types):
            self.type_to_index[atomic_type] = i

        for target_name, target_info in dataset_info.targets.items():
            if not self.is_valid_target(target_name, target_info):
                raise ValueError(
                    f"Composition model does not support target quantity "
                    f"{target_info.quantity}. This is an architecture bug. "
                    "Please report this issue and help us improve!"
                )

        self.new_targets = {
            target_name: target_info
            for target_name, target_info in dataset_info.targets.items()
        }

        # Initialize the composition model
        self.model = BaseCompositionModel(
            atomic_types=self.atomic_types,
            layouts={
                target_name: target.layout
                for target_name, target in self.dataset_info.targets.items()
            },
        )

        self.outputs: Dict[str, ModelOutput] = {}
        for target_name, target_info in self.dataset_info.targets.items():
            self._add_output(target_name, target_info)

        # keeps track of dtype and device of the composition model
        self.register_buffer("dummy_buffer", torch.randn(1))

    def train_model(
        self,
        dataloader: DataLoader,
        # additive_models: List[torch.nn.Module],  # TODO: support this here?
        # fixed_weights: Optional[Dict[str, Dict[int, str]]] = None,
        # # TODO: support this here?
    ) -> None:
        self.model.fit(dataloader)

    def restart(self, dataset_info: DatasetInfo) -> "MetatrainCompositionModel":
        """Restart the model with a new dataset info.

        :param dataset_info: New dataset information to be used.
        """
        for target_name, target_info in dataset_info.targets.items():
            if not self.is_valid_target(target_name, target_info):
                raise ValueError(
                    f"Composition model does not support target "
                    f"{target_name}. This is an architecture bug. "
                    "Please report this issue and help us improve!"
                )

        # merge old and new dataset info
        merged_info = self.dataset_info.union(dataset_info)
        new_atomic_types = [
            at for at in merged_info.atomic_types if at not in self.atomic_types
        ]

        if len(new_atomic_types) > 0:
            raise ValueError(
                f"New atomic types found in the dataset: {new_atomic_types}. "
                "The composition model does not support adding new atomic types."
            )

        self.new_targets = {
            target_name: target_info
            for target_name, target_info in merged_info.targets.items()
            if target_name not in self.dataset_info.targets
        }

        self.dataset_info = merged_info

        # register new outputs
        for target_name, target_info in self.new_targets.items():
            self._add_output(target_name, target_info)

        return self

    def forward(
        self,
        systems: List[System],
        outputs: Dict[str, ModelOutput],
        selected_atoms: Optional[Labels] = None,
    ) -> Dict[str, TensorMap]:
        """Compute the targets for each system based on the composition weights.

        :param systems: List of systems to calculate the energy.
        :param outputs: Dictionary containing the model outputs.
        :param selected_atoms: Optional selection of atoms for which to compute the
            predictions.
        :returns: A dictionary with the computed predictions for each system.

        :raises ValueError: If no weights have been computed or if `outputs` keys
            contain unsupported keys.
        """
        for output_name, output in outputs.items():
            if output_name not in self.outputs:
                raise ValueError(
<<<<<<< HEAD
                    f"Output {output_name} is not supported by the "
                    "composition model. Supported outputs are: "
                    f"{list(self.outputs.keys())}"
=======
                    f"output key {output_name} is not supported by this composition "
                    "model."
                )

        # Note: atomic types are not checked. At training time, the composition model
        # is initialized with the correct types. At inference time, the checks are
        # performed by AtomisticModel.

        # create sample labels
        sample_values_list = []
        for i_system, system in enumerate(systems):
            system_column = torch.full(
                (len(system),), i_system, dtype=torch.int, device=device
            )
            atom_column = torch.arange(len(system), device=device)
            samples_values_single_system = torch.stack(
                [system_column, atom_column], dim=1
            )
            sample_values_list.append(samples_values_single_system)
        sample_values = torch.concatenate(sample_values_list)
        sample_labels = Labels(["system", "atom"], sample_values)

        # concatenate all types for all structures
        concatenated_types = torch.concatenate([system.types for system in systems])

        # Compute the output for each system by adding the composition weights times
        # number of atoms per atomic type.
        composition_result_dict: Dict[str, TensorMap] = {}
        for output_name, output_options in outputs.items():
            blocks: List[TensorBlock] = []
            for weight_key, weight_block in self.weights[output_name].items():
                weights_tensor = self.weights[output_name].block(weight_key).values
                composition_values_per_atom = weights_tensor[
                    self.type_to_index[concatenated_types]
                ]
                blocks.append(
                    TensorBlock(
                        values=composition_values_per_atom,
                        samples=sample_labels,
                        components=weight_block.components,
                        properties=weight_block.properties,
                    )
>>>>>>> 4e7bfbc7
                )
            if output.quantity != self.outputs[output_name].quantity:
                raise ValueError(
                    f"Output {output_name} has a different quantity "
                    f"({output.quantity}) than the expected one "
                    f"({self.outputs[output_name].quantity})."
                )

        return self.model.forward(
            systems,
            list(outputs.keys()),
            selected_atoms,
            per_atom={
                output_name: output.per_atom for output_name, output in outputs.items()
            },
        )

    def supported_outputs(self) -> Dict[str, ModelOutput]:
        return self.outputs

    def _add_output(self, target_name: str, target_info: TargetInfo) -> None:
        self.outputs[target_name] = ModelOutput(
            quantity=target_info.quantity,
            unit=target_info.unit,
            per_atom=True,
        )
        # self.weights[target_name] = TensorMap(
        #     keys=target_info.layout.keys,
        #     blocks=[
        #         TensorBlock(
        #             values=torch.zeros(
        #                 ([len(self.atomic_types)] + b.shape[1:]),
        #                 dtype=torch.float64,
        #             ),
        #             samples=Labels(
        #                 names=["center_type"],
        #                 values=torch.tensor(self.atomic_types, dtype=torch.int)
        # .reshape(
        #                     -1, 1
        #                 ),
        #             ),
        #             components=b.components,
        #             properties=b.properties,
        #         )
        #         for b in target_info.layout.blocks()
        #     ],
        # )

        # register a buffer to store the weights; this is necessary because the weights
        # are TensorMaps and cannot be stored in the state_dict
        # fake_weights = TensorMap(
        #     keys=self.dataset_info.targets[target_name].layout.keys,
        #     blocks=[
        #         TensorBlock(
        #             values=torch.zeros(
        #                 (len(self.atomic_types),) + b.values.shape[1:],
        #                 dtype=torch.float64,
        #             ),
        #             samples=Labels(
        #                 names=["center_type"],
        #                 values=torch.tensor(self.atomic_types, dtype=torch.int)
        # .reshape(
        #                     -1, 1
        #                 ),
        #             ),
        #             components=b.components,
        #             properties=b.properties,
        #         )
        #         for b in target_info.layout.blocks()
        #     ],
        # )
        # self.register_buffer(
        #     target_name + "_composition_buffer",
        #     mts.save_buffer(fake_weights),
        # )

    @staticmethod
    def is_valid_target(target_name: str, target_info: TargetInfo) -> bool:
        """Finds if a ``TargetInfo`` object is compatible with a composition model.

        :param target_info: The ``TargetInfo`` object to be checked.
        """
        # only scalars can have composition contributions
        if not target_info.is_scalar and not target_info.is_spherical:
            logging.debug(
                f"Composition model does not support target {target_name} "
                "since it is not either scalar or spherical."
            )
            return False
        if (
            target_info.is_spherical
            and len(target_info.layout.blocks({"o3_lambda": 0, "o3_sigma": 1})) == 0
        ):
            logging.debug(
                f"Composition model does not support spherical target {target_name} "
                "since it does not have any invariant blocks."
            )
            return False
        return True

    def sync_tensor_maps(self):
        # Reload the weights of the (old) targets, which are not stored in the model
        # state_dict, from the buffers
        for k in self.dataset_info.targets:
            self.model.weights[k] = mts.load_buffer(
                self.__getattr__(k + "_composition_buffer")
            )<|MERGE_RESOLUTION|>--- conflicted
+++ resolved
@@ -3,14 +3,9 @@
 
 import metatensor.torch as mts
 import torch
-<<<<<<< HEAD
 from metatensor.torch import Labels, TensorMap
-from metatensor.torch.atomistic import ModelOutput, System
+from metatomic.torch import ModelOutput, System
 from metatensor.torch.learn.data import DataLoader
-=======
-from metatensor.torch import Labels, LabelsEntry, TensorBlock, TensorMap
-from metatomic.torch import ModelOutput, System
->>>>>>> 4e7bfbc7
 
 from ..data import DatasetInfo, TargetInfo
 from ..jsonschema import validate
@@ -147,54 +142,9 @@
         for output_name, output in outputs.items():
             if output_name not in self.outputs:
                 raise ValueError(
-<<<<<<< HEAD
                     f"Output {output_name} is not supported by the "
                     "composition model. Supported outputs are: "
                     f"{list(self.outputs.keys())}"
-=======
-                    f"output key {output_name} is not supported by this composition "
-                    "model."
-                )
-
-        # Note: atomic types are not checked. At training time, the composition model
-        # is initialized with the correct types. At inference time, the checks are
-        # performed by AtomisticModel.
-
-        # create sample labels
-        sample_values_list = []
-        for i_system, system in enumerate(systems):
-            system_column = torch.full(
-                (len(system),), i_system, dtype=torch.int, device=device
-            )
-            atom_column = torch.arange(len(system), device=device)
-            samples_values_single_system = torch.stack(
-                [system_column, atom_column], dim=1
-            )
-            sample_values_list.append(samples_values_single_system)
-        sample_values = torch.concatenate(sample_values_list)
-        sample_labels = Labels(["system", "atom"], sample_values)
-
-        # concatenate all types for all structures
-        concatenated_types = torch.concatenate([system.types for system in systems])
-
-        # Compute the output for each system by adding the composition weights times
-        # number of atoms per atomic type.
-        composition_result_dict: Dict[str, TensorMap] = {}
-        for output_name, output_options in outputs.items():
-            blocks: List[TensorBlock] = []
-            for weight_key, weight_block in self.weights[output_name].items():
-                weights_tensor = self.weights[output_name].block(weight_key).values
-                composition_values_per_atom = weights_tensor[
-                    self.type_to_index[concatenated_types]
-                ]
-                blocks.append(
-                    TensorBlock(
-                        values=composition_values_per_atom,
-                        samples=sample_labels,
-                        components=weight_block.components,
-                        properties=weight_block.properties,
-                    )
->>>>>>> 4e7bfbc7
                 )
             if output.quantity != self.outputs[output_name].quantity:
                 raise ValueError(
