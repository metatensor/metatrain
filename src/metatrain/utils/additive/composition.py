import logging
from typing import Dict, List, Optional

import metatensor.torch as mts
import torch
from metatensor.torch import Labels, TensorMap
from metatensor.torch.learn.data import DataLoader
from metatomic.torch import ModelOutput, System

from ..data import DatasetInfo, TargetInfo
from ..jsonschema import validate
from ._base_composition import BaseCompositionModel
from .remove import remove_additive


class CompositionModel(torch.nn.Module):
    """
    A simple model that calculates the per-species contributions to targets
    based on the stoichiometry in a system.

    :param model_hypers: A dictionary of model hyperparameters. The paramater is ignored
        and is only present to be consistent with the general model API.
    :param dataset_info: An object containing information about the dataset, including
        target quantities and atomic types.
    """

    def __init__(
        self,
        model_hypers: Dict,
        dataset_info: DatasetInfo,
    ) -> None:
        super().__init__()

        # `model_hypers` should be an empty dictionary
        validate(
            instance=model_hypers,
            schema={"type": "object", "additionalProperties": False},
        )

        self.dataset_info = dataset_info
        self.atomic_types = sorted(dataset_info.atomic_types)

        self.register_buffer(
            "type_to_index", torch.empty(max(self.atomic_types) + 1, dtype=torch.long)
        )
        for i, atomic_type in enumerate(self.atomic_types):
            self.type_to_index[atomic_type] = i

        for target_name, target_info in dataset_info.targets.items():
            if not self.is_valid_target(target_name, target_info):
                raise ValueError(
                    f"Composition model does not support target quantity "
                    f"{target_info.quantity}. This is an architecture bug. "
                    "Please report this issue and help us improve!"
                )

        self.target_infos = {
            target_name: target_info
            for target_name, target_info in dataset_info.targets.items()
        }

<<<<<<< HEAD
        # Initialize the composition model
        self.model = BaseCompositionModel(
            atomic_types=self.atomic_types,
            layouts={
                target_name: target_info.layout
                for target_name, target_info in self.target_infos.items()
            },
        )

        self.outputs: Dict[str, ModelOutput] = {}
=======
        self.weights = {}
        self.outputs = {}
>>>>>>> 6087bdb5
        for target_name, target_info in self.dataset_info.targets.items():
            self._add_output(target_name, target_info)

        # keeps track of dtype and device of the composition model
        self.register_buffer("dummy_buffer", torch.randn(1))

    def train_model(
        self,
        dataloader: DataLoader,
        additive_models: List[torch.nn.Module],
        fixed_weights: Optional[Dict[str, Dict[int, float]]] = None,
    ) -> None:
        """
        Train the composition model on the provided training data in the ``dataloader``.

        Assumes the systems are stored in the ``system`` attribute of the batch. Targets
        are expected to be in the batch as well, with keys corresponding to the target
        names defined in the dataset info.

        Any additive contributions from the provided ``additive_models`` will be
        removed from the targets before training. The `fixed_weights` argument can be
        used to specify which targets should be treated as fixed weights during
        training.
        """
        if fixed_weights is None:
            fixed_weights = {}

        # accumulate
        for batch in dataloader:
            # only accumulate the targets that do not use fixed weights
            targets = {
                target_name: batch[target_name]
                for target_name in self.target_infos.keys()
                if target_name not in fixed_weights
            }
            if len(targets) == 0:
                break  # target field names are the same in all batches

            # remove additive contributions from these targets
            for additive_model in additive_models:
                targets = remove_additive(  # remove other additive models
                    batch.system,
                    targets,
                    additive_model,
                    {
                        target_name: target_info
                        for target_name, target_info in self.target_infos.items()
                        if target_name not in fixed_weights
                    },
                )
            self.model.accumulate(batch.system, targets)

        # fit
        self.model.fit(fixed_weights)

    def restart(self, dataset_info: DatasetInfo) -> "CompositionModel":
        """
        Restart the model with a new dataset info.

        :param dataset_info: New dataset information to be used.
        """
        for target_name, target_info in dataset_info.targets.items():
            if not self.is_valid_target(target_name, target_info):
                raise ValueError(
                    f"Composition model does not support target "
                    f"{target_name}. This is an architecture bug. "
                    "Please report this issue and help us improve!"
                )

        # merge old and new dataset info
        merged_info = self.dataset_info.union(dataset_info)
        new_atomic_types = [
            at for at in merged_info.atomic_types if at not in self.atomic_types
        ]

        if len(new_atomic_types) > 0:
            raise ValueError(
                f"New atomic types found in the dataset: {new_atomic_types}. "
                "The composition model does not support adding new atomic types."
            )

        self.target_infos = {
            target_name: target_info
            for target_name, target_info in merged_info.targets.items()
            if target_name not in self.dataset_info.targets
        }

        self.dataset_info = merged_info

        # register new outputs
        for target_name, target_info in self.target_infos.items():
            self._add_output(target_name, target_info)

        return self

    def forward(
        self,
        systems: List[System],
        outputs: Dict[str, ModelOutput],
        selected_samples: Optional[Labels] = None,
    ) -> Dict[str, TensorMap]:
        """Compute the targets for each system based on the composition weights.

        :param systems: List of systems to calculate the energy.
        :param outputs: Dictionary containing the model outputs.
        :param selected_samples: Optional selection of samples for which to compute the
            predictions.
        :returns: A dictionary with the computed predictions for each system.

        :raises ValueError: If no weights have been computed or if `outputs` keys
            contain unsupported keys.
        """
        for output_name in outputs.keys():
            if output_name not in self.outputs:
                raise ValueError(
                    f"Output {output_name} is not supported by the "
                    "composition model. Supported outputs are: "
                    f"{list(self.outputs.keys())}"
                )

        return self.model.forward(
            systems,
            outputs=outputs,
            selected_samples=selected_samples,
        )

    def supported_outputs(self) -> Dict[str, ModelOutput]:
        return self.outputs

    def _add_output(self, target_name: str, target_info: TargetInfo) -> None:
        self.outputs[target_name] = ModelOutput(
            quantity=target_info.quantity,
            unit=target_info.unit,
            per_atom=True,
        )

    @staticmethod
    def is_valid_target(target_name: str, target_info: TargetInfo) -> bool:
        """Finds if a ``TargetInfo`` object is compatible with a composition model.

        :param target_info: The ``TargetInfo`` object to be checked.
        """
        # only scalars can have composition contributions
        if not target_info.is_scalar and not target_info.is_spherical:
            logging.debug(
                f"Composition model does not support target {target_name} "
                "since it is not either scalar or spherical."
            )
            return False
        if (
            target_info.is_spherical
            and len(target_info.layout.blocks({"o3_lambda": 0, "o3_sigma": 1})) == 0
        ):
            logging.debug(
                f"Composition model does not support spherical target {target_name} "
                "since it does not have any invariant blocks."
            )
            return False
        return True

    def sync_tensor_maps(self):
        # Reload the weights of the (old) targets, which are not stored in the model
        # state_dict, from the buffers
        for k in self.dataset_info.targets:
            self.model.weights[k] = mts.load_buffer(
                self.__getattr__(k + "_composition_buffer")
            )<|MERGE_RESOLUTION|>--- conflicted
+++ resolved
@@ -59,7 +59,6 @@
             for target_name, target_info in dataset_info.targets.items()
         }
 
-<<<<<<< HEAD
         # Initialize the composition model
         self.model = BaseCompositionModel(
             atomic_types=self.atomic_types,
@@ -70,10 +69,7 @@
         )
 
         self.outputs: Dict[str, ModelOutput] = {}
-=======
-        self.weights = {}
-        self.outputs = {}
->>>>>>> 6087bdb5
+
         for target_name, target_info in self.dataset_info.targets.items():
             self._add_output(target_name, target_info)
 
