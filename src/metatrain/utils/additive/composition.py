import warnings
from typing import Dict, List, Optional, Union

import metatensor.torch
import torch
from metatensor.torch import Labels, TensorBlock, TensorMap
from metatensor.torch.atomistic import ModelOutput, System

from ..data import Dataset, DatasetInfo, TargetInfo, get_all_targets, get_atomic_types
from ..jsonschema import validate


class CompositionModel(torch.nn.Module):
    """A simple model that calculates the contributions to scalar targets
    based on the stoichiometry in a system.

    :param model_hypers: A dictionary of model hyperparameters. The paramater is ignored
        and is only present to be consistent with the general model API.
    :param dataset_info: An object containing information about the dataset, including
        target quantities and atomic types.
    """

<<<<<<< HEAD
    outputs: Dict[str, ModelOutput]
    output_name_to_output_index: Dict[str, int]
    weights: torch.Tensor
=======
    weights: torch.Tensor
    outputs: Dict[str, ModelOutput]
    output_name_to_output_index: Dict[str, int]
>>>>>>> 8ae40887

    def __init__(self, model_hypers: Dict, dataset_info: DatasetInfo):
        super().__init__()

        # `model_hypers` should be an empty dictionary
        validate(
            instance=model_hypers,
            schema={"type": "object", "additionalProperties": False},
        )

        self.dataset_info = dataset_info
        self.atomic_types = sorted(dataset_info.atomic_types)

<<<<<<< HEAD
        self.new_targets = {
            target_name: target_info
            for target_name, target_info in dataset_info.targets.items()
            if target_info.is_scalar and len(target_info.layout.block().properties) == 1
=======
        for target_info in dataset_info.targets.values():
            if not self.is_valid_target(target_info):
                raise ValueError(
                    f"Composition model does not support target quantity "
                    f"{target_info.quantity}. This is an architecture bug. "
                    "Please report this issue and help us improve!"
                )

        self.new_targets = {
            target_name: target_info
            for target_name, target_info in dataset_info.targets.items()
>>>>>>> 8ae40887
        }
        self.outputs = {}
        self.register_buffer(
            "weights", torch.zeros((0, len(self.atomic_types)), dtype=torch.float64)
        )
<<<<<<< HEAD
        self.output_name_to_output_index = {}
=======
        self.output_name_to_output_index: Dict[str, int] = {}
        self.outputs: Dict[str, ModelOutput] = {}
>>>>>>> 8ae40887
        for target_name, target_info in self.dataset_info.targets.items():
            self._add_output(target_name, target_info)

        # cache some labels
        self.keys_label = Labels.single()
        self.properties_label = Labels(names=["energy"], values=torch.tensor([[0]]))

    def train_model(
        self,
        datasets: List[Union[Dataset, torch.utils.data.Subset]],
        fixed_weights: Optional[Dict[str, Dict[int, str]]] = None,
    ) -> None:
        """Train/fit the composition weights for the datasets.

        :param datasets: Dataset(s) to calculate the composition weights for.
        :param fixed_weights: Optional fixed weights to use for the composition model,
            for one or more target quantities.

        :raises ValueError: If the provided datasets contain unknown targets.
        :raises ValueError: If the provided datasets contain unknown atomic types.
        :raises RuntimeError: If the linear system to calculate the composition weights
            cannot be solved.
        """
        if not isinstance(datasets, list):
            datasets = [datasets]

        if fixed_weights is None:
            fixed_weights = {}

        additional_types = sorted(
            set(get_atomic_types(datasets)) - set(self.atomic_types)
        )
        if additional_types:
            raise ValueError(
                "Provided `datasets` contains unknown "
                f"atomic types {additional_types}. "
                f"Known types from initialization are {self.atomic_types}."
            )

        missing_types = sorted(set(self.atomic_types) - set(get_atomic_types(datasets)))
        if missing_types:
            warnings.warn(
                f"Provided `datasets` do not contain atomic types {missing_types}. "
                f"Known types from initialization are {self.atomic_types}.",
                stacklevel=2,
            )

        # Fill the weights for each "new" target (i.e. those that do not already
        # have composition weights from a previous training run)
        for target_key in self.new_targets:

            if target_key in fixed_weights:
                # The fixed weights are provided for this target. Use them:
                if not sorted(fixed_weights[target_key].keys()) == self.atomic_types:
                    raise ValueError(
                        f"Fixed weights for target {target_key} must contain all "
                        f"atomic types {self.atomic_types}."
                    )

                self.weights[self.output_name_to_output_index[target_key]] = (
                    torch.tensor(
                        [fixed_weights[target_key][i] for i in self.atomic_types],
                        dtype=self.weights.dtype,
                    )
                )
            else:
                datasets_with_target = []
                for dataset in datasets:
                    if target_key in get_all_targets(dataset):
                        datasets_with_target.append(dataset)
                if len(datasets_with_target) == 0:
                    # this is a possibility when transfer learning
                    warnings.warn(
                        f"Target {target_key} in the model's new capabilities is not "
                        "present in any of the training datasets.",
                        stacklevel=2,
                    )
                    continue

                targets = torch.stack(
                    [
                        sample[target_key].block().values
                        for dataset in datasets_with_target
                        for sample in dataset
                    ]
                )

                # remove component and property dimensions
                targets = targets.squeeze(dim=(1, 2))

                total_num_structures = sum(
                    [len(dataset) for dataset in datasets_with_target]
                )
                dtype = datasets[0][0]["system"].positions.dtype
                if dtype != torch.float64:
                    raise ValueError(
                        "The composition model only supports float64 during training. "
                        f"Got dtype: {dtype}."
                    )

                composition_features = torch.zeros(
                    (total_num_structures, len(self.atomic_types)), dtype=dtype
                )
                structure_index = 0
                for dataset in datasets_with_target:
                    for sample in dataset:
                        structure = sample["system"]
                        for j, t in enumerate(self.atomic_types):
                            composition_features[structure_index, j] = torch.sum(
                                structure.types == t
                            )
                        structure_index += 1

                regularizer = 1e-20
                while regularizer:
                    if regularizer > 1e5:
                        raise RuntimeError(
                            "Failed to solve the linear system to calculate the "
                            "composition weights. The dataset is probably too small or "
                            "ill-conditioned."
                        )
                    try:
                        self.weights[self.output_name_to_output_index[target_key]] = (
                            torch.linalg.solve(
                                composition_features.T @ composition_features
                                + regularizer
                                * torch.eye(
                                    composition_features.shape[1],
                                    dtype=composition_features.dtype,
                                    device=composition_features.device,
                                ),
                                composition_features.T @ targets,
                            ).to(self.weights.dtype)
                        )
                        break
                    except torch._C._LinAlgError:
                        regularizer *= 10.0

    def restart(self, dataset_info: DatasetInfo) -> "CompositionModel":
<<<<<<< HEAD
        # merge old and new dataset info
        merged_info = self.dataset_info.union(dataset_info)
        new_atomic_types = [
            at for at in merged_info.atomic_types if at not in self.atomic_types
        ]

=======
        for target_info in dataset_info.targets.values():
            if not self.is_valid_target(target_info):
                raise ValueError(
                    f"Composition model does not support target quantity "
                    f"{target_info.quantity}. This is an architecture bug. "
                    "Please report this issue and help us improve!"
                )

        # merge old and new dataset info
        merged_info = self.dataset_info.union(dataset_info)
        new_atomic_types = [
            at for at in merged_info.atomic_types if at not in self.atomic_types
        ]

>>>>>>> 8ae40887
        if len(new_atomic_types) > 0:
            raise ValueError(
                f"New atomic types found in the dataset: {new_atomic_types}. "
                "The composition model does not support adding new atomic types."
            )

        self.new_targets = {
            target_name: target_info
            for target_name, target_info in merged_info.targets.items()
            if target_name not in self.dataset_info.targets
<<<<<<< HEAD
            and target_info.is_scalar
            and len(target_info.layout.block().properties) == 1
=======
>>>>>>> 8ae40887
        }

        # register new outputs
        for target_name, target in self.new_targets.items():
            self._add_output(target_name, target)

        self.dataset_info = merged_info

        return self

    def forward(
        self,
        systems: List[System],
        outputs: Dict[str, ModelOutput],
        selected_atoms: Optional[Labels] = None,
    ) -> Dict[str, TensorMap]:
        """Compute the targets for each system based on the composition weights.

        :param systems: List of systems to calculate the energy.
        :param outputs: Dictionary containing the model outputs.
        :param selected_atoms: Optional selection of atoms for which to compute the
            predictions.
        :returns: A dictionary with the computed predictions for each system.

        :raises ValueError: If no weights have been computed or if `outputs` keys
            contain unsupported keys.
        """
        dtype = systems[0].positions.dtype
        device = systems[0].positions.device

        # move labels to device (Labels can't be treated as buffers for now)
        if self.keys_label.device != device:
            self.keys_label = self.keys_label.to(device)
        if self.properties_label.values.device != device:
            self.properties_label = self.properties_label.to(device)

        for output_name in outputs:
<<<<<<< HEAD
            if output_name.startswith("mtt::aux::") or output_name == "features":
                continue
            if output_name not in self.outputs.keys():
=======
            if output_name not in self.output_name_to_output_index:
>>>>>>> 8ae40887
                raise ValueError(
                    f"output key {output_name} is not supported by this composition "
                    "model."
                )

        # Note: atomic types are not checked. At training time, the composition model
        # is initialized with the correct types. At inference time, the checks are
        # performed by MetatensorAtomisticModel.

        # Compute the targets for each system by adding the composition weights times
        # number of atoms per atomic type.
        targets_out: Dict[str, TensorMap] = {}
        for target_key, target in outputs.items():
<<<<<<< HEAD
            if target_key.startswith("mtt::aux::") or target_key == "features":
                continue
            if target_key not in self.outputs.keys():
                # non-scalar
                continue
=======
>>>>>>> 8ae40887
            weights = self.weights[self.output_name_to_output_index[target_key]]

            concatenated_types = torch.concatenate([system.types for system in systems])
            targets = torch.empty(len(concatenated_types), dtype=dtype, device=device)
            for i_type, atomic_type in enumerate(self.atomic_types):
                targets[concatenated_types == atomic_type] = weights[i_type]

            # create sample labels
            sample_values_list = []
            for i_system, system in enumerate(systems):
                system_column = torch.full(
                    (len(system),), i_system, dtype=torch.int, device=device
                )
                atom_column = torch.arange(len(system), device=device)
                samples_values_single_system = torch.stack(
                    [system_column, atom_column], dim=1
                )
                sample_values_list.append(samples_values_single_system)
            sample_values = torch.concatenate(sample_values_list)

            block = TensorBlock(
                values=targets.reshape(-1, 1),
                samples=Labels(["system", "atom"], sample_values),
                components=[],
                properties=self.properties_label,
            )

            targets_out[target_key] = TensorMap(
                keys=self.keys_label,
                blocks=[block],
            )

            # apply selected_atoms to the composition if needed
            if selected_atoms is not None:
                targets_out[target_key] = metatensor.torch.slice(
                    targets_out[target_key], "samples", selected_atoms
                )

            if not target.per_atom:
                targets_out[target_key] = metatensor.torch.sum_over_samples(
                    targets_out[target_key], sample_names="atom"
                )

        return targets_out

    def _add_output(self, target_name: str, target_info: TargetInfo) -> None:
        n_types = len(self.atomic_types)

        # important: only scalars can have composition contributions
        # for now, we also require that only one property is present
        if target_info.is_scalar and len(target_info.layout.block().properties) == 1:
            self.outputs[target_name] = ModelOutput(
                quantity=target_info.quantity,
                unit=target_info.unit,
                per_atom=True,
            )
            self.weights = torch.concatenate(
                [self.weights, torch.zeros((1, n_types), dtype=self.weights.dtype)]
            )
<<<<<<< HEAD
            self.output_name_to_output_index[target_name] = len(self.weights) - 1
=======
            self.output_name_to_output_index[target_name] = len(self.weights) - 1

    @staticmethod
    def is_valid_target(target_info: TargetInfo) -> bool:
        """Finds if a ``TargetInfo`` object is compatible with a composition model.

        :param target_info: The ``TargetInfo`` object to be checked.
        """
        # only scalars can have composition contributions
        if not target_info.is_scalar:
            return False
        # for now, we also require that only one property is present
        if len(target_info.layout.block().properties) != 1:
            return False
        return True
>>>>>>> 8ae40887
<|MERGE_RESOLUTION|>--- conflicted
+++ resolved
@@ -20,15 +20,9 @@
         target quantities and atomic types.
     """
 
-<<<<<<< HEAD
-    outputs: Dict[str, ModelOutput]
-    output_name_to_output_index: Dict[str, int]
-    weights: torch.Tensor
-=======
     weights: torch.Tensor
     outputs: Dict[str, ModelOutput]
     output_name_to_output_index: Dict[str, int]
->>>>>>> 8ae40887
 
     def __init__(self, model_hypers: Dict, dataset_info: DatasetInfo):
         super().__init__()
@@ -42,12 +36,6 @@
         self.dataset_info = dataset_info
         self.atomic_types = sorted(dataset_info.atomic_types)
 
-<<<<<<< HEAD
-        self.new_targets = {
-            target_name: target_info
-            for target_name, target_info in dataset_info.targets.items()
-            if target_info.is_scalar and len(target_info.layout.block().properties) == 1
-=======
         for target_info in dataset_info.targets.values():
             if not self.is_valid_target(target_info):
                 raise ValueError(
@@ -59,18 +47,13 @@
         self.new_targets = {
             target_name: target_info
             for target_name, target_info in dataset_info.targets.items()
->>>>>>> 8ae40887
         }
-        self.outputs = {}
+
         self.register_buffer(
             "weights", torch.zeros((0, len(self.atomic_types)), dtype=torch.float64)
         )
-<<<<<<< HEAD
-        self.output_name_to_output_index = {}
-=======
         self.output_name_to_output_index: Dict[str, int] = {}
         self.outputs: Dict[str, ModelOutput] = {}
->>>>>>> 8ae40887
         for target_name, target_info in self.dataset_info.targets.items():
             self._add_output(target_name, target_info)
 
@@ -210,14 +193,6 @@
                         regularizer *= 10.0
 
     def restart(self, dataset_info: DatasetInfo) -> "CompositionModel":
-<<<<<<< HEAD
-        # merge old and new dataset info
-        merged_info = self.dataset_info.union(dataset_info)
-        new_atomic_types = [
-            at for at in merged_info.atomic_types if at not in self.atomic_types
-        ]
-
-=======
         for target_info in dataset_info.targets.values():
             if not self.is_valid_target(target_info):
                 raise ValueError(
@@ -232,7 +207,6 @@
             at for at in merged_info.atomic_types if at not in self.atomic_types
         ]
 
->>>>>>> 8ae40887
         if len(new_atomic_types) > 0:
             raise ValueError(
                 f"New atomic types found in the dataset: {new_atomic_types}. "
@@ -243,11 +217,6 @@
             target_name: target_info
             for target_name, target_info in merged_info.targets.items()
             if target_name not in self.dataset_info.targets
-<<<<<<< HEAD
-            and target_info.is_scalar
-            and len(target_info.layout.block().properties) == 1
-=======
->>>>>>> 8ae40887
         }
 
         # register new outputs
@@ -285,13 +254,7 @@
             self.properties_label = self.properties_label.to(device)
 
         for output_name in outputs:
-<<<<<<< HEAD
-            if output_name.startswith("mtt::aux::") or output_name == "features":
-                continue
-            if output_name not in self.outputs.keys():
-=======
             if output_name not in self.output_name_to_output_index:
->>>>>>> 8ae40887
                 raise ValueError(
                     f"output key {output_name} is not supported by this composition "
                     "model."
@@ -305,14 +268,6 @@
         # number of atoms per atomic type.
         targets_out: Dict[str, TensorMap] = {}
         for target_key, target in outputs.items():
-<<<<<<< HEAD
-            if target_key.startswith("mtt::aux::") or target_key == "features":
-                continue
-            if target_key not in self.outputs.keys():
-                # non-scalar
-                continue
-=======
->>>>>>> 8ae40887
             weights = self.weights[self.output_name_to_output_index[target_key]]
 
             concatenated_types = torch.concatenate([system.types for system in systems])
@@ -372,9 +327,6 @@
             self.weights = torch.concatenate(
                 [self.weights, torch.zeros((1, n_types), dtype=self.weights.dtype)]
             )
-<<<<<<< HEAD
-            self.output_name_to_output_index[target_name] = len(self.weights) - 1
-=======
             self.output_name_to_output_index[target_name] = len(self.weights) - 1
 
     @staticmethod
@@ -389,5 +341,4 @@
         # for now, we also require that only one property is present
         if len(target_info.layout.block().properties) != 1:
             return False
-        return True
->>>>>>> 8ae40887
+        return True