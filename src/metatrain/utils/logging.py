"""Logging."""

import contextlib
import csv
import logging
import sys
from pathlib import Path
from typing import Any, Dict, Generator, List, Optional, Tuple, Union

import numpy as np
import torch
from metatomic.torch import ModelCapabilities

from .. import PACKAGE_ROOT, __version__
from .data import DatasetInfo
from .distributed.logging import is_main_process
from .external_naming import to_external_name
from .io import check_file_extension
from .units import ev_to_mev, get_gradient_units


try:
    from wandb.sdk.wandb_run import Run
except ImportError:
    Run = None


def _validate_length(keys: List[str], values: List[str], units: List[str]) -> None:
    if not (len(keys) == len(values) == len(units)):
        raise ValueError(
            f"keys, values and units must have the same length: "
            f"{len(keys)}, {len(values)}, {len(units)}"
        )


class CSVFileHandler(logging.FileHandler):
    r"""
    A custom FileHandler for logging data in CSV format.

    :param \*args: Arguments passed to :py:class:`logging.FileHandler`.
    :param \*\*kwargs: Keyword arguments passed to :py:class:`logging.FileHandler`.
    """

    def __init__(self, *args: Any, **kwargs: Any) -> None:
        super().__init__(*args, **kwargs)
        self._header_written = False

    def emit(self, record: logging.LogRecord) -> None:
        """
        Override the default behavior preventing any output to the default log.

        :param record: Log record (ignored).
        """
        pass

    def emit_data(self, keys: List[str], values: List[str], units: List[str]) -> None:
        """Write structured data to the CSV file.

        ``keys`` and ``values`` are written only the first time this methods is called.

        :param keys: Column header names
        :param values: Data values to write
        :param units: Units for each column
        """
        _validate_length(keys, values, units)

        with self._open() as file:
            writer = csv.writer(file)

            if not self._header_written:
                writer.writerow(keys)
                writer.writerow(units)
                self._header_written = True

            writer.writerow(values)


class WandbHandler(logging.Handler):
    """A custom logging handler that pushes structured logs to Weights & Biases.

    :param run: Weights & Biases run object.
    """

    def __init__(self, run: Run):
        super().__init__()
        self.run = run

    def _clean_key(self, key: str) -> str:
        for prefix in ["training", "test", "validation"]:
            if key.startswith(prefix + " "):
                return key.replace(prefix + " ", prefix + "/", 1)
        return key

    def _clean_unit(self, unit: str) -> str:
        return unit.replace("/", " per ") if unit else unit

    def emit(self, record: logging.LogRecord) -> None:
        """
        Override default behavior to ignore standard log records.

        :param record: Log record (ignored).
        """
        pass

    def emit_data(self, keys: List[str], values: List[str], units: List[str]) -> None:
        """Log structured data to Weights & Biases.

        :param keys: Column header names
        :param values: Data values to write
        :param units: Units for each column
        """
        _validate_length(keys, values, units)

        data = {}
        for key, value, unit in zip(keys, values, units, strict=True):
            # Cleanup to prevent from grouping metrics by text before the last "/".
            clean_key = self._clean_key(key)
            clean_unit = self._clean_unit(unit)

            name = f"{clean_key} [{clean_unit}]" if clean_unit else clean_key
            data[name] = float(value)

        epoch = int(data.pop("Epoch"))
        self.run.log(data, step=epoch, commit=True)

    def close(self) -> None:
        super().close()
        self.run.finish()


class CustomLogger(logging.Logger):
    """Custom logger to log structured data."""

    def data(self, keys: List[str], values: List[str], units: List[str]) -> None:
        """Logs data entries to handlers that support an ``emit_data`` method.

        :param keys: Column header names
        :param values: Data values to write
        :param units: Units for each column
        """
        for handler in self.handlers:
            if hasattr(handler, "emit_data"):
                handler.emit_data(keys, values, units)


# Use `CustomLogger` as default class. The line below will NOT (!) change the `root`
# logger behaviour. It only applies for loggers that are created with a specific `name`
# like for example `logging.getLogger("metatrain")`. `logging.getLogger()` will still
# return the root logger (a `logging.Logger` instance).
logging.setLoggerClass(CustomLogger)


ROOT_LOGGER = logging.getLogger(name="metatrain")


class MetricLogger:
    """
    Simple interface to log training metrics logging instance.

    Initialize the metric logger. The logger is initialized with the initial metrics
    and names relative to the metrics (e.g., "train", "validation").

    In this way, and by assuming that these metrics never increase, the logger can
    align the output to make it easier to read.

    :param log_obj: A logging instance
    :param dataset_info: Information about the dataset in the form of either a
        :py:class:`DatasetInfo` or a :py:class:`ModelCapabilities` object.
    :param initial_metrics: initial training metrics
    :param names: names of the metrics (e.g., "train", "validation")
    :param scales: scales for the metrics. If not provided, all metrics will be
        scaled by 1.0
    """

    def __init__(
        self,
        log_obj: Union[logging.Logger, CustomLogger],
        dataset_info: Union[ModelCapabilities, DatasetInfo],
        initial_metrics: Union[Dict[str, float], List[Dict[str, float]]],
        names: Union[str, List[str]] = "",
    ):
<<<<<<< HEAD
        """
        Simple interface to log training metrics logging instance.

        Initialize the metric logger. The logger is initialized with the initial metrics
        and names relative to the metrics (e.g., "train", "validation").

        In this way, and by assuming that these metrics never increase, the logger can
        align the output to make it easier to read.

        :param log_obj: A logging instance
        :param model_outputs: outputs of the model. Used to infer physical quantities
            and units
        :param initial_metrics: initial training metrics
        :param names: names of the metrics (e.g., "train", "validation")
        """
=======
>>>>>>> a984f4e3
        self.log_obj = log_obj

        # Length units will be used to infer units of forces/virials
        assert isinstance(dataset_info.length_unit, str)
        self.length_unit = dataset_info.length_unit

        # Save the model outputs. This will be useful to know
        # what physical quantities we are printing, along with their units
        if isinstance(dataset_info, DatasetInfo):
            self.model_outputs = dataset_info.targets
        elif isinstance(dataset_info, torch.ScriptObject):  # ModelCapabilities
            self.model_outputs = dataset_info.outputs
        else:
            raise ValueError(
                f"dataset_info must be of type `DatasetInfo` or `ModelCapabilities`, "
                f"not {type(dataset_info)}"
            )

        if isinstance(initial_metrics, dict):
            initial_metrics = [initial_metrics]
        if isinstance(names, str):
            names = [names]

        self.names = names

        # Since the quantities are supposed to decrease, we want to store the
        # number of digits at the start of the training, so that we can align
        # the output later:
        self.digits = {}
        for name, metrics_dict in zip(names, initial_metrics, strict=True):
            for key, value in metrics_dict.items():
                target_name = key.split(maxsplit=1)[0]

                # Check if key is part of the model outputs, only then we can get units
                if target_name in self.model_outputs or target_name.endswith(
                    "_gradients"
                ):
                    unit = self._get_units(target_name)
                    value, unit = ev_to_mev(value, unit)
                    self.digits[f"{name}_{key}"] = _get_digits(value)

    def log(
        self,
        metrics: Union[Dict[str, float], List[Dict[str, float]]],
        epoch: Optional[int] = None,
        rank: Optional[int] = None,
        learning_rate: Optional[float] = None,
    ) -> None:
        """
        Log the metrics.

        The metrics are automatically aligned to make them easier to read, based on
        the order of magnitude of each metric given to the class at initialization.

        :param metrics: The current metrics to be logged.
        :param epoch: The current epoch (optional). If :py:class:`None`, the epoch
            will not be printed, and the logging string will start with the first
            metric in the ``metrics`` dictionary.
        :param rank: The rank of the process, if the training is distributed. In that
            case, the logger will only print the metrics for the process with rank 0.
        :param learning_rate: The current learning rate (optional).
        """
        if rank and rank != 0:
            return

        keys = []
        values = []
        units = []

        if epoch is not None:
            keys.append("Epoch")
            values.append(f"{epoch:4}")
            units.append("")

        if learning_rate is not None:
            keys.append("learning rate")
            values.append(f"{learning_rate:.3e}")
            units.append("")

        if isinstance(metrics, dict):
            metrics = [metrics]

        is_training = False
        for name, metrics_dict in zip(self.names, metrics, strict=True):
            for key in _sort_metric_names(metrics_dict.keys()):
                value = metrics_dict[key]

                key_split = key.split(maxsplit=1)
                target_name = key_split[0]

                # Use "loss" key to identify training or evaluation metrics.
                if key == "loss":
                    is_training = True

                # Not a metric associated with a target
                if target_name in self.model_outputs or target_name.endswith(
                    "_gradients"
                ):
                    metric = key_split[1]
                    external_name = to_external_name(target_name, self.model_outputs)  # type: ignore # noqa: E501
                    keys.append(" ".join(p for p in [name, external_name, metric] if p))

                    unit = self._get_units(target_name)
                    value, unit = ev_to_mev(value, unit)

                    values.append(
                        f"{value:{self.digits[f'{name}_{key}'][0]}.{self.digits[f'{name}_{key}'][1]}f}"  # noqa: E501
                    )
                    units.append(unit)
                else:
                    # avoiding double spaces: only include non-empty strings (`if p`),
                    keys.append(" ".join(p for p in [name, key] if p))
                    values.append(f"{value:.3e}")
                    units.append("")

        if is_training and isinstance(self.log_obj, CustomLogger):
            self.log_obj.data(keys, values, units)

        # add space between value and unit only if the unit is not empty. Avoiding
        # double space when joining metric below
        formatted_metrics = [
            f"{key}: {value}{f' {unit}' if unit else ''}"
            for key, value, unit in zip(keys, values, units, strict=True)
        ]

        logging.info(" | ".join(formatted_metrics))

    def _get_units(self, output: str) -> str:
        # Gets the units of an output
        if output.endswith("_gradients"):
            # handling <base_name>_<gradient_name>_gradients
            base_name = output[:-10]
            gradient_name = base_name.split("_")[-1]
            base_name = base_name.replace(f"_{gradient_name}", "")
            base_unit = self.model_outputs[base_name].unit
            unit = self._get_gradient_units(base_unit, gradient_name)
        else:
            unit = self.model_outputs[output].unit
        return unit

    def _get_gradient_units(self, base_unit: str, gradient_name: str) -> str:
        # Get the gradient units based on the unit of the base quantity
        # for example, if the base unit is "<unit>" and the gradient name is
        # "positions", the gradient unit will be "<unit>/<length_unit>".
        return get_gradient_units(base_unit, gradient_name, self.length_unit)


def _get_digits(value: float) -> Tuple[int, int]:
    """
    Finds the number of digits to print before and after the decimal point,
    based on the order of magnitude of the value.

    5 "significant" digits are guaranteed to be printed.

    :param value: The value for which the number of digits is calculated.
    :return: A tuple with the total number of characters and the number of digits
        after the decimal point.
    """

    # Get order of magnitude of the value:
    order = int(np.floor(np.log10(value)))

    # Get the number of digits before the decimal point:
    if order < 0:
        digits_before = 1
    else:
        digits_before = order + 1

    # Get the number of digits after the decimal point:
    if order < 0:
        digits_after = 4 - order
    else:
        digits_after = max(1, 4 - order)

    total_characters = digits_before + digits_after + 1  # +1 for the point

    return total_characters, digits_after


@contextlib.contextmanager
def setup_logging(
    log_obj: logging.Logger,
    log_file: Optional[Union[str, Path]] = None,
    level: int = logging.WARNING,
) -> Generator[None, None, None]:
    """Create a logging environment for a given ``log_obj``.

    Extracted and adjusted from
    github.com/MDAnalysis/mdacli/blob/main/src/mdacli/logger.py

    :param log_obj: A logging instance
    :param log_file: Name of the log file
    :param level: Set the root logger level to the specified level. If for example set
        to :py:obj:`logging.DEBUG` detailed debug logs including filename and function
        name are displayed. For :py:obj:`logging.INFO` only the message logged from
        `errors`, `warnings` and `infos` will be displayed.
    """
    try:
        format = "[{asctime}][{levelname}]"
        if level == logging.DEBUG:
            format += ":{filename}:{funcName}:{lineno}"
        format += " - {message}"

        formatter = logging.Formatter(format, datefmt="%Y-%m-%d %H:%M:%S", style="{")
        handlers: List[Union[logging.StreamHandler, logging.FileHandler]] = []

        stream_handler = logging.StreamHandler(sys.stdout)
        stream_handler.setFormatter(formatter)
        handlers.append(stream_handler)

        if log_file and is_main_process():
            log_file = check_file_extension(filename=log_file, extension=".log")
            file_handler = logging.FileHandler(filename=str(log_file), encoding="utf-8")
            file_handler.setFormatter(formatter)
            handlers.append(file_handler)

            csv_file = Path(log_file).with_suffix(".csv")
            csv_handler = CSVFileHandler(filename=str(csv_file), encoding="utf-8")
            handlers.append(csv_handler)

        # hide logging up to ERROR from secondary processes in distributed environments:
        if not is_main_process():
            level = logging.ERROR

        # set the level for root logger
        logging.basicConfig(format=format, handlers=handlers, level=level, style="{")
        logging.captureWarnings(True)

        if log_file:
            abs_path = str(Path(log_file).absolute().resolve())
            log_obj.info(f"This log is also available at {abs_path!r}.")
        else:
            log_obj.info("Logging to file is disabled.")

        log_obj.info(f"Package version: {__version__}")
        log_obj.info(f"Package directory: {PACKAGE_ROOT}")
        log_obj.info(f"Working directory: {Path('.').absolute()}")
        log_obj.info(f"Executed command: {get_cli_input()}")

        # keep in the end to avoid double logging
        for handler in handlers:
            log_obj.addHandler(handler)

        yield

    finally:
        for handler in handlers:
            handler.flush()
            handler.close()

            if isinstance(handler, WandbHandler):
                handler.run.finish()

            log_obj.removeHandler(handler)


def get_cli_input(argv: Optional[List[str]] = None) -> str:
    """Proper formatted string of the command line input.

    :param argv: List of strings to parse. If :py:obj:`None` taken from
        :py:obj:`sys.argv`.
    :return: A string representing the command line input.
    """
    if argv is None:
        argv = sys.argv

    program_name = Path(argv[0]).name
    # Add additional quotes for connected arguments.
    arguments = [f'"{arg}"' if " " in arg else arg for arg in argv[1:]]
    return f"{program_name} {' '.join(arguments)}"


def _sort_metric_names(name_list: Any) -> List[str]:
    name_list = list(name_list)
    sorted_name_list = []
    if "loss" in name_list:
        # loss goes first
        loss_index = name_list.index("loss")
        sorted_name_list.append(name_list.pop(loss_index))
    # then alphabetical order, except for the MAEs, which should come
    # after the corresponding RMSEs
    sorted_remaining_name_list = sorted(
        name_list,
        key=lambda x: x.replace("RMSE", "AAA").replace("MAE", "ZZZ"),
    )
    # add the rest
    sorted_name_list.extend(sorted_remaining_name_list)
    return sorted_name_list


def human_readable(n: Union[int, float]) -> str:
    """Convert a number to a human-readable format with suffixes.

    This function takes a number and formats it into a string with metric
    suffixes (K for thousands, M for millions, B for billions, T for trillions).

    :param n: The number to be converted.
    :return: The human-readable string representation of the number.

    """
    suffixes = ["", "K", "M", "B", "T"]
    idx = 0
    x = float(n)

    # repeatedly divide by 1000 to find the right suffix
    while abs(x) >= 1000 and idx < len(suffixes) - 1:
        x /= 1000
        idx += 1

    # one decimal if the reduced value is under 100, else integer
    if abs(x) < 100:
        s = f"{x:.1f}".rstrip("0").rstrip(".")
    else:
        s = f"{int(round(x))}"

    # handle cases like 999999 so it does not become "1000K"
    if s == "1000" and idx < len(suffixes) - 1:
        s = "1"
        idx += 1

    return f"{s}{suffixes[idx]}"<|MERGE_RESOLUTION|>--- conflicted
+++ resolved
@@ -168,8 +168,6 @@
         :py:class:`DatasetInfo` or a :py:class:`ModelCapabilities` object.
     :param initial_metrics: initial training metrics
     :param names: names of the metrics (e.g., "train", "validation")
-    :param scales: scales for the metrics. If not provided, all metrics will be
-        scaled by 1.0
     """
 
     def __init__(
@@ -179,24 +177,6 @@
         initial_metrics: Union[Dict[str, float], List[Dict[str, float]]],
         names: Union[str, List[str]] = "",
     ):
-<<<<<<< HEAD
-        """
-        Simple interface to log training metrics logging instance.
-
-        Initialize the metric logger. The logger is initialized with the initial metrics
-        and names relative to the metrics (e.g., "train", "validation").
-
-        In this way, and by assuming that these metrics never increase, the logger can
-        align the output to make it easier to read.
-
-        :param log_obj: A logging instance
-        :param model_outputs: outputs of the model. Used to infer physical quantities
-            and units
-        :param initial_metrics: initial training metrics
-        :param names: names of the metrics (e.g., "train", "validation")
-        """
-=======
->>>>>>> a984f4e3
         self.log_obj = log_obj
 
         # Length units will be used to infer units of forces/virials
