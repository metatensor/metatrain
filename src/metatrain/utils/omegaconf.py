import json
from typing import Any, Union

import torch
from omegaconf import DictConfig, ListConfig, OmegaConf
from omegaconf.basecontainer import BaseContainer

from .. import PACKAGE_ROOT, RANDOM_SEED
from .architectures import import_architecture
from .devices import pick_devices
from .jsonschema import validate


def _get_architecture_model(conf: BaseContainer) -> Any:
    architecture = import_architecture(conf["architecture"]["name"])
    return architecture.__model__


def default_device(_root_: BaseContainer) -> str:
    """Custom OmegaConf resolver to find the default device of an architecture.

    Device is found using the :py:func:metatrain.utils.devices.pick_devices`
    function."""

    Model = _get_architecture_model(_root_)
    desired_device = pick_devices(Model.__supported_devices__)

    if len(desired_device) > 1:
        return "multi-cuda"
    else:
        return desired_device[0].type


def default_precision(_root_: BaseContainer) -> int:
    """Custom OmegaConf resolver to find the default precision of an architecture.

    File format is obtained based on the architecture name and its first entry in the
    ``supported_dtypes`` list."""

    Model = _get_architecture_model(_root_)

    # desired `dtype` is the first entry
    default_dtype = Model.__supported_dtypes__[0]

    # `base_precision` in options has to be a integer and not a torch.dtype
    if default_dtype in [torch.float64, torch.double]:
        return 64
    elif default_dtype == torch.float32:
        return 32
    elif default_dtype == torch.float16:
        return 16
    else:
        raise ValueError(
            f"architectures `default_dtype` ({default_dtype}) refers to an unknown "
            "torch dtype. This should not happen."
        )


def default_random_seed() -> int:
    """Return session seed in the range [0, 2**32)."""
    return RANDOM_SEED


# Register custom resolvers
OmegaConf.register_new_resolver("default_device", default_device)
OmegaConf.register_new_resolver("default_precision", default_precision)
OmegaConf.register_new_resolver("default_random_seed", default_random_seed)


def _resolve_single_str(config: str) -> DictConfig:
    return OmegaConf.create({"read_from": config})


# Base options/configurations
BASE_OPTIONS = OmegaConf.create(
    {
        "device": "${default_device:}",
        "base_precision": "${default_precision:}",
        "seed": "${default_random_seed:}",
    }
)


CONF_SYSTEMS = OmegaConf.create(
    {
        "read_from": "${..read_from}",
        "reader": None,
        "length_unit": None,
    }
)

CONF_TARGET_FIELDS = OmegaConf.create(
    {
        "quantity": "energy",
        "read_from": "${...systems.read_from}",
        "reader": None,
        "key": None,
        "unit": None,
        "per_atom": False,
        "type": "scalar",
<<<<<<< HEAD
        "num_properties": 1,
=======
        "num_subtargets": 1,
>>>>>>> 444fb728
    }
)

CONF_GRADIENTS = OmegaConf.create({"forces": False, "stress": False, "virial": False})
CONF_GRADIENT = OmegaConf.create(
    {
        "read_from": "${..read_from}",
        "reader": None,
        "key": None,
    }
)

KNOWN_GRADIENTS = list(CONF_GRADIENTS.keys())

# Merge configs to get default configs for energies and other targets
CONF_TARGET = OmegaConf.merge(CONF_TARGET_FIELDS, CONF_GRADIENTS)
CONF_ENERGY = CONF_TARGET.copy()
CONF_ENERGY["forces"] = CONF_GRADIENT.copy()
CONF_ENERGY["stress"] = CONF_GRADIENT.copy()

# Schema with the dataset options
with open(PACKAGE_ROOT / "share/schema-dataset.json") as f:
    SCHEMA_DATASET = json.load(f)


def check_dataset_options(dataset_config: ListConfig) -> None:
    """Perform consistency checks within one dataset config.

    This is useful if the dataset config is made of several datasets.

    - The function checks if ``length_units`` in each system section are known and the
       same.
    - For unknown quantities a warning is given.
    - If the names of the ``"targets"`` sections are the same between the elements of
       the list of datasets also the units must be the same.

    :param dataset_config: A List of configuration to be checked. In the list contains
        only one element no checks are performed.
    :raises ValueError: If for a known quantity the units are not known.
    """
    desired_config = dataset_config[0]

    if hasattr(desired_config, "targets"):
        # save unit for each target seaction for later comparison
        unit_dict = {k: v["unit"] for k, v in desired_config["targets"].items()}
    else:
        unit_dict = {}

    if hasattr(desired_config, "systems"):
        desired_length_unit = desired_config["systems"]["length_unit"]
    else:
        desired_length_unit = None

    # loop over ALL configs because we have check units for all elements in
    # `dataset_config`
    for actual_config in dataset_config:
        if desired_length_unit:
            # Perform consistency checks between config elements
            actual_length_unit = actual_config["systems"]["length_unit"]
            if actual_length_unit != desired_length_unit:
                raise ValueError(
                    "`length_unit`s are inconsistent between one of the dataset "
                    f"options. {actual_length_unit!r} != {desired_length_unit!r}."
                )

        if hasattr(actual_config, "targets"):
            for target_key, target in actual_config["targets"].items():
                unit = target["unit"]

                # If a target section name is not part of the saved units we add it for
                # later comparison. We do not have to start the loop again because this
                # target section name is not present in one of the datasets checked
                # before.
                if target_key not in unit_dict.keys():
                    unit_dict[target_key] = unit

                if unit_dict[target_key] != unit:
                    raise ValueError(
                        f"Units of target section {target_key!r} are inconsistent. "
                        f"Found {unit!r} and {unit_dict[target_key]!r}!"
                    )


def expand_dataset_config(conf: Union[str, DictConfig, ListConfig]) -> ListConfig:
    """Expands shorthand notations in a dataset configuration to its full format.

    This function takes a dataset configuration, either as a :py:class:str,
    :py:class:`omegaconf.DictConfig` or a :py:class:`omegaconf.ListConfig`, and expands
    it into a detailed configuration format. It processes systems, targets, and gradient
    sections, setting default values and inferring missing information. Unknown keys are
    ignored, allowing for flexibility.

    If the dataset configuration is either a :class:`str` or a
    :class:`omegaconf.DictConfig`

    The function performs the following steps for each config

    - Merges and interpolates the input configuration with the base configurations.
    - Expands shorthand notations like file paths or simple true/false settings to full
      dictionary systems. This includes setting the units to the base units of
      ``"angstrom"`` and ``"eV"``.
    - Handles special cases, such as the mandatory nature of the "energy" section for MD
      simulations and the mutual exclusivity of 'stress' and 'virial' sections.
      Additionally the gradient sections for "forces" are enables by default.

    :param conf: The dataset configuration, either as a file path string or a DictConfig
        object.
    :raises ValueError: If both ``virial`` and ``stress`` sections are enabled in the
        "energy" target, as this is not permissible for training.
    :returns: List of datasets configurations. If ``conf`` was a :class:`str` or a
        :class:`omegaconf.DictConfig` the list contains only a single element.
    """
    # Expand str -> DictConfig
    if isinstance(conf, str):
        read_from = conf
        conf = OmegaConf.create(
            {"systems": read_from, "targets": {"energy": read_from}}
        )

    # Expand DictConfig -> ListConfig
    if isinstance(conf, DictConfig):
        conf = OmegaConf.create([conf])

    # Perform expansion per config inside the ListConfig
    for conf_element in conf:
        validate(instance=OmegaConf.to_container(conf_element), schema=SCHEMA_DATASET)
        if hasattr(conf_element, "systems"):
            if type(conf_element["systems"]) is str:
                conf_element["systems"] = _resolve_single_str(conf_element["systems"])

            conf_element["systems"] = OmegaConf.merge(
                CONF_SYSTEMS, conf_element["systems"]
            )

        if hasattr(conf_element, "targets"):
            for target_key, target in conf_element["targets"].items():
                if type(target) is str:
                    target = _resolve_single_str(target)

                # for special case "energy" we enable sections for `forces` and `stress`
                # gradients by default
                if target_key == "energy":
                    target = OmegaConf.merge(CONF_ENERGY, target)
                else:
                    target = OmegaConf.merge(CONF_TARGET, target)

                if target["key"] is None:
                    target["key"] = target_key

                # update DictConfig to allow for config node interpolation
                conf_element["targets"][target_key] = target

                # merge and interpolate possibly present gradients with default gradient
                # config
                for gradient_key, gradient_conf in conf_element["targets"][
                    target_key
                ].items():
                    if gradient_key in KNOWN_GRADIENTS:
                        if gradient_conf is True:
                            gradient_conf = CONF_GRADIENT.copy()
                        elif type(gradient_conf) is str:
                            gradient_conf = _resolve_single_str(gradient_conf)

                        if isinstance(gradient_conf, DictConfig):
                            gradient_conf = OmegaConf.merge(
                                CONF_GRADIENT, gradient_conf
                            )

                            if gradient_conf["key"] is None:
                                gradient_conf["key"] = gradient_key

                            conf_element["targets"][target_key][
                                gradient_key
                            ] = gradient_conf

                # If user sets the virial gradient and leaves the stress gradient
                # untouched, we disable the by default enabled stress gradient section.
                base_stress_gradient_conf = CONF_GRADIENT.copy()
                base_stress_gradient_conf["key"] = "stress"

                if (
                    target_key == "energy"
                    and conf_element["targets"][target_key]["virial"]
                    and conf_element["targets"][target_key]["stress"]
                    == base_stress_gradient_conf
                ):
                    conf_element["targets"][target_key]["stress"] = False

                if (
                    conf_element["targets"][target_key]["stress"]
                    and conf_element["targets"][target_key]["virial"]
                ):
                    raise ValueError(
                        f"Cannot perform training with respect to virials and stress "
                        f"as in section {target_key}. Set either `virials: off` or "
                        "`stress: off`."
                    )

    check_dataset_options(conf)
    return conf


def check_units(
    actual_options: Union[DictConfig, ListConfig],
    desired_options: Union[DictConfig, ListConfig],
) -> None:
    """Perform consistency checks between two dataset configs.

    :param actual_options: The dataset options that you want to test.
    :param desired_options: The dataset options ``actual_options`` is tested against.

    :raises ValueError: If the length units are not consistent between
        the system in the dataset options.
    :raises ValueError: If a target is present only in desider_option and
        not in actual_option.
    :raises ValueError: If the unit of a target quantity is not consistent between
        the dataset option.
    """
    if type(actual_options) is DictConfig:
        actual_options = OmegaConf.create([actual_options])
    if type(desired_options) is DictConfig:
        desired_options = OmegaConf.create([desired_options])

    if len(actual_options) != len(desired_options):
        raise ValueError(
            f"Length of actual_options ({len(actual_options)}) and desired_options "
            f"({len(desired_options)}) is different!"
        )

    for actual_options_element, desired_options_element in zip(
        actual_options,
        desired_options,
    ):
        actual_length_unit = actual_options_element["systems"]["length_unit"]
        desired_length_unit = desired_options_element["systems"]["length_unit"]

        if actual_length_unit != desired_length_unit:
            raise ValueError(
                "`length_unit`s are inconsistent between one of the dataset options. "
                f"{actual_length_unit!r} != {desired_length_unit!r}."
            )

        for target in actual_options_element["targets"]:
            actual_unit = actual_options_element["targets"][target]["unit"]
            if target in desired_options_element["targets"]:
                desired_unit = desired_options_element["targets"][target]["unit"]
                if actual_unit != desired_unit:
                    raise ValueError(
                        f"Units of target {target!r} are inconsistent between one of "
                        f"the dataset options. {actual_unit!r} != {desired_unit!r}."
                    )
            else:
                raise ValueError(
                    f"Target {target!r} is not present in one of the given dataset "
                    "options."
                )<|MERGE_RESOLUTION|>--- conflicted
+++ resolved
@@ -98,11 +98,7 @@
         "unit": None,
         "per_atom": False,
         "type": "scalar",
-<<<<<<< HEAD
-        "num_properties": 1,
-=======
         "num_subtargets": 1,
->>>>>>> 444fb728
     }
 )
 
