--- conflicted
+++ resolved
@@ -114,20 +114,14 @@
         inversions: Optional[List[int]] = None,
     ) -> Tuple[List[System], Dict[str, TensorMap], Dict[str, TensorMap]]:
         """
-<<<<<<< HEAD
         Applies augmentations to a number of ``System`` objects and their targets.
 
         If the rotations and inversions are not provided, random ones will be generated
         separately for each system.
-=======
-        Apply a random augmentation to a number of :py:class:`System` objects and its
-        targets.
->>>>>>> d79b709b
 
         :param systems: A list of :py:class:`System` objects to be augmented.
         :param targets: A dictionary mapping target names to their corresponding
-<<<<<<< HEAD
-            :class:`TensorMap` objects. These are the targets to be augmented.
+            :py:class:`TensorMap` objects. These are the targets to be augmented.
         :param extra_data: An optional dictionary mapping extra data names to their
             corresponding :class:`TensorMap` objects. This extra data will also be
             augmented if provided.
@@ -137,12 +131,6 @@
         :param inversions: An optional list of integers (1 or -1) representing the
             inversion factors to be applied to each system. If not provided, random
             inversions will be generated.
-=======
-            :py:class:`TensorMap` objects. These are the targets to be augmented.
-        :param extra_data: An optional dictionary mapping extra data names to their
-            corresponding :py:class:`TensorMap` objects. This extra data will also be
-            augmented if provided.
->>>>>>> d79b709b
 
         :return: A tuple containing the augmented systems and targets.
         """
