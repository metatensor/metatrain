from typing import Any, Dict, List, Optional, Union

import torch
from metatensor.torch import Labels, TensorBlock, TensorMap, equal_metadata
from omegaconf import DictConfig

# We explicitly import device because otherwise torch.jit.script doesn't
# recognize the torch.device type
from torch import device as _torch_device


class TargetInfo:
    """A class that contains information about a target.

    :param quantity: The physical quantity of the target (e.g., "energy").
    :param layout: The layout of the target, as a ``TensorMap`` with 0 samples.
        This ``TensorMap`` will be used to retrieve the names of
        the ``samples``, as well as the ``components`` and ``properties`` of the
        target and their gradients. For example, this allows to infer the type of
        the target (scalar, Cartesian tensor, spherical tensor), whether it is per
        atom, the names of its gradients, etc.
    :param unit: The unit of the target. If :py:obj:`None` the ``unit`` will be set to
        an empty string ``""``.
    """

    def __init__(
        self,
        quantity: str,
        layout: TensorMap,
        unit: Union[None, str] = "",
    ):
        # one of these will be set to True inside the _check_layout method
        self.is_scalar = False
        self.is_cartesian = False
        self.is_spherical = False

        self._check_layout(layout)

        self.quantity = quantity  # float64: otherwise metatensor can't serialize
        self.layout = layout
        self.unit = unit if unit is not None else ""

        self.blocks_shape: Dict[str, List[int]] = {}
        self._set_blocks_shape()

    @property
    def gradients(self) -> List[str]:
        """Sorted and unique list of gradient names."""
        if self.is_scalar:
            return sorted(self.layout.block().gradients_list())
        else:
            return []

    @property
    def per_atom(self) -> bool:
        """Whether the target is per atom."""
        return "atom" in self.layout.block(0).samples.names

    @property
    def component_labels(self) -> List[List[Labels]]:
        """The labels of the components of the target."""
        return [block.components for block in self.layout.blocks()]

    @property
    def property_labels(self) -> List[Labels]:
        """The labels of the properties of the target."""
        return [block.properties for block in self.layout.blocks()]

    def __repr__(self) -> str:
        return "TargetInfo(quantity={!r}, unit={!r}, layout={!r})".format(
            self.quantity, self.unit, self.layout
        )

    @torch.jit.unused
    def __eq__(self, other: Any) -> bool:
        if not isinstance(other, TargetInfo):
            return False
        return (
            self.quantity == other.quantity
            and self.unit == other.unit
            # we can't use metatensor.torch.equal here because we want to allow
            # for potential gradient mismatches (e.g. energy-0nly vs energy+forces)
            and _is_equal_up_to_gradients(self.layout, other.layout)
        )

    def _check_layout(self, layout: TensorMap) -> None:
        """
        Check that the layout is a valid layout.

        :param layout: The layout TensorMap to check.
        """

        # examine basic properties of all blocks
        for block in layout.blocks():
            for sample_name in block.samples.names:
                if sample_name not in ["system", "atom"]:
                    raise ValueError(
                        "The layout ``TensorMap`` of a target should only have samples "
                        "named 'system' or 'atom', but found "
                        f"'{sample_name}' instead."
                    )
            if len(block.values) != 0:
                raise ValueError(
                    "The layout ``TensorMap`` of a target should have 0 "
                    f"samples, but found {len(block.values)} samples."
                )

        # examine the components of the first block to decide whether this is
        # a scalar, a Cartesian tensor or a spherical tensor

        if len(layout) == 0:
            raise ValueError(
                "The layout ``TensorMap`` of a target should have at least one "
                "block, but found 0 blocks."
            )
        components_first_block = layout.block(0).components
        if len(components_first_block) == 0:
            self.is_scalar = True
        elif components_first_block[0].names[0].startswith("xyz"):
            self.is_cartesian = True
        elif (
            len(components_first_block) == 1
            and components_first_block[0].names[0] == "o3_mu"
        ):
            self.is_spherical = True
        else:
            raise ValueError(
                "The layout ``TensorMap`` of a target should be "
                "either scalars, Cartesian tensors or spherical tensors. The type of "
                "the target could not be determined."
            )

        if self.is_scalar:
            if layout.keys.names != ["_"]:
                raise ValueError(
                    "The layout ``TensorMap`` of a scalar target should have "
                    "a single key sample named '_'."
                )
            if len(layout.blocks()) != 1:
                raise ValueError(
                    "The layout ``TensorMap`` of a scalar target should have "
                    "a single block."
                )
            gradients_names = layout.block(0).gradients_list()
            for gradient_name in gradients_names:
                if gradient_name not in ["positions", "strain"]:
                    raise ValueError(
                        "Only `positions` and `strain` gradients are supported for "
                        "scalar targets. "
                        f"Found '{gradient_name}' instead."
                    )
        if self.is_cartesian:
            if layout.keys.names != ["_"]:
                raise ValueError(
                    "The layout ``TensorMap`` of a Cartesian tensor target should have "
                    "a single key sample named '_'."
                )
            if len(layout.blocks()) != 1:
                raise ValueError(
                    "The layout ``TensorMap`` of a Cartesian tensor target should have "
                    "a single block."
                )
            if len(layout.block(0).gradients_list()) > 0:
                raise ValueError(
                    "Gradients of Cartesian tensor targets are not supported."
                )

        if self.is_spherical:
            if layout.keys.names != ["o3_lambda", "o3_sigma"]:
                raise ValueError(
                    "The layout ``TensorMap`` of a spherical tensor target "
                    "should have  two keys named 'o3_lambda' and 'o3_sigma'."
                    f"Found '{layout.keys.names}' instead."
                )
            for key, block in layout.items():
                o3_lambda, o3_sigma = (
                    int(key.values[0].item()),
                    int(key.values[1].item()),
                )
                if o3_sigma not in [-1, 1]:
                    raise ValueError(
                        "The layout ``TensorMap`` of a spherical tensor target should "
                        "have a key sample 'o3_sigma' that is either -1 or 1."
                        f"Found '{o3_sigma}' instead."
                    )
                if o3_lambda < 0:
                    raise ValueError(
                        "The layout ``TensorMap`` of a spherical tensor target should "
                        "have a key sample 'o3_lambda' that is non-negative."
                        f"Found '{o3_lambda}' instead."
                    )
                components = block.components
                if len(components) != 1:
                    raise ValueError(
                        "The layout ``TensorMap`` of a spherical tensor target should "
                        "have a single component."
                    )
                if len(components[0]) != 2 * o3_lambda + 1:
                    raise ValueError(
                        "Each ``TensorBlock`` of a spherical tensor target should have "
                        "a component with 2*o3_lambda + 1 elements."
                        f"Found '{len(components[0])}' elements instead."
                    )
                if len(block.gradients_list()) > 0:
                    raise ValueError(
                        "Gradients of spherical tensor targets are not supported."
                    )

    def _set_blocks_shape(self) -> None:
        """Set the attribute storing the shapes of the blocks in layout."""
        for key, block in self.layout.items():
            dict_key = self.quantity
            for n, k in zip(key.names, key.values, strict=True):
                dict_key += f"_{n}_{int(k)}"
            self.blocks_shape[dict_key] = [
                len(comp.values) for comp in block.components
            ] + [len(block.properties.values)]

    def is_compatible_with(self, other: "TargetInfo") -> bool:
        """Check if two targets are compatible.

        Two target infos are compatible if they have the same quantity, unit,
        and layout, except for gradients. This method can be used to check if two
        target infos with the same name can correspond to the same output
        in a model.

        :param other: The target info to compare with.
        :return: :py:obj:`True` if the two target infos are compatible,
            :py:obj:`False` otherwise.
        """

        if self.quantity != other.quantity:
            return False
        if self.unit != other.unit:
            return False
        return equal_metadata(self.layout, other.layout, check_gradients=False)

    @property
    def device(self) -> _torch_device:
        """Return the device of the target info's layout."""
        return self.layout.device

    def to(
        self, device: Optional[torch.device] = None, dtype: Optional[torch.dtype] = None
    ) -> "TargetInfo":
        """
        Return a copy with all tensors moved to the device and dtype.

        :param device: The device to move the tensors to.
        :param dtype: The dtype to move the tensors to.
        :return: A copy of the TargetInfo with all tensors moved to the device and
            dtype.
        """
        new_layout = self.layout.to(device=device, dtype=dtype)
        return TargetInfo(
            quantity=self.quantity,
            layout=new_layout,
            unit=self.unit,
        )

    @torch.jit.unused
    def __setstate__(self, state: Dict[str, Any]) -> None:
        """
        Set the state of the target info.

        :param state: The state to set.
        """

        self.quantity = state["quantity"]
        self.layout = state["layout"]
        self.unit = state["unit"]
        self.is_scalar = state["is_scalar"]
        self.is_cartesian = state["is_cartesian"]
        self.is_spherical = state["is_spherical"]

        # For backward compatibility, if blocks_shape is not in the state,
        # we build it.
        if "blocks_shape" not in state:
            self.blocks_shape = {}
            self._set_blocks_shape()
        else:
            self.blocks_shape = state["blocks_shape"]


def get_energy_target_info(
    target_name: str,
    target: DictConfig,
    add_position_gradients: bool = False,
    add_strain_gradients: bool = False,
) -> TargetInfo:
    """Get an empty TargetInfo with the layout of an energy target.

    :param target_name: Not used, but kept for consistency with
        :py:func:`get_generic_target_info`.
    :param target: The configuration of the target.
    :param add_position_gradients: Whether to add position gradients to the layout.
    :param add_strain_gradients: Whether to add strain gradients to the layout.

    :return: A `TargetInfo` with the layout of an energy target.
    """
    block = TensorBlock(
        # float64: otherwise metatensor can't serialize
        values=torch.empty(0, 1, dtype=torch.float64),
        samples=Labels(
            names=["system"],
            values=torch.empty((0, 1), dtype=torch.int32),
        ),
        components=[],
        properties=Labels.range("energy", 1),
    )

    if add_position_gradients:
        position_gradient_block = TensorBlock(
            # float64: otherwise metatensor can't serialize
            values=torch.empty(0, 3, 1, dtype=torch.float64),
            samples=Labels(
                names=["sample", "atom"],
                values=torch.empty((0, 2), dtype=torch.int32),
            ),
            components=[
                Labels(
                    names=["xyz"],
                    values=torch.arange(3, dtype=torch.int32).reshape(-1, 1),
                ),
            ],
            properties=Labels.range("energy", 1),
        )
        block.add_gradient("positions", position_gradient_block)

    if add_strain_gradients:
        strain_gradient_block = TensorBlock(
            # float64: otherwise metatensor can't serialize
            values=torch.empty(0, 3, 3, 1, dtype=torch.float64),
            samples=Labels(
                names=["sample"],
                values=torch.empty((0, 1), dtype=torch.int32),
            ),
            components=[
                Labels(
                    names=["xyz_1"],
                    values=torch.arange(3, dtype=torch.int32).reshape(-1, 1),
                ),
                Labels(
                    names=["xyz_2"],
                    values=torch.arange(3, dtype=torch.int32).reshape(-1, 1),
                ),
            ],
            properties=Labels.range("energy", 1),
        )
        block.add_gradient("strain", strain_gradient_block)

    layout = TensorMap(
        keys=Labels.single(),
        blocks=[block],
    )

    target_info = TargetInfo(
        quantity="energy",
        unit=target["unit"],
        layout=layout,
    )
    return target_info


def get_generic_target_info(target_name: str, target: DictConfig) -> TargetInfo:
    """Get an empty TargetInfo with the appropriate layout.

    :param target_name: The name of the target.
    :param target: The configuration of the target. Based on the ``type`` field,
        this function will create a layout for the appropriate type of target.

    :return: A `TargetInfo` with the layout of the target.
    """
    if target["type"] == "scalar":
        return _get_scalar_target_info(target_name, target)
    elif len(target["type"]) == 1 and next(iter(target["type"])).lower() == "cartesian":
        return _get_cartesian_target_info(target_name, target)
    elif len(target["type"]) == 1 and next(iter(target["type"])) == "spherical":
        return _get_spherical_target_info(target_name, target)
    else:
        raise ValueError(
            f"Target type {target['type']} is not supported. "
            "Supported types are 'scalar', 'cartesian' and 'spherical'."
        )


def _get_scalar_target_info(target_name: str, target: DictConfig) -> TargetInfo:
    sample_names = ["system"]
    if target["per_atom"]:
        sample_names.append("atom")

    block = TensorBlock(
        # float64: otherwise metatensor can't serialize
        values=torch.empty(0, target["num_subtargets"], dtype=torch.float64),
        samples=Labels(
            names=sample_names,
            values=torch.empty((0, len(sample_names)), dtype=torch.int32),
        ),
        components=[],
        properties=Labels.range(
            target_name.replace("mtt::", ""), target["num_subtargets"]
        ),
    )
    layout = TensorMap(
        keys=Labels.single(),
        blocks=[block],
    )

    target_info = TargetInfo(
        quantity=target["quantity"],
        unit=target["unit"],
        layout=layout,
    )
    return target_info


def _get_cartesian_target_info(target_name: str, target: DictConfig) -> TargetInfo:
    sample_names = ["system"]
    if target["per_atom"]:
        sample_names.append("atom")

    cartesian_key = next(iter(target["type"]))

    if target["type"][cartesian_key]["rank"] == 1:
        components = [Labels(["xyz"], torch.arange(3).reshape(-1, 1))]
    else:
        components = []
        for component in range(1, target["type"][cartesian_key]["rank"] + 1):
            components.append(
                Labels(
                    names=[f"xyz_{component}"],
                    values=torch.arange(3, dtype=torch.int32).reshape(-1, 1),
                )
            )

    name = "positions" if target["unit"] == "A" else "momenta"
    block = TensorBlock(
        # float64: otherwise metatensor can't serialize
        values=torch.empty(
            [0] + [3] * len(components) + [target["num_subtargets"]],
            dtype=torch.float64,
        ),
        samples=Labels(
            names=sample_names,
            values=torch.empty((0, len(sample_names)), dtype=torch.int32),
        ),
        components=components,
<<<<<<< HEAD
        properties=Labels.range(name, target["num_subtargets"]),
=======
        properties=Labels.range(
            target_name.replace("mtt::", ""), target["num_subtargets"]
        ),
>>>>>>> 54dac585
    )
    layout = TensorMap(
        keys=Labels.single(),
        blocks=[block],
    )

    target_info = TargetInfo(
        quantity=target["quantity"],
        unit=target["unit"],
        layout=layout,
    )
    return target_info


def _get_spherical_target_info(target_name: str, target: DictConfig) -> TargetInfo:
    sample_names = ["system"]
    if target["per_atom"]:
        sample_names.append("atom")

    irreps = target["type"]["spherical"]["irreps"]
    keys = []
    blocks = []
    for irrep in irreps:
        components = [
            Labels(
                names=["o3_mu"],
                values=torch.arange(
                    -irrep["o3_lambda"], irrep["o3_lambda"] + 1, dtype=torch.int32
                ).reshape(-1, 1),
            )
        ]
        block = TensorBlock(
            # float64: otherwise metatensor can't serialize
            values=torch.empty(
                0,
                2 * irrep["o3_lambda"] + 1,
                target["num_subtargets"],
                dtype=torch.float64,
            ),
            samples=Labels(
                names=sample_names,
                values=torch.empty((0, len(sample_names)), dtype=torch.int32),
            ),
            components=components,
            properties=Labels.range(
                target_name.replace("mtt::", ""), target["num_subtargets"]
            ),
        )
        keys.append([irrep["o3_lambda"], irrep["o3_sigma"]])
        blocks.append(block)

    layout = TensorMap(
        keys=Labels(["o3_lambda", "o3_sigma"], torch.tensor(keys, dtype=torch.int32)),
        blocks=blocks,
    )

    target_info = TargetInfo(
        quantity=target["quantity"],
        unit=target["unit"],
        layout=layout,
    )
    return target_info


def is_auxiliary_output(name: str) -> bool:
    """
    Check if a target name corresponds to an auxiliary output.

    :param name: The name of the target to check.

    :return: `True` if the target is an auxiliary output, `False` otherwise.
    """
    is_auxiliary = (
        name == "features" or name == "energy_ensemble" or name.startswith("mtt::aux::")
    )
    return is_auxiliary


def _is_equal_up_to_gradients(
    layout1: TensorMap,
    layout2: TensorMap,
) -> bool:
    """
    Check if the two layouts are equal up to gradients.

    This includes checking the values, this is why we can't use
    ``metatensor.torch.equal_metadata``. It ignores the values
    of the gradients so we can't use ``metatensor.torch.equal`` either.

    :param layout1: The first layout to compare.
    :param layout2: The second layout to compare.

    :return: `True` if the two layouts are equal up to gradients,
        `False` otherwise.
    """
    if len(layout1) != len(layout2):
        return False
    for key in layout1.keys:
        if key not in layout2.keys:
            return False
        block1 = layout1[key]
        block2 = layout2[key]
        if block1.samples != block2.samples:
            return False
        if block1.components != block2.components:
            return False
        if block1.properties != block2.properties:
            return False
        if not torch.allclose(block1.values, block2.values):
            return False
    return True<|MERGE_RESOLUTION|>--- conflicted
+++ resolved
@@ -445,13 +445,9 @@
             values=torch.empty((0, len(sample_names)), dtype=torch.int32),
         ),
         components=components,
-<<<<<<< HEAD
-        properties=Labels.range(name, target["num_subtargets"]),
-=======
         properties=Labels.range(
             target_name.replace("mtt::", ""), target["num_subtargets"]
         ),
->>>>>>> 54dac585
     )
     layout = TensorMap(
         keys=Labels.single(),
