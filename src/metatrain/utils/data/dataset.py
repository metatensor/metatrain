import math
import os
import warnings
<<<<<<< HEAD
import zipfile
from pathlib import Path
from typing import Any, Dict, List, Tuple, Union
=======
from pathlib import Path
from typing import Any, Dict, List, Optional, Tuple, Union
>>>>>>> 8c6b5d80

import numpy as np
import torch
from metatensor.learn.data import Dataset, group_and_join
from metatensor.learn.data._namedtuple import namedtuple
from metatensor.torch import TensorMap, load_buffer
from metatensor.torch import save_buffer as mts_save_buffer
from metatensor.torch.atomistic import System, load_system
from metatensor.torch.atomistic import save as mta_save
from omegaconf import DictConfig
from torch.utils.data import Subset

from ..external_naming import to_external_name
from ..units import get_gradient_units
from .readers.metatensor import _check_tensor_map_metadata, _empty_tensor_map_like
from .target_info import TargetInfo, get_energy_target_info, get_generic_target_info


class DatasetInfo:
    """A class that contains information about datasets.

    This class is used to communicate additional dataset details to the
    training functions of the individual models.

    :param length_unit: Unit of length used in the dataset. Examples are ``"angstrom"``
        or ``"nanometer"``.
    :param atomic_types: List containing all integer atomic types present in the
        dataset. ``atomic_types`` will be stored as a sorted list of **unique** atomic
        types.
    :param targets: Information about targets in the dataset.
    """

    def __init__(
        self, length_unit: str, atomic_types: List[int], targets: Dict[str, TargetInfo]
    ):
        self.length_unit = length_unit if length_unit is not None else ""
        self._atomic_types = set(atomic_types)
        self.targets = targets

    @property
    def atomic_types(self) -> List[int]:
        """Sorted list of unique integer atomic types."""
        return sorted(self._atomic_types)

    @atomic_types.setter
    def atomic_types(self, value: List[int]):
        self._atomic_types = set(value)

    def __repr__(self):
        return (
            f"DatasetInfo(length_unit={self.length_unit!r}, "
            f"atomic_types={self.atomic_types!r}, targets={self.targets!r})"
        )

    def __eq__(self, other):
        if not isinstance(other, DatasetInfo):
            raise NotImplementedError(
                "Comparison between a DatasetInfo instance and a "
                f"{type(other).__name__} instance is not implemented."
            )
        return (
            self.length_unit == other.length_unit
            and self._atomic_types == other._atomic_types
            and self.targets == other.targets
        )

    def copy(self) -> "DatasetInfo":
        """Return a shallow copy of the DatasetInfo."""
        return DatasetInfo(
            length_unit=self.length_unit,
            atomic_types=self.atomic_types.copy(),
            targets=self.targets.copy(),
        )

    def update(self, other: "DatasetInfo") -> None:
        """Update this instance with the union of itself and ``other``.

        :raises ValueError: If the ``length_units`` are different.
        """
        if self.length_unit != other.length_unit:
            raise ValueError(
                "Can't update DatasetInfo with a different `length_unit`: "
                f"({self.length_unit} != {other.length_unit})"
            )

        self.atomic_types = self.atomic_types + other.atomic_types

        intersecting_target_keys = self.targets.keys() & other.targets.keys()
        for key in intersecting_target_keys:
            if not self.targets[key].is_compatible_with(other.targets[key]):
                raise ValueError(
                    f"Can't update DatasetInfo with different target information for "
                    f"target '{key}': {self.targets[key]} is not compatible with "
                    f"{other.targets[key]}. If the units, quantity and keys of the two "
                    "targets are the same, this must be due to a mismatch in the "
                    "internal metadata of the layout."
                )
        self.targets.update(other.targets)

    def union(self, other: "DatasetInfo") -> "DatasetInfo":
        """Return the union of this instance with ``other``."""
        new = self.copy()
        new.update(other)
        return new


def get_stats(dataset: Union[Dataset, Subset], dataset_info: DatasetInfo) -> str:
    """Returns the statistics of a dataset or subset as a string."""

    dataset_len = len(dataset)
    stats = f"Dataset containing {dataset_len} structures"
    if dataset_len == 0:
        return stats

    # target_names will be used to store names of the targets,
    # along with their gradients
    target_names = []
    for key, tensor_map in dataset[0]._asdict().items():
        if key == "system":
            continue
        target_names.append(key)
        gradients_list = tensor_map.block(0).gradients_list()
        for gradient in gradients_list:
            target_names.append(f"{key}_{gradient}_gradients")

    sums = {key: 0.0 for key in target_names}
    sums_of_squares = {key: 0.0 for key in target_names}
    n_elements = {key: 0 for key in target_names}
    for sample in dataset:
        for key in target_names:
            if "_gradients" not in key:  # not a gradient
                tensors = [block.values for block in sample[key].blocks()]
            else:
                original_key = key.split("_")[0]
                gradient_name = key.replace(f"{original_key}_", "").replace(
                    "_gradients", ""
                )
                tensors = [
                    block.gradient(gradient_name).values
                    for block in sample[original_key].blocks()
                ]
            sums[key] += sum(tensor.sum() for tensor in tensors)
            sums_of_squares[key] += sum((tensor**2).sum() for tensor in tensors)
            n_elements[key] += sum(tensor.numel() for tensor in tensors)
    means = {key: sums[key] / n_elements[key] for key in target_names}
    means_of_squares = {
        key: sums_of_squares[key] / n_elements[key] for key in target_names
    }
    stds = {
        key: (means_of_squares[key] - means[key] ** 2) ** 0.5 for key in target_names
    }

    # Find units
    units = {}
    for key in target_names:
        # Gets the units of an output
        if key.endswith("_gradients"):
            # handling <base_name>_<gradient_name>_gradients
            base_name = key[:-10]
            gradient_name = base_name.split("_")[-1]
            base_name = base_name.replace(f"_{gradient_name}", "")
            base_unit = dataset_info.targets[base_name].unit
            unit = get_gradient_units(
                base_unit, gradient_name, dataset_info.length_unit
            )
        else:
            unit = dataset_info.targets[key].unit
        units[key] = unit

    stats += "\n    Mean and standard deviation of targets:"
    for key in target_names:
        stats += (
            f"\n    - {to_external_name(key, dataset_info.targets)}: "  # type: ignore
            + f"\n      - mean {means[key]:.4g}"
            + (f" {units[key]}" if units[key] != "" else "")
            + f"\n      - std  {stds[key]:.4g}"
            + (f" {units[key]}" if units[key] != "" else "")
        )

    return stats


def get_atomic_types(datasets: Union[Dataset, List[Dataset]]) -> List[int]:
    """List of all atomic types present in a dataset or list of datasets.

    :param datasets: the dataset, or list of datasets
    :returns: sorted list of all atomic types present in the datasets
    """

    if not isinstance(datasets, list):
        datasets = [datasets]

    types = set()
    for dataset in datasets:
        for index in range(len(dataset)):
            system = dataset[index]["system"]
            types.update(set(system.types.tolist()))

    return sorted(types)


def get_all_targets(datasets: Union[Dataset, List[Dataset]]) -> List[str]:
    """Sorted list of all unique targets present in a dataset or list of datasets.

    :param datasets: the dataset(s).
    :returns: Sorted list of all targets present in the dataset(s).
    """

    if not isinstance(datasets, list):
        datasets = [datasets]

    # The following does not work because the `dataset` can also
    # be a `Subset` object:
    # return list(dataset.targets.keys())

    # Iterate over all single instances of the dataset:
    target_names = []
    for dataset in datasets:
        for sample in dataset:
            # system not needed
            target_names += [key for key in sample._asdict().keys() if key != "system"]

    return sorted(set(target_names))


def collate_fn(batch: List[Dict[str, Any]]) -> Tuple[List, Dict[str, TensorMap]]:
    """
    Wraps `group_and_join` to
    return the data fields as a list of systems, and a dictionary of nameed
    targets.
    """

    collated_targets = group_and_join(batch)
    collated_targets = collated_targets._asdict()
    systems = collated_targets.pop("system")
    return systems, collated_targets


def check_datasets(train_datasets: List[Dataset], val_datasets: List[Dataset]):
    """Check that the training and validation sets are compatible with one another

    Although these checks will not fit all use cases, most models would be expected
    to be able to use this function.

    :param train_datasets: A list of training datasets to check.
    :param val_datasets: A list of validation datasets to check
    :raises TypeError: If the ``dtype`` within the datasets are inconsistent.
    :raises ValueError: If the `val_datasets` has a target that is not present in
        the ``train_datasets``.
    :raises ValueError: If the training or validation set contains chemical species
        or targets that are not present in the training set
    """
    # Check that system `dtypes` are consistent within datasets
    desired_dtype = None
    for train_dataset in train_datasets:
        if len(train_dataset) == 0:
            continue

        actual_dtype = train_dataset[0].system.positions.dtype
        if desired_dtype is None:
            desired_dtype = actual_dtype

        if actual_dtype != desired_dtype:
            raise TypeError(
                "`dtype` between datasets is inconsistent, "
                f"found {desired_dtype} and {actual_dtype} in training datasets"
            )

    for val_dataset in val_datasets:
        if len(val_dataset) == 0:
            continue

        actual_dtype = val_dataset[0].system.positions.dtype

        if desired_dtype is None:
            desired_dtype = actual_dtype

        if actual_dtype != desired_dtype:
            raise TypeError(
                "`dtype` between datasets is inconsistent, "
                f"found {desired_dtype} and {actual_dtype} in validation datasets"
            )

    # Get all targets in the training and validation sets:
    train_targets = get_all_targets(train_datasets)
    val_targets = get_all_targets(val_datasets)

    # Check that the validation sets do not have targets that are not in the
    # training sets:
    for target in val_targets:
        if target not in train_targets:
            raise ValueError(
                f"The validation dataset has a target ({target}) that is not present "
                "in the training dataset."
            )
    # Get all the species in the training and validation sets:
    all_train_species = get_atomic_types(train_datasets)
    all_val_species = get_atomic_types(val_datasets)

    # Check that the validation sets do not have species that are not in the
    # training sets:
    for species in all_val_species:
        if species not in all_train_species:
            raise ValueError(
                f"The validation dataset has a species ({species}) that is not in the "
                "training dataset. This could be a result of a random train/validation "
                "split. You can avoid this by providing a validation dataset manually."
            )


def _train_test_random_split(
    train_dataset: Dataset,
    train_size: float,
    test_size: float,
) -> List[Dataset]:
    if train_size <= 0:
        raise ValueError("Fraction of the train set is smaller or equal to 0!")

    # normalize the sizes
    size_sum = train_size + test_size
    train_size /= size_sum
    test_size /= size_sum

    # find number of samples in the train and test sets
    test_len = math.floor(len(train_dataset) * test_size)
    if test_len == 0:
        warnings.warn(
            "Requested dataset of zero length. This dataset will be empty.",
            UserWarning,
            stacklevel=2,
        )
    train_len = len(train_dataset) - test_len
    if train_len == 0:
        raise ValueError("No samples left in the training set.")

    # find train, test indices
    indices = list(range(len(train_dataset)))
    np.random.shuffle(indices)
    train_indices = indices[:train_len]
    test_indices = indices[train_len:]

    return [
        Subset(train_dataset, train_indices),
        Subset(train_dataset, test_indices),
    ]


<<<<<<< HEAD
class DiskDataset(torch.utils.data.Dataset):
    def __init__(self, path: Union[str, Path]):
        self.zip_file = zipfile.ZipFile(path, "r")
        self._field_names = ["system"]
        # check that we have at least one sample:
        if "0/system.mta" not in self.zip_file.namelist():
            raise ValueError(
                "Could not find `0/system.mta` in the zip file. "
                "The dataset format might be wrong, or the dataset might be empty. "
                "Empty disk datasets are not supported."
            )
        for file_name in self.zip_file.namelist():
            if file_name.startswith("0/") and file_name.endswith(".npy"):
                self._field_names.append(file_name[2:-4])
        self._sample_class = namedtuple("Sample", self._field_names)
        self._len = len([f for f in self.zip_file.namelist() if f.endswith(".mta")])

    def __len__(self):
        return self._len

    def __getitem__(self, index):
        system_and_targets = []
        for field_name in self._field_names:
            if field_name == "system":
                with self.zip_file.open(f"{index}/system.mta", "r") as file:
                    system = load_system(file)
                    system_and_targets.append(system)
            else:
                with self.zip_file.open(f"{index}/{field_name}.npy", "r") as file:
                    numpy_buffer = np.load(file)
                    tensor_buffer = torch.from_numpy(numpy_buffer)
                    tensor_map = load_buffer(tensor_buffer)
                    system_and_targets.append(tensor_map)
        return self._sample_class(*system_and_targets)

    def __del__(self):
        self.zip_file.close()

    def get_target_info(self, target_config: DictConfig) -> Dict[str, TargetInfo]:
        target_info_dict = {}
        for target_key, target in target_config.items():
            is_energy = (
                (target["quantity"] == "energy")
                and (not target["per_atom"])
                and target["num_subtargets"] == 1
                and target["type"] == "scalar"
            )
            tensor_map = self[0][target_key]  # always > 0 samples, see above
            if is_energy:
                target_info = get_energy_target_info(target)
                _check_tensor_map_metadata(tensor_map, target_info.layout)
                target_info_dict[target_key] = target_info
            else:
                target_info = get_generic_target_info(target)
                _check_tensor_map_metadata(tensor_map, target_info.layout)
                # make sure that the properties of the target_info.layout also match the
                # actual properties of the tensor maps
                target_info.layout = _empty_tensor_map_like(tensor_map)
                target_info_dict[target_key] = target_info
        return target_info_dict


class DiskDatasetWriter:
    def __init__(self, path: Union[str, Path]):
        self.zip_file = zipfile.ZipFile(path, "w")
        self.index = 0

    def write_sample(self, system: System, targets: Dict[str, TensorMap]):
        with self.zip_file.open(f"{self.index}/system.mta", "w") as file:
            mta_save(file, system)
        for target_name, target in targets.items():
            with self.zip_file.open(f"{self.index}/{target_name}.npy", "w") as file:
                tensor_buffer = mts_save_buffer(target)
                numpy_buffer = tensor_buffer.numpy()
                np.save(file, numpy_buffer)
        self.index += 1

    def __del__(self):
        self.zip_file.close()
=======
def _save_indices(
    train_indices: List[Optional[List[int]]],
    val_indices: List[Optional[List[int]]],
    test_indices: List[Optional[List[int]]],
    checkpoint_dir: Union[str, Path],
) -> None:
    # Save the indices of the training, validation, and test sets to the checkpoint
    # directory. This is useful for plotting errors and similar.

    # case 1: all indices are None (i.e. all datasets were user-provided explicitly)
    if all(indices is None for indices in train_indices):
        pass

    # case 2: there is only one dataset
    elif len(train_indices) == 1:  # val and test are the same length
        os.mkdir(os.path.join(checkpoint_dir, "indices/"))
        if train_indices[0] is not None:
            np.savetxt(
                os.path.join(checkpoint_dir, "indices/training.txt"),
                train_indices[0],
                fmt="%d",
            )
        if val_indices[0] is not None:
            np.savetxt(
                os.path.join(checkpoint_dir, "indices/validation.txt"),
                val_indices[0],
                fmt="%d",
            )
        if test_indices[0] is not None:
            np.savetxt(
                os.path.join(checkpoint_dir, "indices/test.txt"),
                test_indices[0],
                fmt="%d",
            )

    # case 3: there are multiple datasets
    else:
        os.mkdir(os.path.join(checkpoint_dir, "indices/"))
        for i, (train, val, test) in enumerate(
            zip(train_indices, val_indices, test_indices)
        ):
            if train is not None:
                np.savetxt(
                    os.path.join(checkpoint_dir, f"indices/training_{i}.txt"),
                    train,
                    fmt="%d",
                )
            if val is not None:
                np.savetxt(
                    os.path.join(checkpoint_dir, f"indices/validation_{i}.txt"),
                    val,
                    fmt="%d",
                )
            if test is not None:
                np.savetxt(
                    os.path.join(checkpoint_dir, f"indices/test_{i}.txt"),
                    test,
                    fmt="%d",
                )
>>>>>>> 8c6b5d80
<|MERGE_RESOLUTION|>--- conflicted
+++ resolved
@@ -1,14 +1,9 @@
 import math
 import os
 import warnings
-<<<<<<< HEAD
 import zipfile
 from pathlib import Path
-from typing import Any, Dict, List, Tuple, Union
-=======
-from pathlib import Path
 from typing import Any, Dict, List, Optional, Tuple, Union
->>>>>>> 8c6b5d80
 
 import numpy as np
 import torch
@@ -356,7 +351,6 @@
     ]
 
 
-<<<<<<< HEAD
 class DiskDataset(torch.utils.data.Dataset):
     def __init__(self, path: Union[str, Path]):
         self.zip_file = zipfile.ZipFile(path, "r")
@@ -436,7 +430,8 @@
 
     def __del__(self):
         self.zip_file.close()
-=======
+
+
 def _save_indices(
     train_indices: List[Optional[List[int]]],
     val_indices: List[Optional[List[int]]],
@@ -495,5 +490,4 @@
                     os.path.join(checkpoint_dir, f"indices/test_{i}.txt"),
                     test,
                     fmt="%d",
-                )
->>>>>>> 8c6b5d80
+                )