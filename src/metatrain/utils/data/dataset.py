import math
import warnings
from typing import Any, Dict, List, Tuple, Union

import metatensor.torch
import numpy as np
from metatensor.learn.data import Dataset, group_and_join
from metatensor.torch import TensorMap
from torch.utils.data import Subset

from ..external_naming import to_external_name
from ..units import get_gradient_units
<<<<<<< HEAD
from .target_info import TargetInfo
=======


class TargetInfo:
    """A class that contains information about a target.

    :param quantity: The physical quantity of the target (e.g., "energy").
    :param layout: The layout of the target, as a ``TensorMap`` with 0 samples.
        This ``TensorMap`` will be used to retrieve the names of
        the ``samples``, as well as the ``components`` and ``properties`` of the
        target and their gradients. For example, this allows to infer the type of
        the target (scalar, Cartesian tensor, spherical tensor), whether it is per
        atom, the names of its gradients, etc.
    :param unit: The unit of the target. If :py:obj:`None` the ``unit`` will be set to
        an empty string ``""``.
    """

    def __init__(
        self,
        quantity: str,
        layout: TensorMap,
        unit: Union[None, str] = "",
    ):
        # one of these will be set to True inside the _check_layout method
        self._is_scalar = False
        self._is_cartesian = False
        self._is_spherical = False

        self._check_layout(layout)

        self.quantity = quantity  # float64: otherwise metatensor can't serialize
        self.layout = layout
        self.unit = unit if unit is not None else ""

    @property
    def is_scalar(self) -> bool:
        """Whether the target is a scalar."""
        return self._is_scalar

    @property
    def is_cartesian(self) -> bool:
        """Whether the target is a Cartesian tensor."""
        return self._is_cartesian

    @property
    def is_spherical(self) -> bool:
        """Whether the target is a spherical tensor."""
        return self._is_spherical

    @property
    def gradients(self) -> List[str]:
        """Sorted and unique list of gradient names."""
        if self._is_scalar:
            return sorted(self.layout.block().gradients_list())
        else:
            return []

    @property
    def per_atom(self) -> bool:
        """Whether the target is per atom."""
        return "atom" in self.layout.block(0).samples.names

    def __repr__(self):
        return (
            f"TargetInfo(quantity={self.quantity!r}, unit={self.unit!r}, "
            f"layout={self.layout!r})"
        )

    def __eq__(self, other):
        if not isinstance(other, TargetInfo):
            raise NotImplementedError(
                "Comparison between a TargetInfo instance and a "
                f"{type(other).__name__} instance is not implemented."
            )
        return (
            self.quantity == other.quantity
            and self.unit == other.unit
            and metatensor.torch.equal(self.layout, other.layout)
        )

    def _check_layout(self, layout: TensorMap) -> None:
        """Check that the layout is a valid layout."""

        # examine basic properties of all blocks
        for block in layout.blocks():
            for sample_name in block.samples.names:
                if sample_name not in ["system", "atom"]:
                    raise ValueError(
                        "The layout ``TensorMap`` of a target should only have samples "
                        "named 'system' or 'atom', but found "
                        f"'{sample_name}' instead."
                    )
            if len(block.values) != 0:
                raise ValueError(
                    "The layout ``TensorMap`` of a target should have 0 "
                    f"samples, but found {len(block.values)} samples."
                )

        # examine the components of the first block to decide whether this is
        # a scalar, a Cartesian tensor or a spherical tensor

        if len(layout) == 0:
            raise ValueError(
                "The layout ``TensorMap`` of a target should have at least one "
                "block, but found 0 blocks."
            )
        components_first_block = layout.block(0).components
        if len(components_first_block) == 0:
            self._is_scalar = True
        elif components_first_block[0].names[0].startswith("xyz"):
            self._is_cartesian = True
        elif (
            len(components_first_block) == 1
            and components_first_block[0].names[0] == "o3_mu"
        ):
            self._is_spherical = True
        else:
            raise ValueError(
                "The layout ``TensorMap`` of a target should be "
                "either scalars, Cartesian tensors or spherical tensors. The type of "
                "the target could not be determined."
            )

        if self._is_scalar:
            if layout.keys.names != ["_"]:
                raise ValueError(
                    "The layout ``TensorMap`` of a scalar target should have "
                    "a single key sample named '_'."
                )
            if len(layout.blocks()) != 1:
                raise ValueError(
                    "The layout ``TensorMap`` of a scalar target should have "
                    "a single block."
                )
            gradients_names = layout.block(0).gradients_list()
            for gradient_name in gradients_names:
                if gradient_name not in ["positions", "strain"]:
                    raise ValueError(
                        "Only `positions` and `strain` gradients are supported for "
                        "scalar targets. "
                        f"Found '{gradient_name}' instead."
                    )
        if self._is_cartesian:
            if layout.keys.names != ["_"]:
                raise ValueError(
                    "The layout ``TensorMap`` of a Cartesian tensor target should have "
                    "a single key sample named '_'."
                )
            if len(layout.blocks()) != 1:
                raise ValueError(
                    "The layout ``TensorMap`` of a Cartesian tensor target should have "
                    "a single block."
                )
            if len(layout.block(0).gradients_list()) > 0:
                raise ValueError(
                    "Gradients of Cartesian tensor targets are not supported."
                )

        if self._is_spherical:
            if layout.keys.names != ["o3_lambda", "o3_sigma"]:
                raise ValueError(
                    "The layout ``TensorMap`` of a spherical tensor target "
                    "should have  two keys named 'o3_lambda' and 'o3_sigma'."
                    f"Found '{layout.keys.names}' instead."
                )
            for key, block in layout.items():
                o3_lambda, o3_sigma = int(key.values[0].item()), int(
                    key.values[1].item()
                )
                if o3_sigma not in [-1, 1]:
                    raise ValueError(
                        "The layout ``TensorMap`` of a spherical tensor target should "
                        "have a key sample 'o3_sigma' that is either -1 or 1."
                        f"Found '{o3_sigma}' instead."
                    )
                if o3_lambda < 0:
                    raise ValueError(
                        "The layout ``TensorMap`` of a spherical tensor target should "
                        "have a key sample 'o3_lambda' that is non-negative."
                        f"Found '{o3_lambda}' instead."
                    )
                components = block.components
                if len(components) != 1:
                    raise ValueError(
                        "The layout ``TensorMap`` of a spherical tensor target should "
                        "have a single component."
                    )
                if len(components[0]) != 2 * o3_lambda + 1:
                    raise ValueError(
                        "Each ``TensorBlock`` of a spherical tensor target should have "
                        "a component with 2*o3_lambda + 1 elements."
                        f"Found '{len(components[0])}' elements instead."
                    )
                if len(block.gradients_list()) > 0:
                    raise ValueError(
                        "Gradients of spherical tensor targets are not supported."
                    )
>>>>>>> a69d9aba


class DatasetInfo:
    """A class that contains information about datasets.

    This class is used to communicate additional dataset details to the
    training functions of the individual models.

    :param length_unit: Unit of length used in the dataset. Examples are ``"angstrom"``
        or ``"nanometer"``.
    :param atomic_types: List containing all integer atomic types present in the
        dataset. ``atomic_types`` will be stored as a sorted list of **unique** atomic
        types.
    :param targets: Information about targets in the dataset.
    """

    def __init__(
        self, length_unit: str, atomic_types: List[int], targets: Dict[str, TargetInfo]
    ):
        self.length_unit = length_unit if length_unit is not None else ""
        self._atomic_types = set(atomic_types)
        self.targets = targets

    @property
    def atomic_types(self) -> List[int]:
        """Sorted list of unique integer atomic types."""
        return sorted(self._atomic_types)

    @atomic_types.setter
    def atomic_types(self, value: List[int]):
        self._atomic_types = set(value)

    def __repr__(self):
        return (
            f"DatasetInfo(length_unit={self.length_unit!r}, "
            f"atomic_types={self.atomic_types!r}, targets={self.targets!r})"
        )

    def __eq__(self, other):
        if not isinstance(other, DatasetInfo):
            raise NotImplementedError(
                "Comparison between a DatasetInfo instance and a "
                f"{type(other).__name__} instance is not implemented."
            )
        return (
            self.length_unit == other.length_unit
            and self._atomic_types == other._atomic_types
            and self.targets == other.targets
        )

    def copy(self) -> "DatasetInfo":
        """Return a shallow copy of the DatasetInfo."""
        return DatasetInfo(
            length_unit=self.length_unit,
            atomic_types=self.atomic_types.copy(),
            targets=self.targets.copy(),
        )

    def update(self, other: "DatasetInfo") -> None:
        """Update this instance with the union of itself and ``other``.

        :raises ValueError: If the ``length_units`` are different.
        """
        if self.length_unit != other.length_unit:
            raise ValueError(
                "Can't update DatasetInfo with a different `length_unit`: "
                f"({self.length_unit} != {other.length_unit})"
            )

        self.atomic_types = self.atomic_types + other.atomic_types

        intersecting_target_keys = self.targets.keys() & other.targets.keys()
        for key in intersecting_target_keys:
            if self.targets[key] != other.targets[key]:
                raise ValueError(
                    f"Can't update DatasetInfo with different target information for "
                    f"target '{key}': {self.targets[key]} != {other.targets[key]}"
                )
        self.targets.update(other.targets)

    def union(self, other: "DatasetInfo") -> "DatasetInfo":
        """Return the union of this instance with ``other``."""
        new = self.copy()
        new.update(other)
        return new


def get_stats(dataset: Union[Dataset, Subset], dataset_info: DatasetInfo) -> str:
    """Returns the statistics of a dataset or subset as a string."""

    dataset_len = len(dataset)
    stats = f"Dataset containing {dataset_len} structures"
    if dataset_len == 0:
        return stats

    # target_names will be used to store names of the targets,
    # along with their gradients
    target_names = []
    for key, tensor_map in dataset[0]._asdict().items():
        if key == "system":
            continue
        target_names.append(key)
        gradients_list = tensor_map.block(0).gradients_list()
        for gradient in gradients_list:
            target_names.append(f"{key}_{gradient}_gradients")

    sums = {key: 0.0 for key in target_names}
    sums_of_squares = {key: 0.0 for key in target_names}
    n_elements = {key: 0 for key in target_names}
    for sample in dataset:
        for key in target_names:
            if "_gradients" not in key:  # not a gradient
                tensors = [block.values for block in sample[key].blocks()]
            else:
                original_key = key.split("_")[0]
                gradient_name = key.replace(f"{original_key}_", "").replace(
                    "_gradients", ""
                )
                tensors = [
                    block.gradient(gradient_name).values
                    for block in sample[original_key].blocks()
                ]
            sums[key] += sum(tensor.sum() for tensor in tensors)
            sums_of_squares[key] += sum((tensor**2).sum() for tensor in tensors)
            n_elements[key] += sum(tensor.numel() for tensor in tensors)
    means = {key: sums[key] / n_elements[key] for key in target_names}
    means_of_squares = {
        key: sums_of_squares[key] / n_elements[key] for key in target_names
    }
    stds = {
        key: (means_of_squares[key] - means[key] ** 2) ** 0.5 for key in target_names
    }

    # Find units
    units = {}
    for key in target_names:
        # Gets the units of an output
        if key.endswith("_gradients"):
            # handling <base_name>_<gradient_name>_gradients
            base_name = key[:-10]
            gradient_name = base_name.split("_")[-1]
            base_name = base_name.replace(f"_{gradient_name}", "")
            base_unit = dataset_info.targets[base_name].unit
            unit = get_gradient_units(
                base_unit, gradient_name, dataset_info.length_unit
            )
        else:
            unit = dataset_info.targets[key].unit
        units[key] = unit

    stats += "\n    Mean and standard deviation of targets:"
    for key in target_names:
        stats += (
            f"\n    - {to_external_name(key, dataset_info.targets)}: "  # type: ignore
            + f"\n      - mean {means[key]:.4g}"
            + (f" {units[key]}" if units[key] != "" else "")
            + f"\n      - std  {stds[key]:.4g}"
            + (f" {units[key]}" if units[key] != "" else "")
        )

    return stats


def get_atomic_types(datasets: Union[Dataset, List[Dataset]]) -> List[int]:
    """List of all atomic types present in a dataset or list of datasets.

    :param datasets: the dataset, or list of datasets
    :returns: sorted list of all atomic types present in the datasets
    """

    if not isinstance(datasets, list):
        datasets = [datasets]

    types = set()
    for dataset in datasets:
        for index in range(len(dataset)):
            system = dataset[index]["system"]
            types.update(set(system.types.tolist()))

    return sorted(types)


def get_all_targets(datasets: Union[Dataset, List[Dataset]]) -> List[str]:
    """Sorted list of all unique targets present in a dataset or list of datasets.

    :param datasets: the dataset(s).
    :returns: Sorted list of all targets present in the dataset(s).
    """

    if not isinstance(datasets, list):
        datasets = [datasets]

    # The following does not work because the `dataset` can also
    # be a `Subset` object:
    # return list(dataset.targets.keys())

    # Iterate over all single instances of the dataset:
    target_names = []
    for dataset in datasets:
        for sample in dataset:
            # system not needed
            target_names += [key for key in sample._asdict().keys() if key != "system"]

    return sorted(set(target_names))


def collate_fn(batch: List[Dict[str, Any]]) -> Tuple[List, Dict[str, TensorMap]]:
    """
    Wraps `group_and_join` to
    return the data fields as a list of systems, and a dictionary of nameed
    targets.
    """

    collated_targets = group_and_join(batch)
    collated_targets = collated_targets._asdict()
    systems = collated_targets.pop("system")
    return systems, collated_targets


def check_datasets(train_datasets: List[Dataset], val_datasets: List[Dataset]):
    """Check that the training and validation sets are compatible with one another

    Although these checks will not fit all use cases, most models would be expected
    to be able to use this function.

    :param train_datasets: A list of training datasets to check.
    :param val_datasets: A list of validation datasets to check
    :raises TypeError: If the ``dtype`` within the datasets are inconsistent.
    :raises ValueError: If the `val_datasets` has a target that is not present in
        the ``train_datasets``.
    :raises ValueError: If the training or validation set contains chemical species
        or targets that are not present in the training set
    """
    # Check that system `dtypes` are consistent within datasets
    desired_dtype = None
    for train_dataset in train_datasets:
        if len(train_dataset) == 0:
            continue

        actual_dtype = train_dataset[0].system.positions.dtype
        if desired_dtype is None:
            desired_dtype = actual_dtype

        if actual_dtype != desired_dtype:
            raise TypeError(
                "`dtype` between datasets is inconsistent, "
                f"found {desired_dtype} and {actual_dtype} in training datasets"
            )

    for val_dataset in val_datasets:
        if len(val_dataset) == 0:
            continue

        actual_dtype = val_dataset[0].system.positions.dtype

        if desired_dtype is None:
            desired_dtype = actual_dtype

        if actual_dtype != desired_dtype:
            raise TypeError(
                "`dtype` between datasets is inconsistent, "
                f"found {desired_dtype} and {actual_dtype} in validation datasets"
            )

    # Get all targets in the training and validation sets:
    train_targets = get_all_targets(train_datasets)
    val_targets = get_all_targets(val_datasets)

    # Check that the validation sets do not have targets that are not in the
    # training sets:
    for target in val_targets:
        if target not in train_targets:
            raise ValueError(
                f"The validation dataset has a target ({target}) that is not present "
                "in the training dataset."
            )
    # Get all the species in the training and validation sets:
    all_train_species = get_atomic_types(train_datasets)
    all_val_species = get_atomic_types(val_datasets)

    # Check that the validation sets do not have species that are not in the
    # training sets:
    for species in all_val_species:
        if species not in all_train_species:
            raise ValueError(
                f"The validation dataset has a species ({species}) that is not in the "
                "training dataset. This could be a result of a random train/validation "
                "split. You can avoid this by providing a validation dataset manually."
            )


def _train_test_random_split(
    train_dataset: Dataset,
    train_size: float,
    test_size: float,
) -> List[Dataset]:
    if train_size <= 0:
        raise ValueError("Fraction of the train set is smaller or equal to 0!")

    # normalize the sizes
    size_sum = train_size + test_size
    train_size /= size_sum
    test_size /= size_sum

    # find number of samples in the train and test sets
    test_len = math.floor(len(train_dataset) * test_size)
    if test_len == 0:
        warnings.warn(
            "Requested dataset of zero length. This dataset will be empty.",
            UserWarning,
            stacklevel=2,
        )
    train_len = len(train_dataset) - test_len
    if train_len == 0:
        raise ValueError("No samples left in the training set.")

    # find train, test indices
    indices = list(range(len(train_dataset)))
    np.random.shuffle(indices)
    train_indices = indices[:train_len]
    test_indices = indices[train_len:]

    return [
        Subset(train_dataset, train_indices),
        Subset(train_dataset, test_indices),
    ]<|MERGE_RESOLUTION|>--- conflicted
+++ resolved
@@ -10,9 +10,6 @@
 
 from ..external_naming import to_external_name
 from ..units import get_gradient_units
-<<<<<<< HEAD
-from .target_info import TargetInfo
-=======
 
 
 class TargetInfo:
@@ -209,7 +206,6 @@
                     raise ValueError(
                         "Gradients of spherical tensor targets are not supported."
                     )
->>>>>>> a69d9aba
 
 
 class DatasetInfo:
