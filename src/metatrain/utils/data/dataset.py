--- conflicted
+++ resolved
@@ -10,206 +10,7 @@
 
 from ..external_naming import to_external_name
 from ..units import get_gradient_units
-<<<<<<< HEAD
 from .target_info import TargetInfo
-=======
-
-
-class TargetInfo:
-    """A class that contains information about a target.
-
-    :param quantity: The physical quantity of the target (e.g., "energy").
-    :param layout: The layout of the target, as a ``TensorMap`` with 0 samples.
-        This ``TensorMap`` will be used to retrieve the names of
-        the ``samples``, as well as the ``components`` and ``properties`` of the
-        target and their gradients. For example, this allows to infer the type of
-        the target (scalar, Cartesian tensor, spherical tensor), whether it is per
-        atom, the names of its gradients, etc.
-    :param unit: The unit of the target. If :py:obj:`None` the ``unit`` will be set to
-        an empty string ``""``.
-    """
-
-    def __init__(
-        self,
-        quantity: str,
-        layout: TensorMap,
-        unit: Union[None, str] = "",
-    ):
-        # one of these will be set to True inside the _check_layout method
-        self._is_scalar = False
-        self._is_cartesian = False
-        self._is_spherical = False
-
-        self._check_layout(layout)
-
-        self.quantity = quantity  # float64: otherwise metatensor can't serialize
-        self.layout = layout
-        self.unit = unit if unit is not None else ""
-
-    @property
-    def is_scalar(self) -> bool:
-        """Whether the target is a scalar."""
-        return self._is_scalar
-
-    @property
-    def is_cartesian(self) -> bool:
-        """Whether the target is a Cartesian tensor."""
-        return self._is_cartesian
-
-    @property
-    def is_spherical(self) -> bool:
-        """Whether the target is a spherical tensor."""
-        return self._is_spherical
-
-    @property
-    def gradients(self) -> List[str]:
-        """Sorted and unique list of gradient names."""
-        if self._is_scalar:
-            return sorted(self.layout.block().gradients_list())
-        else:
-            return []
-
-    @property
-    def per_atom(self) -> bool:
-        """Whether the target is per atom."""
-        return "atom" in self.layout.block(0).samples.names
-
-    def __repr__(self):
-        return (
-            f"TargetInfo(quantity={self.quantity!r}, unit={self.unit!r}, "
-            f"layout={self.layout!r})"
-        )
-
-    def __eq__(self, other):
-        if not isinstance(other, TargetInfo):
-            raise NotImplementedError(
-                "Comparison between a TargetInfo instance and a "
-                f"{type(other).__name__} instance is not implemented."
-            )
-        return (
-            self.quantity == other.quantity
-            and self.unit == other.unit
-            and metatensor.torch.equal(self.layout, other.layout)
-        )
-
-    def _check_layout(self, layout: TensorMap) -> None:
-        """Check that the layout is a valid layout."""
-
-        # examine basic properties of all blocks
-        for block in layout.blocks():
-            for sample_name in block.samples.names:
-                if sample_name not in ["system", "atom"]:
-                    raise ValueError(
-                        "The layout ``TensorMap`` of a target should only have samples "
-                        "named 'system' or 'atom', but found "
-                        f"'{sample_name}' instead."
-                    )
-            if len(block.values) != 0:
-                raise ValueError(
-                    "The layout ``TensorMap`` of a target should have 0 "
-                    f"samples, but found {len(block.values)} samples."
-                )
-
-        # examine the components of the first block to decide whether this is
-        # a scalar, a Cartesian tensor or a spherical tensor
-
-        if len(layout) == 0:
-            raise ValueError(
-                "The layout ``TensorMap`` of a target should have at least one "
-                "block, but found 0 blocks."
-            )
-        components_first_block = layout.block(0).components
-        if len(components_first_block) == 0:
-            self._is_scalar = True
-        elif components_first_block[0].names[0].startswith("xyz"):
-            self._is_cartesian = True
-        elif (
-            len(components_first_block) == 1
-            and components_first_block[0].names[0] == "o3_mu"
-        ):
-            self._is_spherical = True
-        else:
-            raise ValueError(
-                "The layout ``TensorMap`` of a target should be "
-                "either scalars, Cartesian tensors or spherical tensors. The type of "
-                "the target could not be determined."
-            )
-
-        if self._is_scalar:
-            if layout.keys.names != ["_"]:
-                raise ValueError(
-                    "The layout ``TensorMap`` of a scalar target should have "
-                    "a single key sample named '_'."
-                )
-            if len(layout.blocks()) != 1:
-                raise ValueError(
-                    "The layout ``TensorMap`` of a scalar target should have "
-                    "a single block."
-                )
-            gradients_names = layout.block(0).gradients_list()
-            for gradient_name in gradients_names:
-                if gradient_name not in ["positions", "strain"]:
-                    raise ValueError(
-                        "Only `positions` and `strain` gradients are supported for "
-                        "scalar targets. "
-                        f"Found '{gradient_name}' instead."
-                    )
-        if self._is_cartesian:
-            if layout.keys.names != ["_"]:
-                raise ValueError(
-                    "The layout ``TensorMap`` of a Cartesian tensor target should have "
-                    "a single key sample named '_'."
-                )
-            if len(layout.blocks()) != 1:
-                raise ValueError(
-                    "The layout ``TensorMap`` of a Cartesian tensor target should have "
-                    "a single block."
-                )
-            if len(layout.block(0).gradients_list()) > 0:
-                raise ValueError(
-                    "Gradients of Cartesian tensor targets are not supported."
-                )
-
-        if self._is_spherical:
-            if layout.keys.names != ["o3_lambda", "o3_sigma"]:
-                raise ValueError(
-                    "The layout ``TensorMap`` of a spherical tensor target "
-                    "should have  two keys named 'o3_lambda' and 'o3_sigma'."
-                    f"Found '{layout.keys.names}' instead."
-                )
-            for key, block in layout.items():
-                o3_lambda, o3_sigma = int(key.values[0].item()), int(
-                    key.values[1].item()
-                )
-                if o3_sigma not in [-1, 1]:
-                    raise ValueError(
-                        "The layout ``TensorMap`` of a spherical tensor target should "
-                        "have a key sample 'o3_sigma' that is either -1 or 1."
-                        f"Found '{o3_sigma}' instead."
-                    )
-                if o3_lambda < 0:
-                    raise ValueError(
-                        "The layout ``TensorMap`` of a spherical tensor target should "
-                        "have a key sample 'o3_lambda' that is non-negative."
-                        f"Found '{o3_lambda}' instead."
-                    )
-                components = block.components
-                if len(components) != 1:
-                    raise ValueError(
-                        "The layout ``TensorMap`` of a spherical tensor target should "
-                        "have a single component."
-                    )
-                if len(components[0]) != 2 * o3_lambda + 1:
-                    raise ValueError(
-                        "Each ``TensorBlock`` of a spherical tensor target should have "
-                        "a component with 2*o3_lambda + 1 elements."
-                        f"Found '{len(components[0])}' elements instead."
-                    )
-                if len(block.gradients_list()) > 0:
-                    raise ValueError(
-                        "Gradients of spherical tensor targets are not supported."
-                    )
->>>>>>> 36de384d
 
 
 class DatasetInfo:
