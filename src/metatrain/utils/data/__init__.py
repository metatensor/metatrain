from .dataset import (  # noqa: F401
    Dataset,
<<<<<<< HEAD
=======
    TargetInfo,
>>>>>>> a69d9aba
    DatasetInfo,
    get_atomic_types,
    get_all_targets,
    collate_fn,
    check_datasets,
    get_stats,
)
from .target_info import TargetInfo  # noqa: F401
from .readers import read_systems, read_targets  # noqa: F401
from .writers import write_predictions  # noqa: F401
from .combine_dataloaders import CombinedDataLoader  # noqa: F401
from .system_to_ase import system_to_ase  # noqa: F401
from .get_dataset import get_dataset  # noqa: F401<|MERGE_RESOLUTION|>--- conflicted
+++ resolved
@@ -1,9 +1,6 @@
 from .dataset import (  # noqa: F401
     Dataset,
-<<<<<<< HEAD
-=======
     TargetInfo,
->>>>>>> a69d9aba
     DatasetInfo,
     get_atomic_types,
     get_all_targets,
