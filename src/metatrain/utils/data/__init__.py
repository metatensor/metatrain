--- conflicted
+++ resolved
@@ -11,10 +11,7 @@
     get_num_workers,
     get_stats,
     unpack_batch,
-<<<<<<< HEAD
-=======
     validate_num_workers,
->>>>>>> 8314305c
 )
 from .get_dataset import get_dataset  # noqa: F401
 from .readers import read_extra_data, read_systems, read_targets  # noqa: F401
