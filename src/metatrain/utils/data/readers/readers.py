import importlib
import logging
from pathlib import Path
from typing import Any, Dict, List, Optional, Tuple

import torch
from metatensor.torch import Labels, TensorBlock, TensorMap
from metatensor.torch.atomistic import System
from omegaconf import DictConfig

from ..dataset import TargetInfo, TargetInfoDict


logger = logging.getLogger(__name__)

AVAILABLE_READERS = ["ase"]
""":py:class:`list`: list containing all implemented reader libraries"""

DEFAULT_READER = {
    ".xyz": "ase",
    ".extxyz": "ase",
}
""":py:class:`dict`: dictionary mapping file extensions to a default reader"""


def _base_reader(
    target: str,
    filename: str,
    reader: Optional[str] = None,
    **reader_kwargs,
) -> List[Any]:
    if reader is None:
        try:
            filesuffix = Path(filename).suffix
            reader = DEFAULT_READER[filesuffix]
        except KeyError:
            raise ValueError(
                f"File extension {filesuffix!r} is not linked to a default reader "
                "library. You can try reading it by setting a specific 'reader' from "
                f"the known ones: {', '.join(AVAILABLE_READERS)} "
            )

    try:
        reader_mod = importlib.import_module(
            name=f".{reader}", package="metatrain.utils.data.readers"
        )
    except ImportError:
        raise ValueError(
            f"Reader library {reader!r} not supported. Choose from "
            f"{', '.join(AVAILABLE_READERS)}"
        )

    try:
        reader_met = getattr(reader_mod, f"read_{target}_{reader}")
    except AttributeError:
        raise ValueError(f"Reader library {reader!r} can't read {target!r}.")

    data = reader_met(filename, **reader_kwargs)

    # elements in data are `torch.ScriptObject`s and their `dtype` is an integer.
    # A C++ double/torch.float64 is `7` according to
    # https://github.com/pytorch/pytorch/blob/207564bab1c4fe42750931765734ee604032fb69/c10/core/ScalarType.h#L54-L93
    assert all(d.dtype == 7 for d in data)

    return data


def read_energy(
    filename: str,
    target_value: str = "energy",
    reader: Optional[str] = None,
) -> List[TensorBlock]:
    """Read energy informations from a file.

    :param filename: name of the file to read
    :param target_value: target value key name to be parsed from the file.
    :param reader: reader library for parsing the file. If :py:obj:`None` the library is
        is tried to determined from the file extension.
    :returns: energy stored stored in double precision as a
        :class:`metatensor.TensorBlock`
    """
    return _base_reader(
        target="energy", filename=filename, reader=reader, key=target_value
    )


def read_forces(
    filename: str,
    target_value: str = "forces",
    reader: Optional[str] = None,
) -> List[TensorBlock]:
    """Read force informations from a file.

    :param filename: name of the file to read
    :param target_value: target value key name to be parsed from the file
    :param reader: reader library for parsing the file. If :py:obj:`None` the library is
        is tried to determined from the file extension.
    :returns: forces stored in double precision stored as a
        :class:`metatensor.TensorBlock`
    """
    return _base_reader(
        target="forces", filename=filename, reader=reader, key=target_value
    )


def read_stress(
    filename: str,
    target_value: str = "stress",
    reader: Optional[str] = None,
) -> List[TensorBlock]:
    """Read stress informations from a file.

    :param filename: name of the file to read
    :param target_value: target value key name to be parsed from the file.
    :param reader: reader library for parsing the file. If :py:obj:`None` the library is
        is tried to determined from the file extension.
    :returns: stress stored in double precision as a :class:`metatensor.TensorBlock`
    """
    return _base_reader(
        target="stress", filename=filename, reader=reader, key=target_value
    )


def read_systems(
    filename: str,
    reader: Optional[str] = None,
) -> List[System]:
    """Read system informations from a file.

    :param filename: name of the file to read
    :param reader: reader library for parsing the file. If :py:obj:`None` the library is
        is tried to determined from the file extension.
    :param dtype: desired data type of returned tensor
    :returns: list of systems
        determined from the file extension.
    :returns: list of systems stored in double precision
    """
    return _base_reader(target="systems", filename=filename, reader=reader)


def read_virial(
    filename: str,
    target_value: str = "virial",
    reader: Optional[str] = None,
) -> List[TensorBlock]:
    """Read virial informations from a file.

    :param filename: name of the file to read
    :param target_value: target value key name to be parsed from the file.
    :param reader: reader library for parsing the file. If :py:obj:`None` the library is
        is tried to determined from the file extension.
    :returns: virial stored in double precision as a :class:`metatensor.TensorBlock`
    """
    return _base_reader(
        target="virial",
        filename=filename,
        reader=reader,
        key=target_value,
    )


def read_targets(
    conf: DictConfig,
) -> Tuple[Dict[str, List[TensorMap]], TargetInfoDict]:
    """Reading all target information from a fully expanded config.

    To get such a config you can use :func:`expand_dataset_config
    <metatrain.utils.omegaconf.expand_dataset_config>`. All targets are stored in double
    precision.

    This function uses subfunctions like :func:`read_energy` to parse the requested
    target quantity. Currently only `energy` is a supported target property. But, within
    the `energy` section gradients such as `forces`, the `stress` or the `virial` can be
    added. Other gradients are silentlty irgnored.

    :param conf: config containing the keys for what should be read.
<<<<<<< HEAD
    :returns: Dictionary containing one TensorMaps for each target section in the config
        as well as a ``TargetInfoDict`` instance containing the metadata of the targets.
=======
    :returns: Dictionary containing a list of TensorMaps for each target section in the
        config as well as a :py:class:`TargetInfoDict
        <metatrain.utils.data.TargetInfoDict>` instance containing the metadata of the
        targets.
>>>>>>> 3c764862

    :raises ValueError: if the target name is not valid. Valid target names are
        those that either start with ``mtt::`` or those that are in the list of
        standard outputs of ``metatensor.torch.atomistic`` (see
        https://docs.metatensor.org/latest/atomistic/outputs.html)
    """
    target_dictionary = {}
    target_info_dictionary = TargetInfoDict()
    standard_outputs_list = ["energy"]

    for target_key, target in conf.items():
        target_info_gradients = set()

        if target_key not in standard_outputs_list and not target_key.startswith(
            "mtt::"
        ):
            raise ValueError(
                f"Target names must either be one of {standard_outputs_list} "
                "or start with `mtt::`."
            )
        if target["quantity"] == "energy":
            blocks = read_energy(
                filename=target["read_from"],
                target_value=target["key"],
                reader=target["reader"],
            )

            if target["forces"]:
                try:
                    position_gradients = read_forces(
                        filename=target["forces"]["read_from"],
                        target_value=target["forces"]["key"],
                        reader=target["forces"]["reader"],
                    )
                except Exception:
                    logger.warning(
                        f"No Forces found in section {target_key!r}. "
                        "Continue without forces!"
                    )
                else:
                    logger.info(
                        f"Forces found in section {target_key!r}. Forces are taken for "
                        "training!"
                    )
                    for block, position_gradient in zip(blocks, position_gradients):
                        block.add_gradient(
                            parameter="positions", gradient=position_gradient
                        )

                    target_info_gradients.add("positions")

            if target["stress"] and target["virial"]:
                raise ValueError("Cannot use stress and virial at the same time!")

            if target["stress"]:
                try:
                    strain_gradients = read_stress(
                        filename=target["stress"]["read_from"],
                        target_value=target["stress"]["key"],
                        reader=target["stress"]["reader"],
                    )
                except Exception:
                    logger.warning(
                        f"No Stress found in section {target_key!r}. "
                        "Continue without stress!"
                    )
                else:
                    logger.info(
                        f"Stress found in section {target_key!r}. Stress is taken for "
                        f"training!"
                    )
                    for block, strain_gradient in zip(blocks, strain_gradients):
                        block.add_gradient(parameter="strain", gradient=strain_gradient)

                    target_info_gradients.add("strain")

            if target["virial"]:
                try:
                    strain_gradients = read_virial(
                        filename=target["virial"]["read_from"],
                        target_value=target["virial"]["key"],
                        reader=target["virial"]["reader"],
                    )
                except Exception:
                    logger.warning(
                        f"No Virial found in section {target_key!r}. "
                        "Continue without virial!"
                    )
                else:
                    logger.info(
                        f"Virial found in section {target_key!r}. Virial is taken for "
                        f"training!"
                    )
                    for block, strain_gradient in zip(blocks, strain_gradients):
                        block.add_gradient(parameter="strain", gradient=strain_gradient)

                    target_info_gradients.add("strain")
        else:
            raise ValueError(
                f"Quantity: {target['quantity']!r} is not supported. Choose 'energy'."
            )

        target_dictionary[target_key] = [
            TensorMap(
                keys=Labels(["_"], torch.tensor([[0]])),
                blocks=[block],
            )
            for block in blocks
        ]

        target_info_dictionary[target_key] = TargetInfo(
            quantity=target["quantity"],
            unit=target["unit"],
            per_atom=False,  # TODO: read this from the config
            gradients=target_info_gradients,
        )

    return target_dictionary, target_info_dictionary<|MERGE_RESOLUTION|>--- conflicted
+++ resolved
@@ -174,15 +174,10 @@
     added. Other gradients are silentlty irgnored.
 
     :param conf: config containing the keys for what should be read.
-<<<<<<< HEAD
-    :returns: Dictionary containing one TensorMaps for each target section in the config
-        as well as a ``TargetInfoDict`` instance containing the metadata of the targets.
-=======
     :returns: Dictionary containing a list of TensorMaps for each target section in the
         config as well as a :py:class:`TargetInfoDict
         <metatrain.utils.data.TargetInfoDict>` instance containing the metadata of the
         targets.
->>>>>>> 3c764862
 
     :raises ValueError: if the target name is not valid. Valid target names are
         those that either start with ``mtt::`` or those that are in the list of
