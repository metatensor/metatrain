from pathlib import Path
from typing import Any, Dict, List, Literal, Optional, Union

import metatensor.torch as mts
import numpy as np
import torch
from metatensor.torch import Labels, TensorBlock, TensorMap
from metatomic.torch import (
    AtomisticModel,
    ModelCapabilities,
    ModelMetadata,
    ModelOutput,
    System,
)
from torch.utils.data import DataLoader

from metatrain.utils.data.target_info import is_auxiliary_output
from metatrain.utils.io import check_file_extension, model_from_checkpoint
from metatrain.utils.metadata import merge_metadata


class LLPRUncertaintyModel(torch.nn.Module):
    __checkpoint_version__ = 1
    __default_metadata__ = ModelMetadata(
        references={
            "architecture": [
                "LLPR (uncertainty method): https://iopscience.iop.org/article/10.1088/2632-2153/ad805f",  # noqa: E501
                "LPR (if using per-atom uncertainty): https://pubs.acs.org/doi/10.1021/acs.jctc.3c00704",  # noqa: E501
            ],
        }
    )

    """A wrapper that adds LLPR uncertainties to a model.

    In order to be compatible with this class, a model needs to have the last-layer
    feature size available as an attribute (with the ``last_layer_feature_size`` name)
    and be capable of returning last-layer features (see auxiliary outputs in
    metatrain), optionally per atom to calculate LPRs with the LLPR method.

    All uncertainties provided by this class are standard deviations (as opposed to
    variances). Prediction rigidities (local and total) can be calculated as the inverse
    of the square of the standard deviation.

    :param model: The model to wrap.
    :param ensemble_weight_sizes: The sizes of the ensemble weights, only used
        internally when reloading checkpoints.
    """

    def __init__(
        self, model, ensemble_weight_sizes: Optional[Dict[str, List[int]]] = None
    ) -> None:
        super().__init__()

        self.model = model
        self.ll_feat_size = self.model.last_layer_feature_size

        # we need the capabilities of the model to be able to infer the capabilities
        # of the LLPR model. Here, we do a trick: we call export on the model to to make
        # it handle the conversion from dataset_info to capabilities
        old_capabilities = self.model.export().capabilities()
        dtype = getattr(torch, old_capabilities.dtype)

        # update capabilities: now we have additional outputs for the uncertainty
        additional_capabilities = {}
        self.outputs_list = []
        for name, output in old_capabilities.outputs.items():
            if is_auxiliary_output(name):
                continue  # auxiliary output
            self.outputs_list.append(name)
            uncertainty_name = _get_uncertainty_name(name)
            additional_capabilities[uncertainty_name] = ModelOutput(
                quantity=output.quantity,
                unit=output.unit,
                per_atom=output.per_atom,
            )
        self.capabilities = ModelCapabilities(
            outputs={**old_capabilities.outputs, **additional_capabilities},
            atomic_types=old_capabilities.atomic_types,
            interaction_range=old_capabilities.interaction_range,
            length_unit=old_capabilities.length_unit,
            supported_devices=old_capabilities.supported_devices,
            dtype=old_capabilities.dtype,
        )

        # register covariance, inverse covariance and multiplier buffers
        for name in self.outputs_list:
            uncertainty_name = _get_uncertainty_name(name)
            self.register_buffer(
                f"covariance_{uncertainty_name}",
                torch.zeros(
                    (self.ll_feat_size, self.ll_feat_size),
                    dtype=dtype,
                ),
            )
            self.register_buffer(
                f"inv_covariance_{uncertainty_name}",
                torch.zeros(
                    (self.ll_feat_size, self.ll_feat_size),
                    dtype=dtype,
                ),
            )
            self.register_buffer(
                f"multiplier_{uncertainty_name}",
                torch.tensor([1.0], dtype=dtype),
            )

        if ensemble_weight_sizes is None:
            ensemble_weight_sizes = {}

        # register buffers for ensemble weights and ensemble outputs
        ensemble_outputs = {}
        for name in self.outputs_list:
            ensemble_weights_name = (
                "mtt::aux::" + name.replace("mtt::", "") + "_ensemble_weights"
            )
            if ensemble_weights_name == "mtt::aux::energy_ensemble_weights":
                ensemble_weights_name = "energy_ensemble_weights"
            if ensemble_weights_name not in ensemble_weight_sizes:
                continue
            self.register_buffer(
                ensemble_weights_name,
                torch.zeros(ensemble_weight_sizes[ensemble_weights_name], dtype=dtype),
            )
            ensemble_output_name = (
                "mtt::aux::" + name.replace("mtt::", "") + "_ensemble"
            )
            if ensemble_output_name == "mtt::aux::energy_ensemble":
                ensemble_output_name = "energy_ensemble"
            ensemble_outputs[ensemble_output_name] = ModelOutput(
                quantity=old_capabilities.outputs[name].quantity,
                unit=old_capabilities.outputs[name].unit,
                per_atom=old_capabilities.outputs[name].per_atom,
            )
        self.capabilities = ModelCapabilities(
            outputs={**self.capabilities.outputs, **ensemble_outputs},
            atomic_types=self.capabilities.atomic_types,
            interaction_range=self.capabilities.interaction_range,
            length_unit=self.capabilities.length_unit,
            supported_devices=self.capabilities.supported_devices,
            dtype=self.capabilities.dtype,
        )

        # flags
        self.covariance_computed = False
        self.inv_covariance_computed = False
        self.is_calibrated = False

    def forward(
        self,
        systems: List[System],
        outputs: Dict[str, ModelOutput],
        selected_atoms: Optional[Labels] = None,
    ) -> Dict[str, TensorMap]:
        if all("_uncertainty" not in output for output in outputs):
            # no uncertainties requested
            return self.model(systems, outputs, selected_atoms)

        if not self.inv_covariance_computed:
            raise ValueError(
                "Trying to predict with LLPR, but inverse covariance has not "
                "been computed yet."
            )

        outputs_for_model: Dict[str, ModelOutput] = {}
        for name, output in outputs.items():
            if name.endswith("_uncertainty"):
                base_name = name.replace("_uncertainty", "").replace("mtt::aux::", "")
                if base_name not in outputs and f"mtt::{base_name}" not in outputs:
                    raise ValueError(
                        f"Requested uncertainty '{name}' without corresponding "
                        f"output `{base_name}` (or `mtt::{base_name}`)."
                    )
                # request corresponding features
                target_name = name.replace("mtt::aux::", "").replace("_uncertainty", "")
                outputs_for_model[f"mtt::aux::{target_name}_last_layer_features"] = (
                    ModelOutput(
                        quantity="",
                        unit="",
                        per_atom=output.per_atom,
                    )
                )
        for name, output in outputs.items():
            # remove uncertainties from the requested outputs for the
            # wrapped model
            if name.startswith("mtt::aux") and name.endswith("_uncertainty"):
                continue
            if name.endswith("_ensemble"):
                continue
            outputs_for_model[name] = output

        return_dict = self.model(systems, outputs_for_model, selected_atoms)

        requested_uncertainties: List[str] = []
        for name in outputs.keys():
            if (name.startswith("mtt::aux::") and name.endswith("_uncertainty")) or (
                name == "energy_uncertainty"
            ):
                requested_uncertainties.append(name)

        for uncertainty_name in requested_uncertainties:
            ll_features_name = uncertainty_name.replace(
                "_uncertainty", "_last_layer_features"
            )
            if ll_features_name == "energy_last_layer_features":
                # special case for energy_ensemble
                ll_features_name = "mtt::aux::energy_last_layer_features"
            ll_features = return_dict[ll_features_name]
            property_name = (
                "energy" if uncertainty_name == "energy_uncertainty" else "_"
            )

            # compute PRs
            # the code is the same for PR and LPR
            one_over_pr_values = torch.einsum(
                "ij, jk, ik -> i",
                ll_features.block().values,
                self._get_inv_covariance(uncertainty_name),
                ll_features.block().values,
            ).unsqueeze(1)
            uncertainty = TensorMap(
                keys=Labels(
                    names=["_"],
                    values=torch.tensor(
                        [[0]], device=ll_features.block().values.device
                    ),
                ),
                blocks=[
                    TensorBlock(
                        # the output is a standard deviation (not a variance)
                        values=torch.sqrt(one_over_pr_values),
                        samples=ll_features.block().samples,
                        components=ll_features.block().components,
                        properties=Labels(
                            names=[property_name],
                            values=torch.tensor(
                                [[0]], device=ll_features.block().values.device
                            ),
                        ),
                    )
                ],
            )

            return_dict[uncertainty_name] = mts.multiply(
                uncertainty, float(self._get_multiplier(uncertainty_name).item())
            )

        # now deal with potential ensembles (see generate_ensemble method)
        requested_ensembles: List[str] = []
        for name in outputs.keys():
            if name.endswith("_ensemble"):
                requested_ensembles.append(name)

        for name in requested_ensembles:
            ll_features_name = name.replace("_ensemble", "_last_layer_features")
            if ll_features_name == "energy_last_layer_features":
                # special case for energy_ensemble
                ll_features_name = "mtt::aux::energy_last_layer_features"
            ll_features = return_dict[ll_features_name]
            # get the ensemble weights (getattr not supported by torchscript)
            ensemble_weights = torch.tensor(0.0)
            for buffer_name, buffer in self.named_buffers():
                if buffer_name == name + "_weights":
                    ensemble_weights = buffer
            # the ensemble weights should always be found (checks are performed
            # in the generate_ensemble method and in the metatensor wrapper)
            ensemble_values = torch.einsum(
                "ij, jk -> ik",
                ll_features.block().values,
                ensemble_weights,
            )

            # since we know the exact mean of the ensemble from the model's prediction,
            # it should be mathematically correct to use it to re-center the ensemble.
            # Besides making sure that the average is always correct (so that results
            # will always be consistent between LLPR ensembles and the original model),
            # this also takes care of additive contributions that are not present in the
            # last layer, which can be composition, short-range models, a bias in the
            # last layer, etc.
            original_name = (
                name.replace("_ensemble", "").replace("aux::", "")
                if name.replace("_ensemble", "").replace("aux::", "") in outputs
                else name.replace("_ensemble", "").replace("mtt::aux::", "")
            )
            ensemble_values = (
                ensemble_values
                - ensemble_values.mean(dim=1, keepdim=True)
                + return_dict[original_name].block().values
            )

            property_name = "energy" if name == "energy_ensemble" else "ensemble_member"
            ensemble = TensorMap(
                keys=Labels(
                    names=["_"],
                    values=torch.tensor(
                        [[0]], device=ll_features.block().values.device
                    ),
                ),
                blocks=[
                    TensorBlock(
                        values=ensemble_values,
                        samples=ll_features.block().samples,
                        components=ll_features.block().components,
                        properties=Labels(
                            names=[property_name],
                            values=torch.arange(
                                ensemble_values.shape[1], device=ensemble_values.device
                            ).unsqueeze(1),
                        ),
                    )
                ],
            )
            return_dict[name] = ensemble

        # remove the last-layer features from return_dict if they were not requested
        for key in list(return_dict.keys()):
            if key.endswith("_last_layer_features"):
                if key not in outputs:
                    return_dict.pop(key)

        return return_dict

    def compute_covariance(self, train_loader: DataLoader) -> None:
        """A function to compute the covariance matrix for a training set.

        The covariance is stored as a buffer in the model.

        :param train_loader: A PyTorch DataLoader with the training data.
            The individual samples need to be compatible with the ``Dataset``
            class in ``metatrain``.
        """
        device = next(iter(self.buffers())).device
        dtype = next(iter(self.buffers())).dtype
        for batch in train_loader:
            systems, targets, extra_data = batch
            n_atoms = torch.tensor(
                [len(system.positions) for system in systems], device=device
            )
            systems = [system.to(device=device, dtype=dtype) for system in systems]
            outputs_for_targets = {
                name: ModelOutput(
                    quantity="",
                    unit="",
                    per_atom=False,
                )
                for name in targets.keys()
            }
            outputs_for_features = {
                f"mtt::aux::{name.replace('mtt::', '')}_last"
                "_layer_features": ModelOutput(
                    quantity="",
                    unit="",
                    per_atom=False,
                )
                for name in targets.keys()
            }
            output = self.forward(
                systems, {**outputs_for_targets, **outputs_for_features}
            )
            for name in targets.keys():
                ll_feat_tmap = output[
                    f"mtt::aux::{name.replace('mtt::', '')}_last_layer_features"
                ]
                ll_feats = ll_feat_tmap.block().values.detach() / n_atoms.unsqueeze(1)
                uncertainty_name = _get_uncertainty_name(name)
                covariance = self._get_covariance(uncertainty_name)
                covariance += ll_feats.T @ ll_feats

        self.covariance_computed = True

    def compute_inverse_covariance(self, regularizer: Optional[float] = None):
        """A function to compute the inverse covariance matrix.

        The inverse covariance is stored as a buffer in the model.

        :param regularizer: A regularization parameter to ensure the matrix is
            invertible. If not provided, the function will try to compute the
            inverse without regularization and increase the regularization
            parameter until the matrix is invertible.
        """
        if not self.covariance_computed:
            raise ValueError(
                "Trying to compute inverse covariance, but covariance has not "
                "been computed yet."
            )

        for name in self.outputs_list:
            uncertainty_name = _get_uncertainty_name(name)
            covariance = self._get_covariance(uncertainty_name)
            inv_covariance = self._get_inv_covariance(uncertainty_name)
            if regularizer is not None:
                inv_covariance[:] = torch.inverse(
                    covariance
                    + regularizer
                    * torch.eye(self.ll_feat_size, device=covariance.device)
                )
            else:
                # Try with an increasingly high regularization parameter until
                # the matrix is invertible
                def is_psd(x):
                    return torch.all(torch.linalg.eigvalsh(x) >= 0.0)

                for log10_sigma_squared in torch.linspace(-20.0, 16.0, 33):
                    if not is_psd(
                        covariance
                        + 10**log10_sigma_squared
                        * torch.eye(self.ll_feat_size, device=covariance.device)
                    ):
                        continue
                    else:
                        inverse = torch.inverse(
                            covariance
                            + 10 ** (log10_sigma_squared + 2.0)  # for good conditioning
                            * torch.eye(self.ll_feat_size, device=covariance.device)
                        )
                        inv_covariance[:] = (inverse + inverse.T) / 2.0
                        break

        self.inv_covariance_computed = True

    def calibrate(self, valid_loader: DataLoader):
        """
        Calibrate the LLPR model.

        This function computes the calibration constants (one for each output)
        that are used to scale the uncertainties in the LLPR model. The
        calibration is performed in a simple way by computing the calibration
        constant as the mean of the squared residuals divided by the mean of
        the non-calibrated uncertainties.

        :param valid_loader: A data loader with the validation data.
            This data loader should be generated from a dataset from the
            ``Dataset`` class in ``metatrain.utils.data``.
        """
        # calibrate the LLPR
        # TODO: in the future, we might want to have one calibration factor per
        # property for outputs with multiple properties
        device = next(iter(self.buffers())).device
        dtype = next(iter(self.buffers())).dtype
        all_predictions = {}  # type: ignore
        all_targets = {}  # type: ignore
        all_uncertainties = {}  # type: ignore
        for batch in valid_loader:
            systems, targets, extra_data = batch
            systems = [system.to(device=device, dtype=dtype) for system in systems]
            targets = {
                name: target.to(device=device, dtype=dtype)
                for name, target in targets.items()
            }
            # evaluate the targets and their uncertainties, not per atom
            requested_outputs = {}
            for name in targets:
                requested_outputs[name] = ModelOutput(
                    quantity="",
                    unit="",
                    per_atom=False,
                )
                uncertainty_name = _get_uncertainty_name(name)
                requested_outputs[uncertainty_name] = ModelOutput(
                    quantity="",
                    unit="",
                    per_atom=False,
                )
            outputs = self.forward(systems, requested_outputs)
            for name, target in targets.items():
                uncertainty_name = _get_uncertainty_name(name)
                if name not in all_predictions:
                    all_predictions[name] = []
                    all_targets[name] = []
                    all_uncertainties[uncertainty_name] = []
                all_predictions[name].append(outputs[name].block().values.detach())
                all_targets[name].append(target.block().values)
                all_uncertainties[uncertainty_name].append(
                    outputs[uncertainty_name].block().values.detach()
                )

        for name in all_predictions:
            all_predictions[name] = torch.cat(all_predictions[name], dim=0)
            all_targets[name] = torch.cat(all_targets[name], dim=0)
            uncertainty_name = _get_uncertainty_name(name)
            all_uncertainties[uncertainty_name] = torch.cat(
                all_uncertainties[uncertainty_name], dim=0
            )

        for name in all_predictions:
            # compute the uncertainty multiplier
            residuals = all_predictions[name] - all_targets[name]
            uncertainty_name = _get_uncertainty_name(name)
            uncertainties = all_uncertainties[uncertainty_name]
            multiplier = self._get_multiplier(uncertainty_name)
            multiplier[:] = torch.sqrt(torch.mean(residuals**2 / uncertainties**2))

        self.is_calibrated = True

    def generate_ensemble(
        self, weight_tensors: Dict[str, torch.Tensor], n_members: int
    ) -> None:
        """Generate an ensemble of weights for the model.

        The ensemble is generated by sampling from a multivariate normal
        distribution with mean given by the input weights and covariance given
        by the inverse covariance matrix.

        :param weight_tensors: A dictionary with the weights for the ensemble.
            The keys should be the names of the weights in the model and the
            values should be 1D PyTorch tensors.
        :param n_members: The number of members in the ensemble.
        """
        # note: we could also allow n_members to be different for each output

        # basic checks
        if not self.is_calibrated:
            raise ValueError(
                "LLPR model needs to be calibrated before generating ensembles"
            )
        for key in weight_tensors:
            if key not in self.capabilities.outputs.keys():
                raise ValueError(f"Output '{key}' not supported by model")
            if len(weight_tensors[key].shape) != 1:
                raise ValueError("All weights must be 1D tensors")

        # sampling; each member is sampled from a multivariate normal distribution
        # with mean given by the input weights and covariance given by the inverse
        # covariance matrix
        device = next(iter(self.buffers())).device
        dtype = next(iter(self.buffers())).dtype
        for name, weights in weight_tensors.items():
            uncertainty_name = _get_uncertainty_name(name)
            rng = np.random.default_rng()
            ensemble_weights = rng.multivariate_normal(
                weights.clone().detach().cpu().numpy(),
                self._get_inv_covariance(uncertainty_name)
                .clone()
                .detach()
                .cpu()
                .numpy()
                * self._get_multiplier(uncertainty_name).item() ** 2,
                size=n_members,
                method="svd",
            ).T
            ensemble_weights = torch.tensor(
                ensemble_weights, device=device, dtype=dtype
            )
            ensemble_weights_name = (
                "mtt::aux::" + name.replace("mtt::", "") + "_ensemble_weights"
            )
            if ensemble_weights_name == "mtt::aux::energy_ensemble_weights":
                ensemble_weights_name = "energy_ensemble_weights"
            self.register_buffer(
                ensemble_weights_name,
                ensemble_weights,
            )

        # add the ensembles to the capabilities
        old_outputs = self.capabilities.outputs
        new_outputs = {}
        for name in weight_tensors.keys():
            ensemble_name = "mtt::aux::" + name.replace("mtt::", "") + "_ensemble"
            if ensemble_name == "mtt::aux::energy_ensemble":
                ensemble_name = "energy_ensemble"
            new_outputs[ensemble_name] = ModelOutput(
                quantity=old_outputs[name].quantity,
                unit=old_outputs[name].unit,
                per_atom=old_outputs[name].per_atom,
            )
        self.capabilities = ModelCapabilities(
            outputs={**old_outputs, **new_outputs},
            atomic_types=self.capabilities.atomic_types,
            interaction_range=self.capabilities.interaction_range,
            length_unit=self.capabilities.length_unit,
            supported_devices=self.capabilities.supported_devices,
            dtype=self.capabilities.dtype,
        )

    def save_checkpoint(self, path: Union[str, Path]):
        if not self.covariance_computed:
            raise ValueError(
                "Trying to save a LLPR checkpoint, but covariance has not been "
                "computed yet."
            )
        if not self.inv_covariance_computed:
            raise ValueError(
                "Trying to save a LLPR checkpoint, but inverse covariance has not "
                "been computed yet."
            )
        if not self.is_calibrated:
            raise ValueError(
                "Trying to save a LLPR checkpoint, but model has not been "
                "calibrated yet."
            )

<<<<<<< HEAD
        wrapped_model_checkpoint = self.model.get_checkpoint()
        state_dict = {
            k: v for k, v in self.state_dict().items() if not k.startswith("model.")
        }
=======
        # FIXME: this is very hacky, there should be a way to get the architecture
        # name from a model instance
        wrapped_architecture_name = self.model.__module__.replace(
            "metatrain.", ""
        ).replace(".model", "")
        # also add the metadata of the wrapped model to this checkpoint
        metadata = merge_metadata(
            self.__default_metadata__,
            self.model.export().metadata(),
        )
>>>>>>> 5276b88a

        checkpoint = {
            "architecture_name": "llpr",
            "model_ckpt_version": self.__checkpoint_version__,
<<<<<<< HEAD
            "wrapped_model_checkpoint": wrapped_model_checkpoint,
            "state_dict": state_dict,
=======
            "wrapped_architecture_name": wrapped_architecture_name,
            "wrapped_model_data": {  # necessary to re-instantiate the wrapped model
                "model_hypers": self.model.hypers,
                "dataset_info": self.model.dataset_info,
            },
            "state_dict": self.state_dict(),
            "metadata": metadata,
>>>>>>> 5276b88a
        }
        torch.save(checkpoint, check_file_extension(path, ".ckpt"))

    @classmethod
    def load_checkpoint(
        cls,
        checkpoint: Dict[str, Any],
        context: Literal["restart", "finetune", "export"],
    ) -> "LLPRUncertaintyModel":
        model = model_from_checkpoint(checkpoint["wrapped_model_checkpoint"], context)
        if context == "finetune":
            return model
        elif context == "restart":
            raise NotImplementedError(
                "Restarting from the LLPR checkpoint is not supported. "
                "Please consider finetuning the model, or just export it "
                "in the TorchScript format for final usage."
            )
        elif context == "export":
            # Find the size of the ensemble weights, if any:
            ensemble_weight_sizes = {}
            for name, tensor in checkpoint["state_dict"].items():
                if name.endswith("_ensemble_weights"):
                    ensemble_weight_sizes[name] = list(tensor.shape)

            # Create the model
            wrapped_model = cls(model, ensemble_weight_sizes)
            dtype = next(model.parameters()).dtype
            wrapped_model.to(dtype).load_state_dict(
                checkpoint["state_dict"], strict=False
            )

<<<<<<< HEAD
            # If we load a LLPR checkpoint, these will already be ready:
            wrapped_model.covariance_computed = True
            wrapped_model.inv_covariance_computed = True
            wrapped_model.is_calibrated = True
=======
        # Loading the metadata from the checkpoint
        model.model.metadata = merge_metadata(
            model.model.metadata, checkpoint.get("metadata")
        )

        # If we load a LLPR checkpoint, these will already be ready:
        model.covariance_computed = True
        model.inv_covariance_computed = True
        model.is_calibrated = True
>>>>>>> 5276b88a

            return wrapped_model

    def export(self, metadata: Optional[ModelMetadata] = None) -> AtomisticModel:
        dtype = next(self.parameters()).dtype

        # Make sure the model is all in the same dtype
        # For example, after training, the additive models could still be in
        # float64
        self.to(dtype)

        # Additionally, the composition model contains some `TensorMap`s that cannot
        # be registered correctly with Pytorch. This function moves them:
        try:
            self.model.additive_models[0]._move_weights_to_device_and_dtype(
                torch.device("cpu"), torch.float64
            )
        except Exception:
            # no weights to move
            pass

        metadata = merge_metadata(
            merge_metadata(self.__default_metadata__, metadata),
            self.model.export().metadata(),
        )

        return AtomisticModel(self.eval(), metadata, self.capabilities)

    def _get_covariance(self, name: str):
        name = "covariance_" + name
        requested_buffer = torch.tensor(0)
        for n, buffer in self.named_buffers():
            if n == name:
                requested_buffer = buffer
        return requested_buffer

    def _get_inv_covariance(self, name: str):
        name = "inv_covariance_" + name
        requested_buffer = torch.tensor(0)
        for n, buffer in self.named_buffers():
            if n == name:
                requested_buffer = buffer
        if requested_buffer.shape == torch.Size([]):
            raise ValueError(f"Inverse covariance for {name} not found.")
        return requested_buffer

    def _get_multiplier(self, name: str):
        name = "multiplier_" + name
        requested_buffer = torch.tensor(0)
        for n, buffer in self.named_buffers():
            if n == name:
                requested_buffer = buffer
        return requested_buffer


def _get_uncertainty_name(name: str):
    if name == "energy":
        uncertainty_name = "energy_uncertainty"
    else:
        uncertainty_name = f"mtt::aux::{name.replace('mtt::', '')}_uncertainty"
    return uncertainty_name


__model__ = LLPRUncertaintyModel<|MERGE_RESOLUTION|>--- conflicted
+++ resolved
@@ -588,39 +588,16 @@
                 "calibrated yet."
             )
 
-<<<<<<< HEAD
         wrapped_model_checkpoint = self.model.get_checkpoint()
         state_dict = {
             k: v for k, v in self.state_dict().items() if not k.startswith("model.")
         }
-=======
-        # FIXME: this is very hacky, there should be a way to get the architecture
-        # name from a model instance
-        wrapped_architecture_name = self.model.__module__.replace(
-            "metatrain.", ""
-        ).replace(".model", "")
-        # also add the metadata of the wrapped model to this checkpoint
-        metadata = merge_metadata(
-            self.__default_metadata__,
-            self.model.export().metadata(),
-        )
->>>>>>> 5276b88a
 
         checkpoint = {
             "architecture_name": "llpr",
             "model_ckpt_version": self.__checkpoint_version__,
-<<<<<<< HEAD
             "wrapped_model_checkpoint": wrapped_model_checkpoint,
             "state_dict": state_dict,
-=======
-            "wrapped_architecture_name": wrapped_architecture_name,
-            "wrapped_model_data": {  # necessary to re-instantiate the wrapped model
-                "model_hypers": self.model.hypers,
-                "dataset_info": self.model.dataset_info,
-            },
-            "state_dict": self.state_dict(),
-            "metadata": metadata,
->>>>>>> 5276b88a
         }
         torch.save(checkpoint, check_file_extension(path, ".ckpt"))
 
@@ -653,22 +630,10 @@
                 checkpoint["state_dict"], strict=False
             )
 
-<<<<<<< HEAD
             # If we load a LLPR checkpoint, these will already be ready:
             wrapped_model.covariance_computed = True
             wrapped_model.inv_covariance_computed = True
             wrapped_model.is_calibrated = True
-=======
-        # Loading the metadata from the checkpoint
-        model.model.metadata = merge_metadata(
-            model.model.metadata, checkpoint.get("metadata")
-        )
-
-        # If we load a LLPR checkpoint, these will already be ready:
-        model.covariance_computed = True
-        model.inv_covariance_computed = True
-        model.is_calibrated = True
->>>>>>> 5276b88a
 
             return wrapped_model
 
