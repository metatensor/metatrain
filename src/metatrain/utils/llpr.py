--- conflicted
+++ resolved
@@ -209,18 +209,11 @@
                 requested_ensembles.append(name)
 
         for name in requested_ensembles:
-<<<<<<< HEAD
-            ll_features = return_dict[
-                "mtt::aux::"
-                + name.replace("mtt::", "").replace("_ensemble", "_last_layer_features")
-            ]
-=======
             ll_features_name = name.replace("_ensemble", "_last_layer_features")
             if ll_features_name == "energy_last_layer_features":
                 # special case for energy_ensemble
                 ll_features_name = "mtt::aux::energy_last_layer_features"
             ll_features = return_dict[ll_features_name]
->>>>>>> 8ae40887
             # get the ensemble weights (getattr not supported by torchscript)
             ensemble_weights = torch.tensor(0.0)
             for buffer_name, buffer in self.named_buffers():
@@ -282,9 +275,6 @@
                 [len(system.positions) for system in systems], device=device
             )
             systems = [system.to(device=device, dtype=dtype) for system in systems]
-<<<<<<< HEAD
-            outputs = {
-=======
             options_for_targets = {
                 name: ModelOutput(
                     quantity="",
@@ -294,7 +284,6 @@
                 for name in targets.keys()
             }
             outputs_for_features = {
->>>>>>> 8ae40887
                 f"mtt::aux::{name.replace('mtt::', '')}_last"
                 "_layer_features": ModelOutput(
                     quantity="",
@@ -575,13 +564,7 @@
         # with mean given by the input weights and covariance given by the inverse
         # covariance matrix
         for name, weights in weight_tensors.items():
-<<<<<<< HEAD
-            uncertainty_name = (
-                "mtt::aux::" + name.replace("_ensemble", "") + "_uncertainty"
-            )
-=======
             uncertainty_name = "mtt::aux::" + name.replace("mtt::", "") + "_uncertainty"
->>>>>>> 8ae40887
             device = self.inv_covariances[uncertainty_name].device
             dtype = self.inv_covariances[uncertainty_name].dtype
             rng = np.random.default_rng()
