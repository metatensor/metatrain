--- conflicted
+++ resolved
@@ -139,12 +139,8 @@
         additive_models: List[torch.nn.Module],
         batch_size: int,
         is_distributed: bool,
-<<<<<<< HEAD
-        fixed_weights: Optional[Dict[str, Union[float, Dict[int, float]]]] = None,
+        fixed_weights: Optional[FixedScalerWeights] = None,
         fit_property_scales: bool = False,
-=======
-        fixed_weights: Optional[FixedScalerWeights] = None,
->>>>>>> 9bfef4e8
     ) -> None:
         """
         Placeholder docs.
@@ -322,12 +318,9 @@
         systems: List[System],
         outputs: Dict[str, TensorMap],
         remove: bool = False,
-<<<<<<< HEAD
+        selected_atoms: Optional[Labels] = None,
         use_global_scales: bool = True,
         use_property_scales: bool = False,
-=======
-        selected_atoms: Optional[Labels] = None,
->>>>>>> 9bfef4e8
     ) -> Dict[str, TensorMap]:
         """Scales the outputs based on the stored standard deviations.
 
@@ -346,13 +339,9 @@
 
         self.scales_to(device, dtype)
 
-<<<<<<< HEAD
         scaled_outputs = self.model.forward(
-            systems, outputs, remove, use_global_scales, use_property_scales
-        )
-=======
-        scaled_outputs = self.model.forward(systems, outputs, remove, selected_atoms)
->>>>>>> 9bfef4e8
+            systems, outputs, remove, selected_atoms, use_global_scales, use_property_scales
+        )
 
         return scaled_outputs
 
