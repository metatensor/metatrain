"""
Contains the ``BaseScaler`` class. This is intended for eventual porting to metatomic.
The class ``Scaler`` wraps this to be compatible with metatrain-style objects.
"""

import logging
from typing import Dict, List, Optional, Union

import torch
import metatensor.torch as mts
from metatensor.torch import LabelsEntry, Labels, TensorBlock, TensorMap
from metatomic.torch import System


FixedScalerWeights = dict[str, Union[float, dict[int, float]]]


class BaseScaler(torch.nn.Module):
    """
    Fits a scaler for a dict of targets. Scales are computed as the per-property (and
    therefore per-block) standard deviations. By default, the scales are also computed
    per atomic type for per-atom targets.

    The :py:method:`accumulate` method is used to accumulate the necessary quantities
    based on the training data, and the :py:method:`fit` method is used to fit the model
    based on the accumulated quantities. These should both be called before the
    :py:method:`forward` method is called to compute the scales at inference time.

    :param atomic_types: List of atomic types to use in the composition model.
    :param layouts: Dict of zero-sample layout :py:class:`TensorMap` corresponding
        to each target. The keys of the dict are the target names, and the values
        are :py:class:`TensorMap` objects with the zero-sample layout for each
        target.
    """

    # Needed for torchscript compatibility
    target_names: List[str]
    scales: Dict[str, TensorMap]
    sample_kinds: Dict[str, str]
    type_to_index: torch.Tensor
    pair_type_to_index: torch.Tensor
    N: Dict[str, TensorMap]
    Y2: Dict[str, TensorMap]

    def __init__(self, atomic_types: List[int], layouts: Dict[str, TensorMap]) -> None:
        super().__init__()

        self.atomic_types = torch.as_tensor(atomic_types, dtype=torch.int32)
        self.target_names = []
        self.sample_kinds = {}
        self.N = {}
        self.Y2 = {}
        self.scales = {}

        # go from an atomic type to its position in `self.atomic_types`
        self.register_buffer(
            "type_to_index", torch.empty(max(self.atomic_types) + 1, dtype=torch.long)
        )
        for i, atomic_type in enumerate(self.atomic_types):
            self.type_to_index[atomic_type] = i

        # go from a pair of atomic types to their position in `self.atomic_types`
        self.register_buffer(
            "pair_type_to_index",
            torch.empty(
                max(self.atomic_types) + 1, max(self.atomic_types) + 1, dtype=torch.long
            ),
        )
        for i, first_atom_type in enumerate(self.atomic_types):
            for j, second_atom_type in enumerate(self.atomic_types):
                self.pair_type_to_index[first_atom_type, second_atom_type] = i + j

        # Add targets based on provided layouts
        for target_name, layout in layouts.items():
            self.add_output(target_name, layout)

    def add_output(self, target_name: str, layout: TensorMap) -> None:
        """
        Adds a new target to the composition model.

        :param target_name: Name of the target to add.
        :param layout: Layout of the target as a :py:class:`TensorMap`.
        """
        if target_name in self.target_names:
            raise ValueError(f"target {target_name} already exists in the model.")

        self.target_names.append(target_name)
        valid_sample_names = [
            ["system"],
            [
                "system",
                "atom",
            ],
            [
                "system",
                "first_atom",
                "second_atom",
                "cell_shift_a",
                "cell_shift_b",
                "cell_shift_c",
            ],
        ]

        layout = mts.filter_blocks(
            layout,
            Labels(
                layout.keys.names,
                torch.vstack([key.values for key in layout.keys if _include_key(key)]),
            ),
        )

        if layout.sample_names == valid_sample_names[0]:
            self.sample_kinds[target_name] = "per_structure"
            samples = Labels(["atomic_type"], torch.tensor([[-1]]))

        elif layout.sample_names == valid_sample_names[1]:
            self.sample_kinds[target_name] = "per_atom"
            samples = Labels(
                ["atomic_type"], torch.arange(len(self.atomic_types)).reshape(-1, 1)
            )

        elif layout.sample_names == valid_sample_names[2]:
            self.sample_kinds[target_name] = "per_pair"
            samples = Labels(
                ["first_atom_type", "second_atom_type"],
                torch.cartesian_prod(
                    torch.arange(len(self.atomic_types)),
                    torch.arange(len(self.atomic_types)),
                ),
            )

        else:
            raise ValueError(
                "unknown sample kind. TensorMap has sample names"
                f" {layout.sample_names} but expected one of "
                f"{valid_sample_names}."
            )

        # Initialize TensorMaps for the quantities to accumulate for this target.
        self.N[target_name] = TensorMap(
            layout.keys,
            blocks=[
                TensorBlock(
                    values=torch.zeros(
                        len(samples),
                        len(block.properties),
                        dtype=torch.float64,
                    ),
                    samples=samples,
                    components=[],
                    properties=block.properties,
                )
                for block in layout
            ],
        )
        self.Y2[target_name] = TensorMap(
            layout.keys,
            blocks=[
                TensorBlock(
                    values=torch.zeros(
                        len(samples),
                        len(block.properties),
                        dtype=torch.float64,
                    ),
                    samples=samples,
                    components=[],
                    properties=block.properties,
                )
                for block in layout
            ],
        )
        self.scales[target_name] = TensorMap(
            layout.keys,
            blocks=[
                TensorBlock(
                    values=torch.ones(
                        len(samples),
                        len(block.properties),
                        dtype=torch.float64,
                    ),
                    samples=samples,
                    components=[],
                    properties=block.properties,
                )
                for block in layout
            ],
        )

    def accumulate(
        self,
        systems: List[System],
        targets: Dict[str, TensorMap],
        extra_data: Optional[Dict[str, TensorMap]] = None,
    ) -> None:
        """
        Takes a batch of targets, and for each target accumulates the
        necessary quantities, i.e. the sum over the squared
        samples (Y2), and the number of samples overall (N).

        :param systems: List of systems corresponding to the targets.
        :param targets: Dict of names to targets to accumulate. The names (keys)
            should be a subset of the target names used during fitting.
        :param extra_data: Optional dict of extra data, e.g., masks for the targets
            (e.g., for padded samples).
        """

        if extra_data is None:
            extra_data = {}

        device = list(targets.values())[0][0].values.device
        dtype = list(targets.values())[0][0].values.dtype
        self._sync_device_dtype(device, dtype)

        # accumulate
        for target_name, target in targets.items():
            mask = None
            if target_name + "_mask" in extra_data:
                mask = extra_data[target_name + "_mask"]

            for key, block in target.items():

                if not _include_key(key):
                    continue

                if self.sample_kinds[target_name] == "per_structure":
                    if mask is not None:
                        raise NotImplementedError(
                            "masks for per-structure targets are not yet supported"
                        )

                    Y_block = block.to(device=device, dtype=dtype)
                    Y = Y_block.values

                    if "non_conservative_stress" in target_name:
                        # For non-conservative stresses, we need to take into account
                        # the fact that we allow the user to define NaN stresses for
                        # non-fully-periodic systems.
                        valid_mask = ~torch.isnan(Y)
                        Y = Y[valid_mask]

                    # Compute sum over all axes except the property axis
                    N = Y.numel() // Y.shape[-1] if Y.numel() > 0 else 0
                    Y2_values = torch.sum(Y**2, dim=list(range(0, Y.dim() - 1)))

                    self.N[target_name][key].values[0] += N
                    self.Y2[target_name][key].values[0] += Y2_values

                elif self.sample_kinds[target_name] == "per_atom":
                    Y_block = block.to(device=device, dtype=dtype)

                    # Here it is assumed that the samples of the block correspond to the
                    # full ordered list of atoms in the batch of systems
                    Y_block_types = torch.cat([system.types for system in systems])

                    for atomic_type in self.atomic_types:
                        # Slice the block to only include samples of the current atomic
                        # type
                        samples_type_mask = Y_block_types == atomic_type
                        Y = Y_block.values[samples_type_mask]

                        # Compute the number of samples and components in this block,
                        # account for the mask if available
                        if mask is None:
                            N = Y.numel() // Y.shape[-1]
                        else:
                            # For each property, count N as the number of samples *
                            # components where the mask is True.
                            mask_values = mask.block(key).values[samples_type_mask]
                            assert Y.shape == mask_values.shape
                            N = torch.sum(mask_values, dim=list(range(0, Y.dim() - 1)))

                            # To ensure that Y^2 isn't accumulated on masked entries,
                            # mutliply Y by the mask (either 1 for real data or 0 for
                            # padded data).
                            Y = Y * mask_values.to(Y.dtype)

                        # Compute the Y2 values and sum over samples and components
                        Y2_values = torch.sum(Y**2, dim=list(range(0, Y.dim() - 1)))

                        # Repeat the along the component axes (if any) and
                        # accumulate
                        self.N[target_name][key].values[
                            self.type_to_index[atomic_type]
                        ] += N
                        self.Y2[target_name][key].values[
                            self.type_to_index[atomic_type]
                        ] += Y2_values

                elif self.sample_kinds[target_name] == "per_pair":
                    Y_block = block.to(device=device, dtype=dtype)

                    # Get the types of the atoms. TODO: quicker way of doing this?
                    Y_block_types = torch.tensor(
                        [
                            [systems[A].types[i], systems[A].types[j]]
                            for A, i, j in Y_block.samples.values[:, :3]
                        ]
                    ).to(device=device)

                    for first_atom_type in self.atomic_types:
                        for second_atom_type in self.atomic_types:
                            # Slice the block to only include samples of the current
                            # atomic type
                            samples_type_mask = (
                                Y_block_types[:, 0] == first_atom_type
                            ) & (Y_block_types[:, 1] == second_atom_type)
                            Y = Y_block.values[samples_type_mask]

                            # Compute the number of samples and components in this
                            # block, account for the mask if available
                            if mask is None:
                                N = Y.numel() // Y.shape[-1]
                            else:
                                # For each property, count N as the number of samples *
                                # components where the mask is True.
                                mask_values = mask.block(key).values[samples_type_mask]
                                assert Y.shape == mask_values.shape
                                N = torch.sum(
                                    mask_values, dim=list(range(0, Y.dim() - 1))
                                )

                                # To ensure that Y^2 isn't accumulated on masked
                                # entries, mutliply Y by the mask (either 1 for real
                                # data or 0 for padded data).
                                Y = Y * mask_values.to(Y.dtype)

                            # Compute the Y2 values and sum over samples and components
                            Y2_values = torch.sum(Y**2, dim=list(range(0, Y.dim() - 1)))

                            # Repeat the along the component axes (if any) and
                            # accumulate
                            self.N[target_name][key].values[
                                self.pair_type_to_index[
                                    first_atom_type, second_atom_type
                                ]
                            ] += N
                            self.Y2[target_name][key].values[
                                self.pair_type_to_index[
                                    first_atom_type, second_atom_type
                                ]
                            ] += Y2_values

    def fit(
        self,
        fixed_weights: Optional[FixedScalerWeights] = None,
        targets_to_fit: Optional[List[str]] = None,
    ) -> None:
        """
        Based on the pre-accumulated quantities from the training data, computes the
        scales for each target.

        :param fixed_weights: Optional dict of fixed weights to apply to the scales
            of each target. The keys of the dict are the target names, and the values
            are either a single float value to be applied to all atomic types, or a
            dict mapping atomic type (int) to weight (float). If not provided, all
            scales will be computed based on the accumulated quantities.
        :param targets_to_fit: Optional list of target names to fit. If not provided,
            all targets will be fitted.
        """
        if targets_to_fit is None:
            targets_to_fit = self.target_names

        if fixed_weights is None:
            fixed_weights = {}

        # fit
        for target_name in targets_to_fit:
            if target_name in fixed_weights:
                self._apply_fixed_weights(target_name, fixed_weights[target_name])
                continue

            blocks = []
            for key in self.N[target_name].keys:
                N_block = self.N[target_name][key]
                Y2_block = self.Y2[target_name][key]

                N_values = N_block.values
                Y2_values = Y2_block.values

                if self.sample_kinds[target_name] == "per_structure":
                    assert len(Y2_block.samples) == 1

                # Set a sensible default in case we don't compute a scale below
                block = TensorBlock(
                    values=torch.ones_like(Y2_block.values),
                    samples=Y2_block.samples,
                    components=Y2_block.components,
                    properties=Y2_block.properties,
                )

                # Now iterate over all the atomic types in this block. For per-structure
                # targets, this is just one iteration as we do not compute
                # per-atomic-type
                for type_index in range(len(Y2_block.samples)):
                    N_values_type = N_values[type_index].unsqueeze(0)
                    Y2_values_type = Y2_values[type_index].unsqueeze(0)

                    # Compute std without Bessel's correction
                    scale_vals_type = torch.sqrt(Y2_values_type / N_values_type)

                    # If any scales are zero or NaN, set them to 1.0
                    scale_vals_type[scale_vals_type == 0] = 1.0
                    scale_vals_type[torch.isnan(scale_vals_type)] = 1.0

                    scale_vals_type = scale_vals_type.contiguous()
                    block.values[type_index][:] = scale_vals_type

                blocks.append(block)

            self.scales[target_name] = TensorMap(
                self.Y2[target_name].keys.to(device=scale_vals_type.device),
                blocks,
            )

    def forward(
        self,
        systems: List[System],
        outputs: Dict[str, TensorMap],
        remove: bool,
        selected_atoms: Optional[Labels],
    ) -> Dict[str, TensorMap]:
        """
        Scales the targets based on the stored standard deviations.

        :param systems: List of systems corresponding to the for which the outputs
            were computed.
        :param outputs: Dict of names outputs to scale. The names (keys) should be a
            subset of the target names used during fitting.
        :param remove: If True, removes the scaling (i.e., divides by the scales). If
            False, applies the scaling (i.e., multiplies by the scales).
        :param selected_atoms: Optional labels for selected atoms.
        :returns: A dictionary with the scaled outputs for each system.

        :raises ValueError: If no scales have been computed or if `outputs` keys
            contain unsupported keys.
        """

        device = list(outputs.values())[0][0].values.device
        dtype = list(outputs.values())[0][0].values.dtype
        self._sync_device_dtype(device, dtype)

        # Build the scaled outputs for each output
        predictions: Dict[str, TensorMap] = {}
        for output_name in outputs:
            if output_name not in self.target_names:
                # just return output as is (e.g., auxiliary outputs)
                predictions[output_name] = outputs[output_name]
                continue

            output_tmap = outputs[output_name]

            prediction_blocks: List[TensorBlock] = []
            for key, output_block in output_tmap.items():

                if not _include_key(key):
                    # no scaling to be applied, just copy the block
                    prediction_blocks.append(output_block)
                    continue

                # Find the scales block and check metadata
                scales_block = self.scales[output_name].block(key)
                assert scales_block.properties == output_block.properties, (
                    f"Properties of scales block {scales_block.properties} "
                    f"do not match output block {output_block.properties} "
                    f"for key {key}."
                )

<<<<<<< HEAD
                # Scale each atomic type separately
=======
>>>>>>> 703cd0b9
                scaled_vals = output_block.values

                # unsqueeze scales_block.values to make broadcasting work
                # (components are missing in scales_block)
                scales_block_values = scales_block.values
                for _ in range(scaled_vals.dim() - 2):
                    scales_block_values = scales_block_values.unsqueeze(1)

                if self.sample_kinds[output_name] == "per_structure":
                    # Scale the values of the output block
                    if remove:  # remove the scaler
                        scaled_vals = scaled_vals / scales_block_values[0]
                    else:  # apply the scaler
                        scaled_vals = scaled_vals * scales_block_values[0]

                    prediction_block = TensorBlock(
                        values=scaled_vals,
                        samples=output_block.samples,
                        components=output_block.components,
                        properties=output_block.properties,
                    )

                    # Gradients are scaled by the same factor(s) as the values
                    if len(output_block.gradients_list()) > 0:
                        for parameter, gradient in output_block.gradients():
                            if len(gradient.gradients_list()) != 0:
                                raise NotImplementedError(
                                    "gradients of gradients are not supported"
                                )

                            if remove:  # remove the scaler
                                scaled_gradient_vals = (
                                    gradient.values / scales_block_values[0]
                                )
                            else:
                                scaled_gradient_vals = (
                                    gradient.values * scales_block_values[0]
                                )

                            prediction_block.add_gradient(
                                parameter=parameter,
                                gradient=TensorBlock(
                                    values=scaled_gradient_vals,
                                    samples=gradient.samples,
                                    components=gradient.components,
                                    properties=gradient.properties,
                                ),
                            )

                elif self.sample_kinds[output_name] == "per_atom":
                    output_block_types = torch.cat([system.types for system in systems])

                    output_block_types = torch.cat([system.types for system in systems])
                    if selected_atoms is not None:
                        # Scale each atomic type separately, also handling selected
                        # atoms and/or potential reordering
                        system_indices = output_block.samples.values[:, 0]
                        atom_indices = output_block.samples.values[:, 1]
                        system_lengths = torch.tensor(
                            [len(s.types) for s in systems],
                            dtype=torch.long,
                            device=device,
                        )
                        offset = torch.cat(
                            [
                                torch.zeros(1, dtype=torch.long, device=device),
                                torch.cumsum(system_lengths[:-1], dim=0),
                            ]
                        )
                        output_block_types = output_block_types[
                            offset[system_indices] + atom_indices
                        ]

                    # TODO: gradients of per-atom targets are not supported
                    if len(output_block.gradients_list()) > 0:
                        raise NotImplementedError(
                            "scaling of gradients is not implemented for per-atom "
                            "targets"
                        )

                    # Scale the values of the output block
                    if remove:  # remove the scaler
                        scaled_vals = (
                            scaled_vals
                            / scales_block_values[
                                self.type_to_index[output_block_types]
                            ]
                        )
                    else:  # apply the scaler
                        scaled_vals = (
                            scaled_vals
                            * scales_block_values[
                                self.type_to_index[output_block_types]
                            ]
                        )

                    prediction_block = TensorBlock(
                        values=scaled_vals,
                        samples=output_block.samples,
                        components=output_block.components,
                        properties=output_block.properties,
                    )

                else:
                    assert self.sample_kinds[output_name] == "per_pair"

                    unique_system_ids, inverse_indices = torch.unique(
                        output_block.samples.values[:, 0], return_inverse=True
                    )
                    sample_idxs = []
                    for system_i, system in enumerate(systems):
                        i_idxs = output_block.samples.values[
                            inverse_indices == system_i, 1
                        ]
                        j_idxs = output_block.samples.values[
                            inverse_indices == system_i, 2
                        ]
                        Zi_idxs = system.types[i_idxs]
                        Zj_idxs = system.types[j_idxs]
                        sample_idxs.append(self.pair_type_to_index[Zi_idxs, Zj_idxs])
                    sample_idxs = torch.cat(sample_idxs)

                    # TODO: gradients of per-atom targets are not supported
                    if len(output_block.gradients_list()) > 0:
                        raise NotImplementedError(
                            "scaling of gradients is not implemented for per-atom "
                            "targets"
                        )

                    # Scale the values of the output block
                    if remove:  # remove the scaler
                        scaled_vals = scaled_vals / scales_block_values[sample_idxs]
                    else:  # apply the scaler
                        scaled_vals = scaled_vals * scales_block_values[sample_idxs]

                    prediction_block = TensorBlock(
                        values=scaled_vals,
                        samples=output_block.samples,
                        components=output_block.components,
                        properties=output_block.properties,
                    )

                prediction_blocks.append(prediction_block)

            predictions[output_name] = TensorMap(
                outputs[output_name].keys,
                prediction_blocks,
            )

        return predictions

    def _apply_fixed_weights(
        self, target_name: str, weights: Union[float, Dict[int, float]]
    ) -> None:
        """
        Apply fixed weights to the scales of a given target.

        :param target_name: Name of the target to which fixed weights should be applied.
        :param weights: Either a single float value to be applied to all atomic types,
            or a dict mapping atomic type (int) to weight (float).
        """
        # Error out if multiple blocks or multiple properties are present. These are
        # difficult to allow in the yaml files.
        if len(self.scales[target_name]) > 1:
            raise NotImplementedError(
                "Multiple blocks are not supported for fixed weights in `Scaler`."
            )
        if len(self.scales[target_name].block().properties) > 1:
            raise NotImplementedError(
                "Multiple properties are not supported for fixed weights in `Scaler`."
            )

        Y2_block = self.Y2[target_name].block()
        block = TensorBlock(
            values=torch.empty_like(Y2_block.values),  # [1, 1] or [n_types, 1]
            samples=Y2_block.samples,
            components=Y2_block.components,
            properties=Y2_block.properties,
        )

        if isinstance(weights, dict):
            for atomic_type in self.atomic_types.tolist():
                # Error out if `weights` is a dict but the target is per-structure
                if self.sample_kinds[target_name] == "per_structure":
                    raise ValueError(
                        "Fixed weights as a dict are not supported for per-structure "
                        "targets."
                    )
                # Error out if any atomic types are missing
                if int(atomic_type) not in weights:
                    raise ValueError(
                        f"Atomic type {atomic_type} is missing from the fixed scaling "
                        f"weights for target {target_name}."
                    )
                for atom_type, weight in weights.items():
                    block.values[self.type_to_index[atom_type], 0] = weight
        elif isinstance(weights, float):
            if self.sample_kinds[target_name] == "per_atom":
                logging.info(
                    "Fixed weights provided as a single float for a per-atom "
                    "target. The same weight will be applied to all atomic types."
                )
            block.values[:] = weights
        else:
            raise ValueError(
                "weights must be either a float or a dict of int to float."
            )

        self.scales[target_name] = TensorMap(
            self.Y2[target_name].keys.to(device=block.values.device),
            [block],
        )

    def _sync_device_dtype(self, device: torch.device, dtype: torch.dtype) -> None:
        # manually move the TensorMap dicts:

        self.atomic_types = self.atomic_types.to(device=device)
        self.type_to_index = self.type_to_index.to(device=device)
        self.pair_type_to_index = self.pair_type_to_index.to(device=device)
        self.N = {
            target_name: tm.to(device=device, dtype=dtype)
            for target_name, tm in self.N.items()
        }
        self.Y2 = {
            target_name: tm.to(device=device, dtype=dtype)
            for target_name, tm in self.Y2.items()
        }
        self.scales = {
            target_name: tm.to(device=device, dtype=dtype)
            for target_name, tm in self.scales.items()
        }

def _include_key(key: LabelsEntry) -> bool:
    """
    Determines whether a block indexed by the input ``key`` should be included in the
    composition model.

    The rules are as follows:
        - If the key has a single name "_" (indicating a scalar), it is included.
        - If the key has names ["o3_lambda", "o3_sigma"] it is included if values are 0
          and 1 respectively (indicating an invariant block of a spherical target).
        - If the key has names ["o3_lambda", "o3_sigma", "n_centers"], it is included if
          values are 0, 1, 1 respectively (indicating an invariant block of a per-atom
          spherical target).

    :param key: The key to check.

    :return: Whether the key should be included in the composition model.
    """
    valid_key_names = [
        ["_"],  # scalar
        ["o3_lambda", "o3_sigma"],  # spherical
        ["o3_lambda", "o3_sigma", "n_centers"],  # spherical per-atom
    ]
    include_key = False

    if key.names == valid_key_names[0]:
        include_key = True

    elif key.names == valid_key_names[1]:
        include_key = True

    elif key.names == valid_key_names[2]:
        if key["n_centers"] == 1:
            include_key = True
        else:
            assert key["n_centers"] == 2
            include_key = False

    else:
        raise ValueError(
            f"key names {key.names} not in valid key names {valid_key_names}"
        )

    return include_key<|MERGE_RESOLUTION|>--- conflicted
+++ resolved
@@ -465,10 +465,7 @@
                     f"for key {key}."
                 )
 
-<<<<<<< HEAD
                 # Scale each atomic type separately
-=======
->>>>>>> 703cd0b9
                 scaled_vals = output_block.values
 
                 # unsqueeze scales_block.values to make broadcasting work
@@ -701,6 +698,7 @@
             for target_name, tm in self.scales.items()
         }
 
+
 def _include_key(key: LabelsEntry) -> bool:
     """
     Determines whether a block indexed by the input ``key`` should be included in the
