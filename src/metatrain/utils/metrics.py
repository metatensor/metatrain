--- conflicted
+++ resolved
@@ -91,11 +91,7 @@
     """Accumulates the MAE between predictions and targets for an arbitrary
     number of keys, each corresponding to one target."""
 
-<<<<<<< HEAD
-    def __init__(self):
-=======
     def __init__(self) -> None:
->>>>>>> 27e61046
         """Initialize the accumulator."""
         self.information: Dict[str, Tuple[float, int]] = {}
 
@@ -143,9 +139,6 @@
         is_distributed: bool = False,
         device: torch.device = None,
     ) -> Dict[str, float]:
-<<<<<<< HEAD
-        """Finalizes the accumulator and returns the MAE for each key."""
-=======
         """Finalizes the accumulator and returns the MAE for each key.
 
         All keys will be returned as "{key} MAE (per atom)" in the output dictionary,
@@ -159,7 +152,6 @@
         :param device: the local device to use for the computation. Only needed if
             ``is_distributed`` is :obj:`python:True`.
         """
->>>>>>> 27e61046
 
         if is_distributed:
             for key, value in self.information.items():
