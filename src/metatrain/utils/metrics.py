from typing import Dict, List, Tuple

import torch.distributed
from metatensor.torch import TensorMap


class RMSEAccumulator:
    """Accumulates the RMSE between predictions and targets for an arbitrary
    number of keys, each corresponding to one target."""

    def __init__(self) -> None:
        """Initialize the accumulator."""
        self.information: Dict[str, Tuple[float, int]] = {}

    def update(self, predictions: Dict[str, TensorMap], targets: Dict[str, TensorMap]):
        """Updates the accumulator with new predictions and targets.

        :param predictions: A dictionary of predictions, where the keys correspond
            to the keys in the targets dictionary, and the values are the predictions.

        :param targets: A dictionary of targets, where the keys correspond to the keys
            in the predictions dictionary, and the values are the targets.
        """

        for key, target in targets.items():
            if key not in self.information:
                self.information[key] = (0.0, 0)
            prediction = predictions[key]

            for prediction_block, target_block in zip(
                prediction.blocks(), target.blocks()
            ):

                self.information[key] = (
                    self.information[key][0]
                    + ((prediction_block.values - target_block.values) ** 2)
                    .sum()
                    .item(),
                    self.information[key][1] + prediction_block.values.numel(),
                )

                for gradient_name, target_gradient in target_block.gradients():
                    if f"{key}_{gradient_name}_gradients" not in self.information:
                        self.information[f"{key}_{gradient_name}_gradients"] = (0.0, 0)
                    prediction_gradient = prediction_block.gradient(gradient_name)
                    self.information[f"{key}_{gradient_name}_gradients"] = (
                        self.information[f"{key}_{gradient_name}_gradients"][0]
                        + ((prediction_gradient.values - target_gradient.values) ** 2)
                        .sum()
                        .item(),
                        self.information[f"{key}_{gradient_name}_gradients"][1]
                        + prediction_gradient.values.numel(),
                    )

    def finalize(
        self,
        not_per_atom: List[str],
        is_distributed: bool = False,
        device: torch.device = None,
    ) -> Dict[str, float]:
        """Finalizes the accumulator and returns the RMSE for each key.

        All keys will be returned as "{key} RMSE (per atom)" in the output dictionary,
        unless ``key`` contains one or more of the strings in ``not_per_atom``,
        in which case "{key} RMSE" will be returned.

        :param not_per_atom: a list of strings. If any of these strings are present in
            a key, the RMSE key will not be labeled as "(per atom)".
        :param is_distributed: if true, the RMSE will be computed across all ranks
            of the distributed system.
        :param device: the local device to use for the computation. Only needed if
            ``is_distributed`` is :obj:`python:True`.
        """

        if is_distributed:
            for key, value in self.information.items():
                sse = torch.tensor(value[0]).to(device)
                n_elems = torch.tensor(value[1]).to(device)
                torch.distributed.all_reduce(sse)
                torch.distributed.all_reduce(n_elems)
                self.information[key] = (sse.item(), n_elems.item())  # type: ignore

        finalized_info = {}
        for key, value in self.information.items():
            if any([s in key for s in not_per_atom]):
                out_key = f"{key} RMSE"
            else:
                out_key = f"{key} RMSE (per atom)"
            finalized_info[out_key] = (value[0] / value[1]) ** 0.5

        return finalized_info


class MAEAccumulator:
    """Accumulates the MAE between predictions and targets for an arbitrary
    number of keys, each corresponding to one target."""

    def __init__(self) -> None:
        """Initialize the accumulator."""
        self.information: Dict[str, Tuple[float, int]] = {}

    def update(self, predictions: Dict[str, TensorMap], targets: Dict[str, TensorMap]):
        """Updates the accumulator with new predictions and targets.

        :param predictions: A dictionary of predictions, where the keys correspond
            to the keys in the targets dictionary, and the values are the predictions.

        :param targets: A dictionary of targets, where the keys correspond to the keys
            in the predictions dictionary, and the values are the targets.
        """

        for key, target in targets.items():
            if key not in self.information:
                self.information[key] = (0.0, 0)
            prediction = predictions[key]

            for prediction_block, target_block in zip(
                prediction.blocks(), target.blocks()
            ):

                self.information[key] = (
                    self.information[key][0]
                    + (prediction_block.values - target_block.values)
                    .abs()
                    .sum()
                    .item(),
                    self.information[key][1] + prediction_block.values.numel(),
                )

                for gradient_name, target_gradient in target_block.gradients():
                    if f"{key}_{gradient_name}_gradients" not in self.information:
                        self.information[f"{key}_{gradient_name}_gradients"] = (0.0, 0)
                    prediction_gradient = prediction_block.gradient(gradient_name)
                    self.information[f"{key}_{gradient_name}_gradients"] = (
                        self.information[f"{key}_{gradient_name}_gradients"][0]
                        + (prediction_gradient.values - target_gradient.values)
                        .abs()
                        .sum()
                        .item(),
                        self.information[f"{key}_{gradient_name}_gradients"][1]
                        + prediction_gradient.values.numel(),
                    )

    def finalize(
        self,
        not_per_atom: List[str],
        is_distributed: bool = False,
        device: torch.device = None,
    ) -> Dict[str, float]:
        """Finalizes the accumulator and returns the MAE for each key.

        All keys will be returned as "{key} MAE (per atom)" in the output dictionary,
        unless ``key`` contains one or more of the strings in ``not_per_atom``,
        in which case "{key} MAE" will be returned.

        :param not_per_atom: a list of strings. If any of these strings are present in
            a key, the MAE key will not be labeled as "(per atom)".
        :param is_distributed: if true, the MAE will be computed across all ranks
            of the distributed system.
        :param device: the local device to use for the computation. Only needed if
            ``is_distributed`` is :obj:`python:True`.
        """

        if is_distributed:
            for key, value in self.information.items():
                sae = torch.tensor(value[0]).to(device)
                n_elems = torch.tensor(value[1]).to(device)
                torch.distributed.all_reduce(sae)
                torch.distributed.all_reduce(n_elems)
                self.information[key] = (sae.item(), n_elems.item())  # type: ignore

        finalized_info = {}
        for key, value in self.information.items():
            if any([s in key for s in not_per_atom]):
                out_key = f"{key} MAE"
            else:
                out_key = f"{key} MAE (per atom)"
            finalized_info[out_key] = value[0] / value[1]

        return finalized_info


def get_selected_metric(metric_dict: Dict[str, float], selected_metric: str) -> float:
<<<<<<< HEAD
=======
    """
    Selects and/or calculates a (user-)selected metric from a dictionary of metrics.

    This is useful when choosing the best model from a training run.

    :param metric_dict: A dictionary of metrics, where the keys are the names of the
        metrics and the values are the corresponding values.
    :param selected_metric: The metric to return. This can be one of the following:
        - "loss": return the loss value
        - "rmse_prod": return the product of all RMSEs
        - "mae_prod": return the product of all MAEs
    """
>>>>>>> d3583153
    if selected_metric == "loss":
        metric = metric_dict["loss"]
    elif selected_metric == "rmse_prod":
        metric = 1
        for key in metric_dict:
            if "RMSE" in key:
                metric *= metric_dict[key]
    elif selected_metric == "mae_prod":
        metric = 1
        for key in metric_dict:
            if "MAE" in key:
                metric *= metric_dict[key]
    else:
        raise ValueError(
            f"Selected metric {selected_metric} not recognized. "
            "Please select from 'loss', 'rmse_prod', or 'mae_prod'."
        )
    return metric<|MERGE_RESOLUTION|>--- conflicted
+++ resolved
@@ -181,8 +181,6 @@
 
 
 def get_selected_metric(metric_dict: Dict[str, float], selected_metric: str) -> float:
-<<<<<<< HEAD
-=======
     """
     Selects and/or calculates a (user-)selected metric from a dictionary of metrics.
 
@@ -195,7 +193,6 @@
         - "rmse_prod": return the product of all RMSEs
         - "mae_prod": return the product of all MAEs
     """
->>>>>>> d3583153
     if selected_metric == "loss":
         metric = metric_dict["loss"]
     elif selected_metric == "rmse_prod":
