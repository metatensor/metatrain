from abc import ABC, abstractmethod
from enum import Enum
from typing import Any, Dict, Optional, Type

import metatensor.torch as mts
import torch
from metatensor.torch import TensorMap
from torch.nn.modules.loss import _Loss

from metatrain.utils.data import TargetInfo


class LossInterface(ABC):
    """
    Abstract base for all loss functions.

    Subclasses must implement the ``compute`` method.
    """

    weight: float
    reduction: str
    loss_kwargs: Dict[str, Any]
    target: str
    gradient: Optional[str]

    def __init__(
        self,
        name: str,
        gradient: Optional[str],
        weight: float,
        reduction: str,
    ) -> None:
        """
        :param name: key in the predictions/targets dict to select the TensorMap.
        :param gradient: optional name of a gradient field to extract.
        :param weight: multiplicative weight (used by ScheduledLoss).
        :param reduction: reduction mode for torch losses ("mean", "sum", etc.).
        """
        self.target = name
        self.gradient = gradient
        self.weight = weight
        self.reduction = reduction
        self.loss_kwargs = {}
        super().__init__()

    @abstractmethod
    def compute(
        self,
        predictions: Dict[str, TensorMap],
        targets: Dict[str, TensorMap],
        extra_data: Optional[Any] = None,
    ) -> torch.Tensor:
        """
        Compute the loss.

        :param predictions: mapping from target names to :py:class:`TensorMap`.
        :param targets: mapping from target names to :py:class:`TensorMap`.
        :param extra_data: optional additional data (e.g., masks).
        :return: scalar torch.Tensor representing the loss.
        """
        ...

    def __call__(
        self,
        predictions: Dict[str, TensorMap],
        targets: Dict[str, TensorMap],
        extra_data: Optional[Any] = None,
    ) -> torch.Tensor:
        """
        Alias to compute() for direct invocation.
        """
        return self.compute(predictions, targets, extra_data)

    @classmethod
    def from_config(cls, cfg: Dict[str, Any]) -> "LossInterface":
        """
        Instantiate a loss from a config dict.

        :param cfg: keyword args matching the loss constructor.
        :return: instance of a LossInterface subclass.
        """
        return cls(**cfg)


# --- scheduler interface and implementations ------------------------------------------


class WeightScheduler(ABC):
    """
    Abstract interface for scheduling a weight for a :py:class:`LossInterface`.
    """

    initialized: bool = False

    @abstractmethod
    def initialize(
        self, loss_fn: LossInterface, targets: Dict[str, TensorMap]
    ) -> float:
        """
        Compute and return the initial weight.

        :param loss_fn: the base loss to initialize.
        :param targets: mapping of target names to :py:class:`TensorMap`.
        :return: initial weight as a float.
        """

    @abstractmethod
    def update(
        self,
        loss_fn: LossInterface,
        predictions: Dict[str, TensorMap],
        targets: Dict[str, TensorMap],
    ) -> float:
        """
        Update and return the new weight after a batch.

        :param loss_fn: the base loss.
        :param predictions: mapping of target names to :py:class:`TensorMap`.
        :param targets: mapping of target names to :py:class:`TensorMap`.
        :return: updated weight as a float.
        """


class EMAScheduler(WeightScheduler):
    """
    Exponential moving average scheduler for loss weights.
    """

    EPSILON = 1e-6

    def __init__(self, sliding_factor: Optional[float]) -> None:
        """
        :param sliding_factor: factor in [0,1] for EMA (0 disables scheduling).
        """
        self.sliding_factor = float(sliding_factor or 0.0)
        self.current_weight = 1.0
        self.initialized = False

    def initialize(
        self, loss_fn: LossInterface, targets: Dict[str, TensorMap]
    ) -> float:
        # If scheduling disabled, keep weight = 1.0
        if self.sliding_factor <= 0.0:
            self.current_weight = 1.0
        else:
            # Compute a baseline loss against a constant mean or zero-gradient map
            target_name = loss_fn.target
            gradient_name = getattr(loss_fn, "gradient", None)
            tensor_map_for_target = targets[target_name]

            if gradient_name is None:
                # Create a baseline TensorMap with all values = mean over samples
                mean_tensor_map = mts.mean_over_samples(
                    tensor_map_for_target, tensor_map_for_target.sample_names
                )
                baseline_tensor_map = TensorMap(
                    keys=tensor_map_for_target.keys,
                    blocks=[
                        mts.TensorBlock(
                            samples=block.samples,
                            components=block.components,
                            properties=block.properties,
                            values=torch.ones_like(block.values) * mean_block.values,
                        )
                        for block, mean_block in zip(
                            tensor_map_for_target, mean_tensor_map
                        )
                    ],
                )
            else:
                # Zero baseline for gradient-based losses
                baseline_tensor_map = mts.zeros_like(tensor_map_for_target)

            initial_loss_value = loss_fn.compute(
                {target_name: tensor_map_for_target}, {target_name: baseline_tensor_map}
            )
            self.current_weight = float(initial_loss_value.clamp_min(self.EPSILON))

        self.initialized = True
        return self.current_weight

    def update(
        self,
        loss_fn: LossInterface,
        predictions: Dict[str, TensorMap],
        targets: Dict[str, TensorMap],
    ) -> float:
        # If scheduling disabled, return fixed weight
        if self.sliding_factor <= 0.0:
            return self.current_weight

        # Compute the instantaneous error
        instantaneous_error = loss_fn.compute(predictions, targets).detach().item()
        # EMA update
        new_weight = (
            self.sliding_factor * self.current_weight
            + (1.0 - self.sliding_factor) * instantaneous_error
        )
        self.current_weight = max(new_weight, self.EPSILON)
        return self.current_weight


class ScheduledLoss(LossInterface):
    """
    Wrap a base :py:class:`LossInterface` with a :py:class:`WeightScheduler`.
    After each compute, the scheduler updates the loss weight.
    """

    def __init__(self, base_loss: LossInterface, weight_scheduler: WeightScheduler):
        """
        :param base_loss: underlying LossInterface to wrap.
        :param weight_scheduler: scheduler that controls the multiplier.
        """
        super().__init__(
            base_loss.target,
            base_loss.gradient,
            base_loss.weight,
            base_loss.reduction,
        )
        self.base_loss = base_loss
        self.scheduler = weight_scheduler
        self.loss_kwargs = getattr(base_loss, "loss_kwargs", {})

    def compute(
        self,
        predictions: Dict[str, TensorMap],
        targets: Dict[str, TensorMap],
        extra_data: Optional[Any] = None,
    ) -> torch.Tensor:
        # Initialize scheduler on first call
        if not self.scheduler.initialized:
            self.normalization_factor = self.scheduler.initialize(
                self.base_loss, targets
            )

        # compute the raw loss using the base loss function
        raw_loss_value = self.base_loss.compute(predictions, targets, extra_data)

        # scale by the fixed weight and divide by the sliding weight
        weighted_loss_value = raw_loss_value * (
            self.base_loss.weight / self.normalization_factor
        )

        # update the sliding weight
        self.normalization_factor = self.scheduler.update(
            self.base_loss, predictions, targets
        )

        return weighted_loss_value


# --- specific losses ------------------------------------------------------------------


class BaseTensorMapLoss(LossInterface):
    """
    Backbone for pointwise losses on :py:class:`TensorMap` entries.

    Provides a compute_flattened() helper that extracts values or gradients,
    flattens them, applies an optional mask, and computes the torch loss.
    """

    def __init__(
        self,
        name: str,
        gradient: Optional[str],
        weight: float,
        reduction: str,
        *,
        loss_fn: _Loss,
    ):
        """
        :param name: key in the predictions/targets dict.
        :param gradient: optional gradient field name.
        :param weight: dummy here; real weighting in ScheduledLoss.
        :param reduction: reduction mode for torch loss.
        :param loss_fn: pre-instantiated torch.nn loss (e.g. MSELoss).
        """
        super().__init__(name, gradient, weight, reduction)
        self.torch_loss = loss_fn

    def compute_flattened(
        self,
        tensor_map_predictions_for_target: TensorMap,
        tensor_map_targets_for_target: TensorMap,
        tensor_map_mask_for_target: Optional[TensorMap] = None,
    ) -> torch.Tensor:
        """
        Flatten prediction and target blocks (and optional mask), then
        apply the torch loss.

        :param tensor_map_predictions_for_target: predicted :py:class:`TensorMap`.
        :param tensor_map_targets_for_target: target :py:class:`TensorMap`.
        :param tensor_map_mask_for_target: optional mask :py:class:`TensorMap`.
        :return: scalar torch.Tensor of the computed loss.
        """
        list_of_prediction_segments = []
        list_of_target_segments = []

        def extract_flattened_values_from_block(
            tensor_block: mts.TensorBlock,
        ) -> torch.Tensor:
            """
            Extract values or gradients from a block, flatten to 1D.
            """
            if self.gradient is not None:
                values = tensor_block.gradient(self.gradient).values
            else:
                values = tensor_block.values
            return values.reshape(-1)

        # Loop over each key in the TensorMap
        for single_key in tensor_map_predictions_for_target.keys:
            block_for_prediction = tensor_map_predictions_for_target.block(single_key)
            block_for_target = tensor_map_targets_for_target.block(single_key)

            flattened_prediction = extract_flattened_values_from_block(
                block_for_prediction
            )
            flattened_target = extract_flattened_values_from_block(block_for_target)

            if tensor_map_mask_for_target is not None:
                # Apply boolean mask if provided
                block_for_mask = tensor_map_mask_for_target.block(single_key)
                flattened_mask = extract_flattened_values_from_block(
                    block_for_mask
                ).bool()
                flattened_prediction = flattened_prediction[flattened_mask]
                flattened_target = flattened_target[flattened_mask]

            list_of_prediction_segments.append(flattened_prediction)
            list_of_target_segments.append(flattened_target)

        # Concatenate all segments and apply the torch loss
        all_predictions_flattened = torch.cat(list_of_prediction_segments)
        all_targets_flattened = torch.cat(list_of_target_segments)
        return self.torch_loss(all_predictions_flattened, all_targets_flattened)

    def compute(
        self,
        predictions: Dict[str, TensorMap],
        targets: Dict[str, TensorMap],
        extra_data: Optional[Any] = None,
    ) -> torch.Tensor:
        """
        Compute the unmasked pointwise loss.

        :param predictions: mapping of names to :py:class:`TensorMap`.
        :param targets: mapping of names to :py:class:`TensorMap`.
        :param extra_data: ignored for unmasked losses.
        :return: scalar torch.Tensor loss.
        """
        tensor_map_pred = predictions[self.target]
        tensor_map_targ = targets[self.target]
<<<<<<< HEAD
=======

        # Check gradients are present in the target TensorMap
        if self.gradient is not None:
            if self.gradient not in tensor_map_targ[0].gradients_list():
                # Skip loss computation if block gradient is missing in the dataset
                # Tensor gradients are not tracked
                return torch.zeros(
                    (), dtype=torch.float, device=tensor_map_targ[0].values.device
                )
>>>>>>> 63be7179
        return self.compute_flattened(tensor_map_pred, tensor_map_targ)


class MaskedTensorMapLoss(BaseTensorMapLoss):
    """
    Pointwise masked loss on :py:class:`TensorMap` entries.

    Inherits flattening and torch-loss logic from BaseTensorMapLoss.
    """

    def compute(
        self,
        predictions: Dict[str, TensorMap],
        targets: Dict[str, TensorMap],
        extra_data: Optional[Dict[str, TensorMap]] = None,
    ) -> torch.Tensor:
        """
        Gather and flatten target and prediction blocks, then compute loss.

        :param predictions: Mapping from target names to TensorMaps.
        :param targets: Mapping from target names to TensorMaps.
        :param extra_data: Additional data for loss computation. Assumes that, for the
            target ``name`` used in the constructor, there is a corresponding data field
            ``name + "_mask"`` that contains the tensor to be used for masking. It
            should have the same metadata as the target and prediction tensors.
        :return: Scalar loss tensor.
        """
        mask_key = f"{self.target}_mask"
        if extra_data is None or mask_key not in extra_data:
            raise ValueError(
                f"Expected extra_data to contain TensorMap under '{mask_key}'"
            )
        tensor_map_pred = predictions[self.target]
        tensor_map_targ = targets[self.target]
        tensor_map_mask = extra_data[mask_key]
        return self.compute_flattened(tensor_map_pred, tensor_map_targ, tensor_map_mask)


# ------------------------------------------------------------------------
# Simple explicit subclasses for common pointwise losses
# ------------------------------------------------------------------------


class TensorMapMSELoss(BaseTensorMapLoss):
    """
    Unmasked mean-squared error on :py:class:`TensorMap` entries.
    """

    def __init__(
        self,
        name: str,
        gradient: Optional[str],
        weight: float,
        reduction: str,
    ):
        super().__init__(
            name,
            gradient,
            weight,
            reduction,
            loss_fn=torch.nn.MSELoss(reduction=reduction),
        )


class TensorMapMAELoss(BaseTensorMapLoss):
    """
    Unmasked mean-absolute error on :py:class:`TensorMap` entries.
    """

    def __init__(
        self,
        name: str,
        gradient: Optional[str],
        weight: float,
        reduction: str,
    ):
        super().__init__(
            name,
            gradient,
            weight,
            reduction,
            loss_fn=torch.nn.L1Loss(reduction=reduction),
        )


class TensorMapHuberLoss(BaseTensorMapLoss):
    """
    Unmasked Huber loss on :py:class:`TensorMap` entries.

    :param delta: threshold parameter for HuberLoss.
    """

    def __init__(
        self,
        name: str,
        gradient: Optional[str],
        weight: float,
        reduction: str,
        delta: float,
    ):
        super().__init__(
            name,
            gradient,
            weight,
            reduction,
            loss_fn=torch.nn.HuberLoss(reduction=reduction, delta=delta),
        )


class TensorMapMaskedMSELoss(MaskedTensorMapLoss):
    """
    Masked mean-squared error on :py:class:`TensorMap` entries.
    """

    def __init__(
        self,
        name: str,
        gradient: Optional[str],
        weight: float,
        reduction: str,
    ):
        super().__init__(
            name,
            gradient,
            weight,
            reduction,
            loss_fn=torch.nn.MSELoss(reduction=reduction),
        )


class TensorMapMaskedMAELoss(MaskedTensorMapLoss):
    """
    Masked mean-absolute error on :py:class:`TensorMap` entries.
    """

    def __init__(
        self,
        name: str,
        gradient: Optional[str],
        weight: float,
        reduction: str,
    ):
        super().__init__(
            name,
            gradient,
            weight,
            reduction,
            loss_fn=torch.nn.L1Loss(reduction=reduction),
        )


class TensorMapMaskedHuberLoss(MaskedTensorMapLoss):
    """
    Masked Huber loss on :py:class:`TensorMap` entries.

    :param delta: threshold parameter for HuberLoss.
    """

    def __init__(
        self,
        name: str,
        gradient: Optional[str],
        weight: float,
        reduction: str,
        delta: float,
    ):
        super().__init__(
            name,
            gradient,
            weight,
            reduction,
            loss_fn=torch.nn.HuberLoss(reduction=reduction, delta=delta),
        )


# --- aggregator -----------------------------------------------------------------------


class LossAggregator(LossInterface):
    """
    Aggregate multiple :py:class:`LossInterface` terms with scheduled weights and
    metadata.
    """

    def __init__(
        self, targets: Dict[str, TargetInfo], config: Dict[str, Dict[str, Any]]
    ):
        """
        :param targets: mapping from target names to :py:class:`TargetInfo`.
        :param config: per-target configuration dict.
        """
        super().__init__(name="", gradient=None, weight=0.0, reduction="mean")
        self.scheduled_losses: Dict[str, ScheduledLoss] = {}
        self.metadata: Dict[str, Dict[str, Any]] = {}

        for target_name, target_info in targets.items():
            target_config = config[target_name]

            # Create main loss and its scheduler
            base_loss = create_loss(
                target_config["type"],
                name=target_name,
                gradient=None,
                weight=target_config["weight"],
                reduction=target_config["reduction"],
                **{
                    pname: pval
                    for pname, pval in target_config.items()
                    if pname
                    not in (
                        "type",
                        "weight",
                        "reduction",
                        "sliding_factor",
                        "gradients",
                    )
                },
            )
            ema_scheduler = EMAScheduler(target_config["sliding_factor"])
            scheduled_main_loss = ScheduledLoss(base_loss, ema_scheduler)
            self.scheduled_losses[target_name] = scheduled_main_loss
            self.metadata[target_name] = {
                "type": target_config["type"],
                "weight": base_loss.weight,
                "reduction": base_loss.reduction,
                "sliding_factor": target_config["sliding_factor"],
                "gradients": {},
            }
            for pname, pval in target_config.items():
                if pname not in (
                    "type",
                    "weight",
                    "reduction",
                    "sliding_factor",
                    "gradients",
                ):
                    self.metadata[target_name][pname] = pval

            # Create gradient-based losses
            gradient_config = target_config["gradients"]
            for gradient_name in target_info.layout[0].gradients_list():
                gradient_key = f"{target_name}_grad_{gradient_name}"

                gradient_specific_config = gradient_config[gradient_name]

                grad_loss = create_loss(
                    gradient_specific_config["type"],
                    name=target_name,
                    gradient=gradient_name,
                    weight=gradient_specific_config["weight"],
                    reduction=gradient_specific_config["reduction"],
                    **{
                        pname: pval
                        for pname, pval in gradient_specific_config.items()
                        if pname
                        not in (
                            "type",
                            "weight",
                            "reduction",
                            "sliding_factor",
                            "gradients",
                        )
                    },
                )
                ema_scheduler_for_grad = EMAScheduler(target_config["sliding_factor"])
                scheduled_grad_loss = ScheduledLoss(grad_loss, ema_scheduler_for_grad)
                self.scheduled_losses[gradient_key] = scheduled_grad_loss
                self.metadata[target_name]["gradients"][gradient_name] = {
                    "type": gradient_specific_config["type"],
                    "weight": grad_loss.weight,
                    "reduction": grad_loss.reduction,
                    "sliding_factor": target_config["sliding_factor"],
                }
                for pname, pval in gradient_specific_config.items():
                    if pname not in (
                        "type",
                        "weight",
                        "reduction",
                        "sliding_factor",
                        "gradients",
                    ):
                        self.metadata[target_name]["gradients"][gradient_name][
                            pname
                        ] = pval

    def compute(
        self,
        predictions: Dict[str, TensorMap],
        targets: Dict[str, TensorMap],
        extra_data: Optional[Any] = None,
    ) -> torch.Tensor:
        """
        Sum over all scheduled losses present in the predictions.
        """
        # Initialize a zero tensor matching the dtype and device of the first block
        first_tensor_map = next(iter(predictions.values()))
        first_block = first_tensor_map.block(first_tensor_map.keys[0])
        total_loss = torch.zeros(
            (), dtype=first_block.values.dtype, device=first_block.values.device
        )

        # Sum each scheduled term that has a matching prediction
        for scheduled_term in self.scheduled_losses.values():
            if scheduled_term.target not in predictions:
                continue
            total_loss = total_loss + scheduled_term.compute(
                predictions, targets, extra_data
            )

        return total_loss


class LossType(Enum):
    """
    Enumeration of available loss types and their implementing classes.
    """

    MSE = ("mse", TensorMapMSELoss)
    MAE = ("mae", TensorMapMAELoss)
    HUBER = ("huber", TensorMapHuberLoss)
    MASKED_MSE = ("masked_mse", TensorMapMaskedMSELoss)
    MASKED_MAE = ("masked_mae", TensorMapMaskedMAELoss)
    MASKED_HUBER = ("masked_huber", TensorMapMaskedHuberLoss)
    POINTWISE = ("pointwise", BaseTensorMapLoss)
    MASKED_POINTWISE = ("masked_pointwise", MaskedTensorMapLoss)

    def __init__(self, key: str, cls: Type[LossInterface]):
        self._key = key
        self._cls = cls

    @property
    def key(self) -> str:
        """String key for this loss type."""
        return self._key

    @property
    def cls(self) -> Type[LossInterface]:
        """Class implementing this loss type."""
        return self._cls

    @classmethod
    def from_key(cls, key: str) -> "LossType":
        """
        Look up a LossType by its string key.

        :raises ValueError: if the key is not valid.
        """
        for loss_type in cls:
            if loss_type.key == key:
                return loss_type
        valid_keys = ", ".join(loss_type.key for loss_type in cls)
        raise ValueError(f"Unknown loss '{key}'. Valid types: {valid_keys}")


def create_loss(
    loss_type: str,
    *,
    name: str,
    gradient: Optional[str],
    weight: float,
    reduction: str,
    **extra_kwargs: Any,
) -> LossInterface:
    """
    Factory to instantiate a concrete :py:class:`LossInterface` given its string key.

    :param loss_type: string key matching one of the members of :py:class:`LossType`.
    :param name: target name for the loss.
    :param gradient: gradient name, if present.
    :param weight: weight for the loss contribution.
    :param reduction: reduction mode for the torch loss.
    :param extra_kwargs: additional hyperparameters specific to the loss type.
    :return: instance of the selected loss.
    """
    loss_type_entry = LossType.from_key(loss_type)
    try:
        return loss_type_entry.cls(
            name=name,
            gradient=gradient,
            weight=weight,
            reduction=reduction,
            **extra_kwargs,
        )
    except TypeError as e:
        raise TypeError(f"Error constructing loss '{loss_type}': {e}") from e<|MERGE_RESOLUTION|>--- conflicted
+++ resolved
@@ -352,8 +352,6 @@
         """
         tensor_map_pred = predictions[self.target]
         tensor_map_targ = targets[self.target]
-<<<<<<< HEAD
-=======
 
         # Check gradients are present in the target TensorMap
         if self.gradient is not None:
@@ -363,7 +361,6 @@
                 return torch.zeros(
                     (), dtype=torch.float, device=tensor_map_targ[0].values.device
                 )
->>>>>>> 63be7179
         return self.compute_flattened(tensor_map_pred, tensor_map_targ)
 
 
