from abc import ABC, abstractmethod
from enum import Enum
from typing import Any, Dict, Optional, Type

import metatensor.torch as mts
import torch
from metatensor.torch import TensorMap
from torch.nn.modules.loss import _Loss

from metatrain.utils.data import TargetInfo


class LossInterface(ABC):
    """
    Abstract base for all loss functions.

    Subclasses must implement the ``compute`` method.
    """

    weight: float
    reduction: str
    loss_kwargs: Dict[str, Any]
    target: str
    gradient: Optional[str]

    def __init__(
        self,
        name: str,
        gradient: Optional[str],
        weight: float,
        reduction: str,
    ) -> None:
        """
        :param name: key in the predictions/targets dict to select the TensorMap.
        :param gradient: optional name of a gradient field to extract.
        :param weight: multiplicative weight (used by ScheduledLoss).
        :param reduction: reduction mode for torch losses ("mean", "sum", etc.).
        """
        self.target = name
        self.gradient = gradient
        self.weight = weight
        self.reduction = reduction
        self.loss_kwargs = {}
        super().__init__()

    @abstractmethod
    def compute(
        self,
        predictions: Dict[str, TensorMap],
        targets: Dict[str, TensorMap],
        extra_data: Optional[Any] = None,
    ) -> torch.Tensor:
        """
        Compute the loss.

        :param predictions: mapping from target names to :py:class:`TensorMap`.
        :param targets: mapping from target names to :py:class:`TensorMap`.
        :param extra_data: optional additional data (e.g., masks).
        :return: scalar torch.Tensor representing the loss.
        """
        ...

    def __call__(
        self,
        predictions: Dict[str, TensorMap],
        targets: Dict[str, TensorMap],
        extra_data: Optional[Any] = None,
    ) -> torch.Tensor:
        """
        Alias to compute() for direct invocation.
        """
        return self.compute(predictions, targets, extra_data)

    @classmethod
    def from_config(cls, cfg: Dict[str, Any]) -> "LossInterface":
        """
        Instantiate a loss from a config dict.

        :param cfg: keyword args matching the loss constructor.
        :return: instance of a LossInterface subclass.
        """
        return cls(**cfg)


# --- scheduler interface and implementations ------------------------------------------


class WeightScheduler(ABC):
    """
    Abstract interface for scheduling a weight for a :py:class:`LossInterface`.
    """

    initialized: bool = False

    @abstractmethod
    def initialize(
        self, loss_fn: LossInterface, targets: Dict[str, TensorMap]
    ) -> float:
        """
        Compute and return the initial weight.

        :param loss_fn: the base loss to initialize.
        :param targets: mapping of target names to :py:class:`TensorMap`.
        :return: initial weight as a float.
        """

    @abstractmethod
    def update(
        self,
        loss_fn: LossInterface,
        predictions: Dict[str, TensorMap],
        targets: Dict[str, TensorMap],
    ) -> float:
        """
        Update and return the new weight after a batch.

        :param loss_fn: the base loss.
        :param predictions: mapping of target names to :py:class:`TensorMap`.
        :param targets: mapping of target names to :py:class:`TensorMap`.
        :return: updated weight as a float.
        """


class EMAScheduler(WeightScheduler):
    """
    Exponential moving average scheduler for loss weights.
    """

    EPSILON = 1e-6

    def __init__(self, sliding_factor: Optional[float]) -> None:
        """
        :param sliding_factor: factor in [0,1] for EMA (0 disables scheduling).
        """
        self.sliding_factor = float(sliding_factor or 0.0)
        self.current_weight = 1.0
        self.initialized = False

    def initialize(
        self, loss_fn: LossInterface, targets: Dict[str, TensorMap]
    ) -> float:
        # If scheduling disabled, keep weight = 1.0
        if self.sliding_factor <= 0.0:
            self.current_weight = 1.0
        else:
            # Compute a baseline loss against a constant mean or zero-gradient map
            target_name = loss_fn.target
            gradient_name = getattr(loss_fn, "gradient", None)
            tensor_map_for_target = targets[target_name]

            if gradient_name is None:
                # Create a baseline TensorMap with all values = mean over samples
                mean_tensor_map = mts.mean_over_samples(
                    tensor_map_for_target, tensor_map_for_target.sample_names
                )
<<<<<<< HEAD
            if not torch.all(
                block_1.samples.values[:, 1:] == block_2.samples.values[:, 1:]
            ):
                raise ValueError(
                    "TensorMapLoss requires the two TensorMaps "
                    "to have the same samples."
=======
                baseline_tensor_map = TensorMap(
                    keys=tensor_map_for_target.keys,
                    blocks=[
                        mts.TensorBlock(
                            samples=block.samples,
                            components=block.components,
                            properties=block.properties,
                            values=torch.ones_like(block.values) * mean_block.values,
                        )
                        for block, mean_block in zip(
                            tensor_map_for_target, mean_tensor_map
                        )
                    ],
>>>>>>> 95548dd8
                )
            else:
                # Zero baseline for gradient-based losses
                baseline_tensor_map = mts.zeros_like(tensor_map_for_target)

            initial_loss_value = loss_fn.compute(
                {target_name: tensor_map_for_target}, {target_name: baseline_tensor_map}
            )
            self.current_weight = float(initial_loss_value.clamp_min(self.EPSILON))

        self.initialized = True
        return self.current_weight

    def update(
        self,
        loss_fn: LossInterface,
        predictions: Dict[str, TensorMap],
        targets: Dict[str, TensorMap],
    ) -> float:
        # If scheduling disabled, return fixed weight
        if self.sliding_factor <= 0.0:
            return self.current_weight

        # Compute the instantaneous error
        instantaneous_error = loss_fn.compute(predictions, targets).detach().item()
        # EMA update
        new_weight = (
            self.sliding_factor * self.current_weight
            + (1.0 - self.sliding_factor) * instantaneous_error
        )
<<<<<<< HEAD
        for key in targets_tensor_map.keys:
            block_1 = predictions_tensor_map.block(key)
            block_2 = targets_tensor_map.block(key)
            values_1 = block_1.values
            values_2 = block_2.values
            # sliding weights: default to 1.0 if not used/provided for this target
            sliding_weight = (
                1.0
                if self.sliding_weights is None
                else self.sliding_weights.get("values", 1.0)
            )
            if values_1.shape[0] == 0:
                assert values_1.shape[0] == 0
            else:
                loss += (
                    self.weight
                    * self.losses["values"](values_1, values_2)
                    / sliding_weight
                )
            for gradient_name in block_2.gradients_list():
                gradient_weight = self.gradient_weights[gradient_name]
                values_1 = block_1.gradient(gradient_name).values
                values_2 = block_2.gradient(gradient_name).values
                # sliding weights: default to 1.0 if not used/provided for this target
                sliding_weigths_value = (
                    1.0
                    if self.sliding_weights is None
                    else self.sliding_weights.get(gradient_name, 1.0)
                )
                if values_1.shape[0] == 0:
                    assert values_1.shape[0] == 0
                else:
                    loss += (
                        gradient_weight
                        * self.losses[gradient_name](values_1, values_2)
                        / sliding_weigths_value
                    )
        if self.sliding_factor is not None:
            self.sliding_weights = get_sliding_weights(
                self.losses,
                self.sliding_factor,
                targets_tensor_map,
                predictions_tensor_map,
                self.sliding_weights,
=======
        self.current_weight = max(new_weight, self.EPSILON)
        return self.current_weight


class ScheduledLoss(LossInterface):
    """
    Wrap a base :py:class:`LossInterface` with a :py:class:`WeightScheduler`.
    After each compute, the scheduler updates the loss weight.
    """

    def __init__(self, base_loss: LossInterface, weight_scheduler: WeightScheduler):
        """
        :param base_loss: underlying LossInterface to wrap.
        :param weight_scheduler: scheduler that controls the multiplier.
        """
        super().__init__(
            base_loss.target,
            base_loss.gradient,
            base_loss.weight,
            base_loss.reduction,
        )
        self.base_loss = base_loss
        self.scheduler = weight_scheduler
        self.loss_kwargs = getattr(base_loss, "loss_kwargs", {})

    def compute(
        self,
        predictions: Dict[str, TensorMap],
        targets: Dict[str, TensorMap],
        extra_data: Optional[Any] = None,
    ) -> torch.Tensor:
        # Initialize scheduler on first call
        if not self.scheduler.initialized:
            self.normalization_factor = self.scheduler.initialize(
                self.base_loss, targets
>>>>>>> 95548dd8
            )

        # compute the raw loss using the base loss function
        raw_loss_value = self.base_loss.compute(predictions, targets, extra_data)

        # scale by the fixed weight and divide by the sliding weight
        weighted_loss_value = raw_loss_value * (
            self.base_loss.weight / self.normalization_factor
        )

        # update the sliding weight
        self.normalization_factor = self.scheduler.update(
            self.base_loss, predictions, targets
        )

        return weighted_loss_value


# --- specific losses ------------------------------------------------------------------


class BaseTensorMapLoss(LossInterface):
    """
    Backbone for pointwise losses on :py:class:`TensorMap` entries.

    Provides a compute_flattened() helper that extracts values or gradients,
    flattens them, applies an optional mask, and computes the torch loss.
    """

    def __init__(
        self,
        name: str,
        gradient: Optional[str],
        weight: float,
        reduction: str,
        *,
        loss_fn: _Loss,
    ):
        """
        :param name: key in the predictions/targets dict.
        :param gradient: optional gradient field name.
        :param weight: dummy here; real weighting in ScheduledLoss.
        :param reduction: reduction mode for torch loss.
        :param loss_fn: pre-instantiated torch.nn loss (e.g. MSELoss).
        """
        super().__init__(name, gradient, weight, reduction)
        self.torch_loss = loss_fn

    def compute_flattened(
        self,
        tensor_map_predictions_for_target: TensorMap,
        tensor_map_targets_for_target: TensorMap,
        tensor_map_mask_for_target: Optional[TensorMap] = None,
    ) -> torch.Tensor:
        """
        Flatten prediction and target blocks (and optional mask), then
        apply the torch loss.

        :param tensor_map_predictions_for_target: predicted :py:class:`TensorMap`.
        :param tensor_map_targets_for_target: target :py:class:`TensorMap`.
        :param tensor_map_mask_for_target: optional mask :py:class:`TensorMap`.
        :return: scalar torch.Tensor of the computed loss.
        """
        list_of_prediction_segments = []
        list_of_target_segments = []

        def extract_flattened_values_from_block(
            tensor_block: mts.TensorBlock,
        ) -> torch.Tensor:
            """
            Extract values or gradients from a block, flatten to 1D.
            """
            if self.gradient is not None:
                values = tensor_block.gradient(self.gradient).values
            else:
                values = tensor_block.values
            return values.reshape(-1)

        # Loop over each key in the TensorMap
        for single_key in tensor_map_predictions_for_target.keys:
            block_for_prediction = tensor_map_predictions_for_target.block(single_key)
            block_for_target = tensor_map_targets_for_target.block(single_key)

            flattened_prediction = extract_flattened_values_from_block(
                block_for_prediction
            )
            flattened_target = extract_flattened_values_from_block(block_for_target)

            if tensor_map_mask_for_target is not None:
                # Apply boolean mask if provided
                block_for_mask = tensor_map_mask_for_target.block(single_key)
                flattened_mask = extract_flattened_values_from_block(
                    block_for_mask
                ).bool()
                flattened_prediction = flattened_prediction[flattened_mask]
                flattened_target = flattened_target[flattened_mask]

            list_of_prediction_segments.append(flattened_prediction)
            list_of_target_segments.append(flattened_target)

        # Concatenate all segments and apply the torch loss
        all_predictions_flattened = torch.cat(list_of_prediction_segments)
        all_targets_flattened = torch.cat(list_of_target_segments)
        return self.torch_loss(all_predictions_flattened, all_targets_flattened)

    def compute(
        self,
        predictions: Dict[str, TensorMap],
        targets: Dict[str, TensorMap],
        extra_data: Optional[Any] = None,
    ) -> torch.Tensor:
        """
        Compute the unmasked pointwise loss.

        :param predictions: mapping of names to :py:class:`TensorMap`.
        :param targets: mapping of names to :py:class:`TensorMap`.
        :param extra_data: ignored for unmasked losses.
        :return: scalar torch.Tensor loss.
        """
        tensor_map_pred = predictions[self.target]
        tensor_map_targ = targets[self.target]
        return self.compute_flattened(tensor_map_pred, tensor_map_targ)


class MaskedTensorMapLoss(BaseTensorMapLoss):
    """
    Pointwise masked loss on :py:class:`TensorMap` entries.

    Inherits flattening and torch-loss logic from BaseTensorMapLoss.
    """

    def compute(
        self,
        predictions: Dict[str, TensorMap],
        targets: Dict[str, TensorMap],
        extra_data: Optional[Dict[str, TensorMap]] = None,
    ) -> torch.Tensor:
        """
        Gather and flatten target and prediction blocks, then compute loss.

        :param predictions: Mapping from target names to TensorMaps.
        :param targets: Mapping from target names to TensorMaps.
        :param extra_data: Additional data for loss computation. Assumes that, for the
            target ``name`` used in the constructor, there is a corresponding data field
            ``name + "_mask"`` that contains the tensor to be used for masking. It
            should have the same metadata as the target and prediction tensors.
        :return: Scalar loss tensor.
        """
        mask_key = f"{self.target}_mask"
        if extra_data is None or mask_key not in extra_data:
            raise ValueError(
                f"Expected extra_data to contain TensorMap under '{mask_key}'"
            )
        tensor_map_pred = predictions[self.target]
        tensor_map_targ = targets[self.target]
        tensor_map_mask = extra_data[mask_key]
        return self.compute_flattened(tensor_map_pred, tensor_map_targ, tensor_map_mask)


# ------------------------------------------------------------------------
# Simple explicit subclasses for common pointwise losses
# ------------------------------------------------------------------------


class TensorMapMSELoss(BaseTensorMapLoss):
    """
    Unmasked mean-squared error on :py:class:`TensorMap` entries.
    """

    def __init__(
        self,
        name: str,
        gradient: Optional[str],
        weight: float,
        reduction: str,
    ):
        super().__init__(
            name,
            gradient,
            weight,
            reduction,
            loss_fn=torch.nn.MSELoss(reduction=reduction),
        )


class TensorMapMAELoss(BaseTensorMapLoss):
    """
    Unmasked mean-absolute error on :py:class:`TensorMap` entries.
    """

    def __init__(
        self,
        name: str,
        gradient: Optional[str],
        weight: float,
        reduction: str,
    ):
        super().__init__(
            name,
            gradient,
            weight,
            reduction,
            loss_fn=torch.nn.L1Loss(reduction=reduction),
        )


class TensorMapHuberLoss(BaseTensorMapLoss):
    """
    Unmasked Huber loss on :py:class:`TensorMap` entries.

    :param delta: threshold parameter for HuberLoss.
    """

    def __init__(
        self,
        name: str,
        gradient: Optional[str],
        weight: float,
        reduction: str,
        delta: float,
    ):
        super().__init__(
            name,
            gradient,
            weight,
            reduction,
            loss_fn=torch.nn.HuberLoss(reduction=reduction, delta=delta),
        )


class TensorMapMaskedMSELoss(MaskedTensorMapLoss):
    """
    Masked mean-squared error on :py:class:`TensorMap` entries.
    """

    def __init__(
        self,
        name: str,
        gradient: Optional[str],
        weight: float,
        reduction: str,
    ):
        super().__init__(
            name,
            gradient,
            weight,
            reduction,
            loss_fn=torch.nn.MSELoss(reduction=reduction),
        )


class TensorMapMaskedMAELoss(MaskedTensorMapLoss):
    """
    Masked mean-absolute error on :py:class:`TensorMap` entries.
    """

    def __init__(
        self,
        name: str,
        gradient: Optional[str],
        weight: float,
        reduction: str,
    ):
        super().__init__(
            name,
            gradient,
            weight,
            reduction,
            loss_fn=torch.nn.L1Loss(reduction=reduction),
        )


class TensorMapMaskedHuberLoss(MaskedTensorMapLoss):
    """
    Masked Huber loss on :py:class:`TensorMap` entries.

    :param delta: threshold parameter for HuberLoss.
    """

    def __init__(
        self,
        name: str,
        gradient: Optional[str],
        weight: float,
        reduction: str,
        delta: float,
    ):
        super().__init__(
            name,
            gradient,
            weight,
            reduction,
            loss_fn=torch.nn.HuberLoss(reduction=reduction, delta=delta),
        )


# --- aggregator -----------------------------------------------------------------------


class LossAggregator(LossInterface):
    """
    Aggregate multiple :py:class:`LossInterface` terms with scheduled weights and
    metadata.
    """

    def __init__(
        self, targets: Dict[str, TargetInfo], config: Dict[str, Dict[str, Any]]
    ):
        """
        :param targets: mapping from target names to :py:class:`TargetInfo`.
        :param config: per-target configuration dict.
        """
        super().__init__(name="", gradient=None, weight=0.0, reduction="mean")
        self.scheduled_losses: Dict[str, ScheduledLoss] = {}
        self.metadata: Dict[str, Dict[str, Any]] = {}

        for target_name, target_info in targets.items():
            target_config = config[target_name]

            # Create main loss and its scheduler
            base_loss = create_loss(
                target_config["type"],
                name=target_name,
                gradient=None,
                weight=target_config["weight"],
                reduction=target_config["reduction"],
                **{
                    pname: pval
                    for pname, pval in target_config.items()
                    if pname
                    not in (
                        "type",
                        "weight",
                        "reduction",
                        "sliding_factor",
                        "gradients",
                    )
                },
            )
            ema_scheduler = EMAScheduler(target_config["sliding_factor"])
            scheduled_main_loss = ScheduledLoss(base_loss, ema_scheduler)
            self.scheduled_losses[target_name] = scheduled_main_loss
            self.metadata[target_name] = {
                "type": target_config["type"],
                "weight": base_loss.weight,
                "reduction": base_loss.reduction,
                "sliding_factor": target_config["sliding_factor"],
                "gradients": {},
            }
            for pname, pval in target_config.items():
                if pname not in (
                    "type",
                    "weight",
                    "reduction",
                    "sliding_factor",
                    "gradients",
                ):
                    self.metadata[target_name][pname] = pval

            # Create gradient-based losses
            gradient_config = target_config["gradients"]
            for gradient_name in target_info.layout[0].gradients_list():
                gradient_key = f"{target_name}_grad_{gradient_name}"

                gradient_specific_config = gradient_config[gradient_name]

                grad_loss = create_loss(
                    gradient_specific_config["type"],
                    name=target_name,
                    gradient=gradient_name,
                    weight=gradient_specific_config["weight"],
                    reduction=gradient_specific_config["reduction"],
                    **{
                        pname: pval
                        for pname, pval in gradient_specific_config.items()
                        if pname
                        not in (
                            "type",
                            "weight",
                            "reduction",
                            "sliding_factor",
                            "gradients",
                        )
                    },
                )
                ema_scheduler_for_grad = EMAScheduler(target_config["sliding_factor"])
                scheduled_grad_loss = ScheduledLoss(grad_loss, ema_scheduler_for_grad)
                self.scheduled_losses[gradient_key] = scheduled_grad_loss
                self.metadata[target_name]["gradients"][gradient_name] = {
                    "type": gradient_specific_config["type"],
                    "weight": grad_loss.weight,
                    "reduction": grad_loss.reduction,
                    "sliding_factor": target_config["sliding_factor"],
                }
                for pname, pval in gradient_specific_config.items():
                    if pname not in (
                        "type",
                        "weight",
                        "reduction",
                        "sliding_factor",
                        "gradients",
                    ):
                        self.metadata[target_name]["gradients"][gradient_name][
                            pname
                        ] = pval

    def compute(
        self,
        predictions: Dict[str, TensorMap],
        targets: Dict[str, TensorMap],
        extra_data: Optional[Any] = None,
    ) -> torch.Tensor:
        """
        Sum over all scheduled losses present in the predictions.
        """
        # Initialize a zero tensor matching the dtype and device of the first block
        first_tensor_map = next(iter(predictions.values()))
        first_block = first_tensor_map.block(first_tensor_map.keys[0])
        total_loss = torch.zeros(
            (), dtype=first_block.values.dtype, device=first_block.values.device
        )

        # Sum each scheduled term that has a matching prediction
        for scheduled_term in self.scheduled_losses.values():
            if scheduled_term.target not in predictions:
                continue
            total_loss = total_loss + scheduled_term.compute(
                predictions, targets, extra_data
            )

        return total_loss


class LossType(Enum):
    """
    Enumeration of available loss types and their implementing classes.
    """

    MSE = ("mse", TensorMapMSELoss)
    MAE = ("mae", TensorMapMAELoss)
    HUBER = ("huber", TensorMapHuberLoss)
    MASKED_MSE = ("masked_mse", TensorMapMaskedMSELoss)
    MASKED_MAE = ("masked_mae", TensorMapMaskedMAELoss)
    MASKED_HUBER = ("masked_huber", TensorMapMaskedHuberLoss)
    POINTWISE = ("pointwise", BaseTensorMapLoss)
    MASKED_POINTWISE = ("masked_pointwise", MaskedTensorMapLoss)

    def __init__(self, key: str, cls: Type[LossInterface]):
        self._key = key
        self._cls = cls

    @property
    def key(self) -> str:
        """String key for this loss type."""
        return self._key

    @property
    def cls(self) -> Type[LossInterface]:
        """Class implementing this loss type."""
        return self._cls

    @classmethod
    def from_key(cls, key: str) -> "LossType":
        """
        Look up a LossType by its string key.

        :raises ValueError: if the key is not valid.
        """
        for loss_type in cls:
            if loss_type.key == key:
                return loss_type
        valid_keys = ", ".join(loss_type.key for loss_type in cls)
        raise ValueError(f"Unknown loss '{key}'. Valid types: {valid_keys}")


def create_loss(
    loss_type: str,
    *,
    name: str,
    gradient: Optional[str],
    weight: float,
    reduction: str,
    **extra_kwargs: Any,
) -> LossInterface:
    """
    Factory to instantiate a concrete :py:class:`LossInterface` given its string key.

    :param loss_type: string key matching one of the members of :py:class:`LossType`.
    :param name: target name for the loss.
    :param gradient: gradient name, if present.
    :param weight: weight for the loss contribution.
    :param reduction: reduction mode for the torch loss.
    :param extra_kwargs: additional hyperparameters specific to the loss type.
    :return: instance of the selected loss.
    """
    loss_type_entry = LossType.from_key(loss_type)
    try:
        return loss_type_entry.cls(
            name=name,
            gradient=gradient,
            weight=weight,
            reduction=reduction,
            **extra_kwargs,
        )
    except TypeError as e:
        raise TypeError(f"Error constructing loss '{loss_type}': {e}") from e<|MERGE_RESOLUTION|>--- conflicted
+++ resolved
@@ -153,14 +153,6 @@
                 mean_tensor_map = mts.mean_over_samples(
                     tensor_map_for_target, tensor_map_for_target.sample_names
                 )
-<<<<<<< HEAD
-            if not torch.all(
-                block_1.samples.values[:, 1:] == block_2.samples.values[:, 1:]
-            ):
-                raise ValueError(
-                    "TensorMapLoss requires the two TensorMaps "
-                    "to have the same samples."
-=======
                 baseline_tensor_map = TensorMap(
                     keys=tensor_map_for_target.keys,
                     blocks=[
@@ -174,7 +166,6 @@
                             tensor_map_for_target, mean_tensor_map
                         )
                     ],
->>>>>>> 95548dd8
                 )
             else:
                 # Zero baseline for gradient-based losses
@@ -205,52 +196,6 @@
             self.sliding_factor * self.current_weight
             + (1.0 - self.sliding_factor) * instantaneous_error
         )
-<<<<<<< HEAD
-        for key in targets_tensor_map.keys:
-            block_1 = predictions_tensor_map.block(key)
-            block_2 = targets_tensor_map.block(key)
-            values_1 = block_1.values
-            values_2 = block_2.values
-            # sliding weights: default to 1.0 if not used/provided for this target
-            sliding_weight = (
-                1.0
-                if self.sliding_weights is None
-                else self.sliding_weights.get("values", 1.0)
-            )
-            if values_1.shape[0] == 0:
-                assert values_1.shape[0] == 0
-            else:
-                loss += (
-                    self.weight
-                    * self.losses["values"](values_1, values_2)
-                    / sliding_weight
-                )
-            for gradient_name in block_2.gradients_list():
-                gradient_weight = self.gradient_weights[gradient_name]
-                values_1 = block_1.gradient(gradient_name).values
-                values_2 = block_2.gradient(gradient_name).values
-                # sliding weights: default to 1.0 if not used/provided for this target
-                sliding_weigths_value = (
-                    1.0
-                    if self.sliding_weights is None
-                    else self.sliding_weights.get(gradient_name, 1.0)
-                )
-                if values_1.shape[0] == 0:
-                    assert values_1.shape[0] == 0
-                else:
-                    loss += (
-                        gradient_weight
-                        * self.losses[gradient_name](values_1, values_2)
-                        / sliding_weigths_value
-                    )
-        if self.sliding_factor is not None:
-            self.sliding_weights = get_sliding_weights(
-                self.losses,
-                self.sliding_factor,
-                targets_tensor_map,
-                predictions_tensor_map,
-                self.sliding_weights,
-=======
         self.current_weight = max(new_weight, self.EPSILON)
         return self.current_weight
 
@@ -286,7 +231,6 @@
         if not self.scheduler.initialized:
             self.normalization_factor = self.scheduler.initialize(
                 self.base_loss, targets
->>>>>>> 95548dd8
             )
 
         # compute the raw loss using the base loss function
