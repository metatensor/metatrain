--- conflicted
+++ resolved
@@ -83,13 +83,8 @@
         # which can be different due to batching, but must have the same size:
         if predictions_tensor_map.keys != targets_tensor_map.keys:
             raise ValueError(
-<<<<<<< HEAD
-                "TensorMapLoss requires the two TensorMaps to have the same keys."
-                f" Got: {tensor_map_1.keys} and {tensor_map_2.keys}"
-=======
                 "TensorMapSlidingLoss requires the two TensorMaps to have the "
                 "same keys."
->>>>>>> dd879026
             )
         for block_1, block_2 in zip(
             predictions_tensor_map.blocks(), targets_tensor_map.blocks()
@@ -154,12 +149,9 @@
             block_2 = targets_tensor_map.block(key)
             values_1 = block_1.values
             values_2 = block_2.values
-<<<<<<< HEAD
             if values_1.shape[0] == 0:
                 assert values_2.shape[0] == 0
                 continue
-            loss += self.weight * self.losses["values"](values_1, values_2)
-=======
             # sliding weights: default to 1.0 if not used/provided for this target
             sliding_weight = (
                 1.0
@@ -169,7 +161,6 @@
             loss += (
                 self.weight * self.losses["values"](values_1, values_2) / sliding_weight
             )
->>>>>>> dd879026
             for gradient_name, gradient_weight in self.gradient_weights.items():
                 values_1 = block_1.gradient(gradient_name).values
                 values_2 = block_2.gradient(gradient_name).values
