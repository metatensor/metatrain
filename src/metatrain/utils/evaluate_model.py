--- conflicted
+++ resolved
@@ -14,10 +14,6 @@
 )
 
 from .data import TargetInfo
-<<<<<<< HEAD
-from .export import is_exported
-=======
->>>>>>> a69d9aba
 from .output_gradient import compute_gradient
 
 
