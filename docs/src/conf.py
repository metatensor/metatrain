import os
import subprocess
import sys
from datetime import datetime

import tomli  # Replace by tomllib from std library once docs are build with Python 3.11


# When importing metatensor-torch, this will change the definition of the classes
# to include the documentation
os.environ["METATENSOR_IMPORT_FOR_SPHINX"] = "1"
os.environ["FEATOMIC_IMPORT_FOR_SPHINX"] = "1"
os.environ["PYTORCH_JIT"] = "0"

import metatrain  # noqa: E402


ROOT = os.path.abspath(os.path.join("..", ".."))

# We use a second (pseudo) sphinx project located in `docs/generate_examples` to run the
# examples and generate the actual output for our shinx-gallery. This is necessary
# because here we have to set `METATENSOR_IMPORT_FOR_SPHINX` to `"1"` allowing the
# correct generation of the class and function docstrings which are seperate from the
# actual code.
#
# We register and use the same sphinx gallery configuration as in the pseudo project.
sys.path.append(os.path.join(ROOT, "docs"))
from generate_examples.conf import sphinx_gallery_conf  # noqa


# -- Project information -----------------------------------------------------

# The master toctree document.
master_doc = "index"

with open(os.path.join(ROOT, "pyproject.toml"), "rb") as fp:
    project_dict = tomli.load(fp)["project"]

project = project_dict["name"]
author = ", ".join(a["name"] for a in project_dict["authors"])

copyright = f"{datetime.now().date().year}, {author}"

# The full version, including alpha/beta/rc tags
release = metatrain.__version__


# -- General configuration ---------------------------------------------------


def generate_examples():
    # we can not run sphinx-gallery in the same process as the normal sphinx, since they
    # need to import metatensor.torch differently (with and without
    # METATENSOR_IMPORT_FOR_SPHINX=1). So instead we run it inside a small script, and
    # include the corresponding output later.
    del os.environ["METATENSOR_IMPORT_FOR_SPHINX"]
    del os.environ["PYTORCH_JIT"]
    script = os.path.join(ROOT, "docs", "generate_examples", "generate-examples.py")
    subprocess.run([sys.executable, script])
    os.environ["METATENSOR_IMPORT_FOR_SPHINX"] = "1"
    os.environ["PYTORCH_JIT"] = "0"


def setup(app):
    generate_examples()


# Add any Sphinx extension module names here, as strings. They can be
# extensions coming with Sphinx (named 'sphinx.ext.*') or your custom
# ones.
extensions = [
    "sphinx.ext.viewcode",
    "sphinx.ext.autodoc",
    "sphinx.ext.intersphinx",
    "sphinxcontrib.bibtex",
    "sphinx_toggleprompt",
    "sphinx_gallery.gen_gallery",
]

# List of patterns, relative to source directory, that match files and
# directories to ignore when looking for source files.
# This pattern also affects html_static_path and html_extra_path.
exclude_patterns = [
    "Thumbs.db",
    ".DS_Store",
    "examples/sg_execution_times.rst",
    "examples/ase/index.rst",
    "sg_execution_times.rst",
]


python_use_unqualified_type_names = True

autoclass_content = "both"
autodoc_member_order = "bysource"
autodoc_typehints = "both"
autodoc_typehints_format = "short"

intersphinx_mapping = {
    "ase": ("https://wiki.fysik.dtu.dk/ase/", None),
    "python": ("https://docs.python.org/3", None),
    "torch": ("https://pytorch.org/docs/stable/", None),
    "metatensor": ("https://docs.metatensor.org/latest/", None),
    "omegaconf": ("https://omegaconf.readthedocs.io/en/latest/", None),
<<<<<<< HEAD
    "featomic": ("https://luthaf.fr/featomic/latest/", None),
=======
    # "rascaline": ("https://luthaf.fr/rascaline/latest/", None),
    # # TODO: change to featomic
>>>>>>> fcbbcd61
}

# The path to the bibtex file
bibtex_bibfiles = ["../static/refs.bib"]
bibtex_default_style = "unsrt"
bibtex_reference_style = "author_year"

# -- Options for HTML output -------------------------------------------------

# The theme to use for HTML and HTML Help pages.  See the documentation for
# a list of builtin themes.
#
html_theme = "furo"

# Add any paths that contain custom static files (such as style sheets) here,
# relative to this directory. They are copied after the builtin static files,
# so a file named "default.css" will overwrite the builtin "default.css".
html_static_path = [os.path.join(ROOT, "docs", "static")]

html_theme_options = {
    "footer_icons": [
        {
            "name": "GitHub",
            "url": project_dict["urls"]["repository"],
            "html": "",
            "class": "fa-brands fa-github fa-2x",
        },
    ],
}

# font-awesome logos (used in the footer)
html_css_files = [
    "https://cdnjs.cloudflare.com/ajax/libs/font-awesome/6.0.0/css/fontawesome.min.css",
    "https://cdnjs.cloudflare.com/ajax/libs/font-awesome/6.0.0/css/solid.min.css",
    "https://cdnjs.cloudflare.com/ajax/libs/font-awesome/6.0.0/css/brands.min.css",
]<|MERGE_RESOLUTION|>--- conflicted
+++ resolved
@@ -9,8 +9,8 @@
 # When importing metatensor-torch, this will change the definition of the classes
 # to include the documentation
 os.environ["METATENSOR_IMPORT_FOR_SPHINX"] = "1"
-os.environ["FEATOMIC_IMPORT_FOR_SPHINX"] = "1"
 os.environ["PYTORCH_JIT"] = "0"
+os.environ["METATENSOR_DEBUG_EXTENSIONS_LOADING"] = "1"
 
 import metatrain  # noqa: E402
 
@@ -102,12 +102,6 @@
     "torch": ("https://pytorch.org/docs/stable/", None),
     "metatensor": ("https://docs.metatensor.org/latest/", None),
     "omegaconf": ("https://omegaconf.readthedocs.io/en/latest/", None),
-<<<<<<< HEAD
-    "featomic": ("https://luthaf.fr/featomic/latest/", None),
-=======
-    # "rascaline": ("https://luthaf.fr/rascaline/latest/", None),
-    # # TODO: change to featomic
->>>>>>> fcbbcd61
 }
 
 # The path to the bibtex file
