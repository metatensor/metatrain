.. _architecture-sparse-gap:

GAP
===

<<<<<<< HEAD
This is an implementation of the sparse `Gaussian Approximation Potential
<GAP_>`_ (GAP) using `Smooth Overlap of Atomic Positions <SOAP_>`_ (SOAP)
implemented in `featomic <FEATOMIC_>`_.


.. _SOAP: https://doi.org/10.1103/PhysRevB.87.184115
.. _GAP:  https://doi.org/10.1002/qua.24927
.. _FEATOMIC: https://github.com/Luthaf/featomic
=======
This is an implementation of the sparse Gaussian Approximation Potential
(GAP) :footcite:p:`bartok_representing_2013` using Smooth Overlap of Atomic Positions
(SOAP) :footcite:p:`bartok_gaussian_2010` implemented in `rascaline <RASCALINE_>`_.

.. _RASCALINE: https://github.com/Luthaf/rascaline
>>>>>>> 245c5ee9

The GAP model in metatrain can only train on CPU, but evaluation
is also supported on GPU.


Installation
------------

To install the package, you can run the following command in the root directory
of the repository:

.. code-block:: bash

    pip install .[gap]

This will install the package with the GAP dependencies.


Default Hyperparameters
-----------------------
The default hyperparameters for the GAP model are:

.. literalinclude:: ../../../src/metatrain/experimental/gap/default-hypers.yaml
   :language: yaml


Tuning Hyperparameters
----------------------
The default hyperparameters above will work well in most cases, but they
may not be optimal for your specific dataset. In general, the most important
hyperparameters to tune are (in decreasing order of importance):

- ``cutoff``: This should be set to a value after which most of the
  interactions between atoms is expected to be negligible.
- ``num_sparse_points``: Number of sparse points to use during
  the training, it select the number of actual samples
  to use during the training. The selection is done with
  the Further Point Sampling (FPS) algorithm.
  The optimal number of sparse points depends on the system.
  Increasing it might impreve the accuracy, but it also increase the
  memory and time required for training.
- ``regularizer``: Value of the regularizer for the energy. It should
  be tuned depending on the specific dataset. If it is too small might
  lead to overfitting, if it is too big might lead to bad accuracy.
- ``regularizer_forces``: Value of the regularizer for the forces. It has
  a similar effect as ``regularizer``. By default is set equal to ``regularizer``.
  It might be changed to have better accuracy.
- ``max_radial``, ``max_angular``:
  These hyperparameters control the size and depth of the SOAP descriptors, in
  particular the total number of radial and angular channels.
  In general, increasing these hyperparameters might lead to better accuracy,
  especially on larger datasets, at the cost of increased training and evaluation time.
- ``radial_scaling`` hyperparameters: These hyperparameters control the radial scaling
  of the SOAP descriptor. In general, the default values should work well, but they
  might need to be adjusted for specific datasets.
- ``degree``: degree of the kernel. For now, only 2 is allowed.


Architecture Hyperparameters
----------------------------

:param name: ``experimental.gap``

model
#####
soap
^^^^
:param cutoff: Spherical cutoff (Å) to use for atomic environments. Default 5.0
:param max_radial: Number of radial basis function to use. Default 8
:param max_angular: Number of angular basis function to use also denoted by the  maximum
    degree of spherical harmonics. Default 6
:param atomic_gaussian_width: Width of the atom-centered gaussian creating the atomic
    density. Default 0.3
:param center_atom_weight: Weight of the central atom contribution to the features. If
    1.0 the center atom contribution is weighted the same as any other contribution. If
    0.0 the central atom does not contribute to the features at all. Default 1.0
:param cutoff_function: cutoff function used to smooth the behavior around the cutoff
    radius. The supported cutoff function are

    - ``Step``: Step function, 1 if ``r < cutoff`` and 0 if ``r >= cutoff``. This cutoff
      function takes no additional parameters and can set as in ``.yaml`` file:

      .. code-block:: yaml

        cutoff_function:
          Step:

    - ``ShiftedCosine`` (Default value): Shifted cosine switching function
      ``f(r) = 1/2 * (1 + cos(π (r- cutoff + width) / width ))``.
      This cutoff function takes the ``width``` as
      additional parameter and can set as in ``options.yaml`` file as:

      .. code-block:: yaml

        cutoff_function:
          ShiftedCosine:
            width: 1.0

:param radial_scaling: Radial scaling can be used to reduce the importance of neighbor
    atoms further away from the center, usually improving the performance of the model.
    The supported radial scaling functions are

    - ``None``: No radial scaling.

      .. code-block:: yaml

        radial_scaling:
          None:

    - ``Willatt2018`` (Default value): Use a long-range algebraic decay and
      smooth behavior at :math:`r
      \rightarrow 0`: as introduced by :footcite:t:`willatt_feature_2018` as ``f(r) =
      rate / (rate + (r / scale) ^ exponent)`` This radial scaling function can be set
      in the ``options.yaml`` file as.

      .. code-block:: yaml

        radial_scaling:
          Willatt2018:
            rate: 1.0
            scale: 2.0
            exponent: 7.0

.. note::

  Currently, we only support a Gaussian type orbitals (GTO) as radial basis functions
  and radial integrals.

krr
^^^^
:param degree: degree of the polynomial kernel. Default 2
:param num_sparse_points: number of pseudo points to select
    (by farthest point sampling). Default 500

training:
^^^^^^^^^
:param regularizer: value of the energy regularizer. Default 0.001
:param regularizer_forces: value of the forces regularizer. Default null

References
----------
.. footbibliography::<|MERGE_RESOLUTION|>--- conflicted
+++ resolved
@@ -3,22 +3,11 @@
 GAP
 ===
 
-<<<<<<< HEAD
-This is an implementation of the sparse `Gaussian Approximation Potential
-<GAP_>`_ (GAP) using `Smooth Overlap of Atomic Positions <SOAP_>`_ (SOAP)
-implemented in `featomic <FEATOMIC_>`_.
-
-
-.. _SOAP: https://doi.org/10.1103/PhysRevB.87.184115
-.. _GAP:  https://doi.org/10.1002/qua.24927
-.. _FEATOMIC: https://github.com/Luthaf/featomic
-=======
 This is an implementation of the sparse Gaussian Approximation Potential
 (GAP) :footcite:p:`bartok_representing_2013` using Smooth Overlap of Atomic Positions
-(SOAP) :footcite:p:`bartok_gaussian_2010` implemented in `rascaline <RASCALINE_>`_.
+(SOAP) :footcite:p:`bartok_gaussian_2010` implemented in `featomic <FEATOMIC_>`_.
 
-.. _RASCALINE: https://github.com/Luthaf/rascaline
->>>>>>> 245c5ee9
+.. _FEATOMIC: https://github.com/Luthaf/featomic
 
 The GAP model in metatrain can only train on CPU, but evaluation
 is also supported on GPU.
