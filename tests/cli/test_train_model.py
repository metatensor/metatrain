import copy
import glob
import logging
import os
import re
import shutil
import subprocess
import time
from pathlib import Path

import ase.io
import numpy as np
import pytest
import torch
from jsonschema.exceptions import ValidationError
from metatensor.torch import Labels, TensorBlock, TensorMap
from metatomic.torch import NeighborListOptions, systems_to_torch
from omegaconf import OmegaConf

import metatrain.soap_bpnn
from metatrain import RANDOM_SEED
from metatrain.cli.train import _process_restart_from, train_model
from metatrain.utils.data.readers.ase import read
from metatrain.utils.data.writers import DiskDatasetWriter
from metatrain.utils.errors import ArchitectureError
from metatrain.utils.neighbor_lists import get_system_with_neighbor_lists
from metatrain.utils.testing._utils import WANDB_AVAILABLE

from . import (
    DATASET_PATH_CARBON,
    DATASET_PATH_ETHANOL,
    DATASET_PATH_QM7X,
    DATASET_PATH_QM9,
    MODEL_PATH_64_BIT,
    MODEL_PATH_PET,
    OPTIONS_EXTRA_DATA_PATH,
    OPTIONS_PATH,
    OPTIONS_PET_PATH,
    RESOURCES_PATH,
)
from .dump_spherical_targets import dump_spherical_targets


@pytest.fixture
def options():
    return OmegaConf.load(OPTIONS_PATH)


@pytest.fixture
def options_pet():
    return OmegaConf.load(OPTIONS_PET_PATH)


@pytest.fixture
def options_extra():
    return OmegaConf.load(OPTIONS_EXTRA_DATA_PATH)


@pytest.mark.parametrize("output", [None, "mymodel.pt"])
def test_train(capfd, monkeypatch, tmp_path, output):
    """Test that training via the training cli runs without an error raise."""
    monkeypatch.chdir(tmp_path)
    shutil.copy(DATASET_PATH_QM9, "qm9_reduced_100.xyz")
    shutil.copy(OPTIONS_PATH, "options.yaml")

    command = ["mtt", "train", "options.yaml"]

    if output is not None:
        command += ["-o", output]
    else:
        output = "model.pt"

    subprocess.check_call(command)
    assert Path(output).is_file()

    # Test if restart_options.yaml file is written
    restart_glob = glob.glob("outputs/*/*/options_restart.yaml")
    assert len(restart_glob) == 1

    # Open restart options an check that default parameters are overwritten
    restart_options = OmegaConf.load(restart_glob[0])
    assert restart_options["architecture"]["training"]["num_epochs"] == 1

    # Test if logfile is written
    log_glob = glob.glob("outputs/*/*/train.log")
    assert len(log_glob) == 1

    model_name = "mymodel" if output == "mymodel.pt" else "model"

    # Test if the model is saved (both .pt and .ckpt)
    pt_glob = glob.glob(f"{model_name}.pt")
    assert len(pt_glob) == 1
    ckpt_glob = glob.glob(f"{model_name}.ckpt")
    assert len(ckpt_glob) == 1

    # Test if they are also saved to the outputs/ directory
    pt_glob = glob.glob(f"outputs/*/*/{model_name}.pt")
    assert len(pt_glob) == 1
    ckpt_glob = glob.glob(f"outputs/*/*/{model_name}.ckpt")
    assert len(ckpt_glob) == 1

    # Test if extensions are saved
    extensions_glob = glob.glob("extensions/")
    assert len(extensions_glob) == 1

    # Test if training indices are saved
    for subset in ["training", "validation", "test"]:
        subset_glob = glob.glob(f"outputs/*/*/indices/{subset}.txt")
        assert len(subset_glob) == 1

    # Open the log file and check if the logging is correct
    with open(log_glob[0]) as f:
        file_log = f.read()

    stdout_log = capfd.readouterr().out

    assert file_log == stdout_log

    assert stdout_log.count("This log is also available") == 1  # only once
    assert "Running training for 'soap_bpnn' architecture"
    assert re.search(r"Random seed of this run is [1-9]\d*", stdout_log)
    assert re.search(
        r"The model has (\d+(?:\.\d+)?[KMBT]?) parameters \(actual number: (\d+)\)",
        stdout_log,
    )
    assert "Training dataset:" in stdout_log
    assert "Validation dataset:" in stdout_log
    assert "Test dataset:" in stdout_log
    assert "50 structures" in stdout_log
    assert "mean " in stdout_log
    assert "std " in stdout_log
    assert "[INFO]" in stdout_log
    assert stdout_log.count("Epoch:    0") == 1
    assert re.search(r"Using best model from epoch \d+", stdout_log)
    assert "loss" in stdout_log
    assert "validation" in stdout_log
    assert "train" in stdout_log
    assert "energy" in stdout_log
    assert "with index" not in stdout_log  # index only printed for more than 1 dataset
    assert "Running final evaluation with batch size 5" in stdout_log
    assert "Atomic types" in stdout_log
    assert "Model defined for atomic types" in stdout_log
    assert "Starting training from scratch" in stdout_log

    output_dir = Path(restart_glob[0]).parent.absolute().resolve()
    cur_dir = Path.cwd().absolute().resolve()

    assert f"Restart options: {output_dir / 'options_restart.yaml'}" in stdout_log
    assert f"Intermediate checkpoints (if available): {output_dir}" in stdout_log
    assert (
        f"Final checkpoint: {cur_dir / Path(output).with_suffix('.ckpt')}" in stdout_log
    )
    assert f"Exported model: {cur_dir / output}" in stdout_log
    assert f"Extensions path: {cur_dir / 'extensions'}" in stdout_log

    # Open the CSV log file and check if the logging is correct
    csv_glob = glob.glob("outputs/*/*/train.csv")
    assert len(csv_glob) == 1

    with open(csv_glob[0]) as f:
        csv_log = f.read()

    assert "Epoch" in csv_log


@pytest.mark.parametrize(
    "overrides",
    [
        ["architecture.training.num_epochs=2"],
        ["architecture.training.num_epochs=2", "architecture.training.batch_size=3"],
    ],
)
def test_command_line_override(monkeypatch, tmp_path, overrides):
    """Test that training options can be overwritten from the command line."""
    monkeypatch.chdir(tmp_path)
    shutil.copy(DATASET_PATH_QM9, "qm9_reduced_100.xyz")
    shutil.copy(OPTIONS_PATH, "options.yaml")

    command = ["mtt", "train", "options.yaml"]
    for override in overrides:
        command += ["-r", override]

    subprocess.check_call(command)

    restart_glob = glob.glob("outputs/*/*/options_restart.yaml")
    assert len(restart_glob) == 1

    restart_options = OmegaConf.load(restart_glob[0])
    assert restart_options["architecture"]["training"]["num_epochs"] == 2

    if len(overrides) == 2:
        assert restart_options["architecture"]["training"]["batch_size"] == 3


def test_train_from_options_restart_yaml(monkeypatch, tmp_path):
    monkeypatch.chdir(tmp_path)
    shutil.copy(DATASET_PATH_QM9, "qm9_reduced_100.xyz")

    # run training with original options
    options = OmegaConf.load(OPTIONS_PATH)
    train_model(options)

    # run training with options_restart.yaml
    os.mkdir("outputs/")
    options_restart = OmegaConf.load("options_restart.yaml")
    train_model(options_restart, checkpoint_dir="outputs/")


def test_train_unknown_arch_options(monkeypatch, tmp_path):
    monkeypatch.chdir(tmp_path)
    shutil.copy(DATASET_PATH_QM9, "qm9_reduced_100.xyz")

    options_str = """
    architecture:
        name: soap_bpnn
        training:
            batch_size: 2
            num_epoch: 1

    training_set:
        systems:
            read_from: qm9_reduced_100.xyz
            length_unit: angstrom
        targets:
            energy:
            key: U0
            unit: eV

    test_set: 0.5
    validation_set: 0.1
    """
    options = OmegaConf.create(options_str)

    match = (
        r"Unrecognized options \('num_epoch' was unexpected\). "
        r"Do you mean 'num_epochs'?"
    )
    with pytest.raises(ValidationError, match=match):
        train_model(options)


@pytest.mark.parametrize("n_datasets", [1, 2])
@pytest.mark.parametrize("test_set_file", (True, False))
@pytest.mark.parametrize("validation_set_file", (True, False))
def test_train_explicit_validation_test(
    monkeypatch,
    tmp_path,
    caplog,
    n_datasets,
    test_set_file,
    validation_set_file,
    options,
):
    """Test that training via the training cli runs without an error raise
    also when the validation and test sets are provided explicitly."""
    monkeypatch.chdir(tmp_path)
    caplog.set_level(logging.DEBUG)

    systems = read(DATASET_PATH_QM9, ":")

    ase.io.write("qm9_reduced_100.xyz", systems[:50])

    options["training_set"] = OmegaConf.create(n_datasets * [options["training_set"]])

    if validation_set_file:
        ase.io.write("validation.xyz", systems[50:80])
        options["validation_set"] = options["training_set"][0].copy()
        options["validation_set"]["systems"]["read_from"] = "validation.xyz"
        options["validation_set"] = OmegaConf.create(
            n_datasets * [options["validation_set"]]
        )

    if test_set_file:
        ase.io.write("test.xyz", systems[80:])
        options["test_set"] = options["training_set"][0].copy()
        options["test_set"]["systems"]["read_from"] = "test.xyz"
        options["test_set"] = OmegaConf.create(n_datasets * [options["test_set"]])

    train_model(options)

    # Test log messages which are written to STDOUT
    log = caplog.text
    for set_type in ["training", "test", "validation"]:
        for i in range(n_datasets):
            if n_datasets == 1:
                extra_log_message = ""
            else:
                extra_log_message = f" with index {i}"

            assert f"Evaluating {set_type} dataset{extra_log_message}" in log

    assert Path("model.pt").is_file()


def test_train_multiple_datasets(monkeypatch, tmp_path, options):
    """Test that training via the training cli runs without an error raise
    also when learning on two different datasets."""
    monkeypatch.chdir(tmp_path)

    systems_qm9 = ase.io.read(DATASET_PATH_QM9, ":")
    systems_ethanol = ase.io.read(DATASET_PATH_ETHANOL, ":")

    ase.io.write("qm9_reduced_100.xyz", systems_qm9[:50])
    ase.io.write("ethanol_reduced_100.xyz", systems_ethanol[:50])

    options["training_set"] = OmegaConf.create(2 * [options["training_set"]])
    options["training_set"][1]["systems"]["read_from"] = "ethanol_reduced_100.xyz"
    options["training_set"][1]["targets"]["energy"]["key"] = "energy"
    options["training_set"][0]["targets"].pop("energy")
    options["training_set"][0]["targets"]["mtt::U0"] = OmegaConf.create(
        {"key": "U0", "unit": "eV"}
    )

    train_model(options)


def test_train_with_zbl(monkeypatch, tmp_path, options):
    """Test that training works with a ZBL baseline."""
    monkeypatch.chdir(tmp_path)

    systems_qm9 = ase.io.read(DATASET_PATH_QM9, ":")
    ase.io.write("qm9_reduced_100.xyz", systems_qm9[:50])
    options["architecture"]["model"]["zbl"] = True
    train_model(options)


def test_empty_training_set(monkeypatch, tmp_path, options):
    """Test that an error is raised if no training set is provided."""
    monkeypatch.chdir(tmp_path)

    shutil.copy(DATASET_PATH_QM9, "qm9_reduced_100.xyz")

    options["validation_set"] = 0.6
    options["test_set"] = 0.4

    with pytest.raises(
        ValueError, match="Fraction of the train set is smaller or equal to 0!"
    ):
        train_model(options)


@pytest.mark.parametrize("split", [-0.1, 1.1])
def test_wrong_test_split_size(split, monkeypatch, tmp_path, options):
    """Test that an error is raised if the test split has the wrong size"""
    monkeypatch.chdir(tmp_path)

    shutil.copy(DATASET_PATH_QM9, "qm9_reduced_100.xyz")

    options["validation_set"] = 0.1
    options["test_set"] = split

    if split > 1:
        match = rf"{split} is greater than or equal to the maximum of 1"
    if split < 0:
        match = rf"{split} is less than the minimum of 0"

    with pytest.raises(ValidationError, match=match):
        train_model(options)


@pytest.mark.parametrize("split", [0.0, 1.1])
def test_wrong_validation_split_size(split, monkeypatch, tmp_path, options):
    """Test that an error is raised if the validation split has the wrong size"""
    monkeypatch.chdir(tmp_path)

    shutil.copy(DATASET_PATH_QM9, "qm9_reduced_100.xyz")

    options["validation_set"] = split
    options["test_set"] = 0.1

    if split > 1:
        match = rf"{split} is greater than or equal to the maximum of 1"
    if split <= 0:
        match = rf"{split} is less than or equal to the minimum of 0"

    with pytest.raises(ValidationError, match=match):
        train_model(options)


def test_empty_test_set(caplog, monkeypatch, tmp_path, options):
    """Test that NO error is raised if no test set is provided."""
    monkeypatch.chdir(tmp_path)
    caplog.set_level(logging.DEBUG)

    shutil.copy(DATASET_PATH_QM9, "qm9_reduced_100.xyz")

    options["validation_set"] = 0.4
    options["test_set"] = 0.0

    match = "Requested dataset of zero length. This dataset will be empty."
    with pytest.warns(UserWarning, match=match):
        train_model(options)

    # check if the logging is correct
    assert "This dataset is empty. No evaluation" in caplog.text


@pytest.mark.parametrize(
    "test_set_file, validation_set_file", [(True, False), (False, True)]
)
def test_unit_check_is_performed(
    monkeypatch,
    tmp_path,
    test_set_file,
    validation_set_file,
    options,
):
    """Test that error is raised if units are inconsistent between the datasets."""
    monkeypatch.chdir(tmp_path)

    systems = read(DATASET_PATH_QM9, ":")

    ase.io.write("qm9_reduced_100.xyz", systems[:50])

    if validation_set_file:
        ase.io.write("test.xyz", systems[50:80])
        options["validation_set"] = options["training_set"].copy()
        options["validation_set"]["systems"]["read_from"] = "test.xyz"
        options["validation_set"]["systems"]["length_unit"] = "foo"

    if test_set_file:
        ase.io.write("validation.xyz", systems[80:])
        options["test_set"] = options["training_set"].copy()
        options["test_set"]["systems"]["read_from"] = "validation.xyz"
        options["test_set"]["systems"]["length_unit"] = "foo"

    with pytest.raises(ValueError, match="`length_unit`s are inconsistent"):
        train_model(options)


@pytest.mark.parametrize(
    "test_set_file, validation_set_file", [(True, False), (False, True)]
)
def test_inconsistent_number_of_datasets(
    monkeypatch, tmp_path, test_set_file, validation_set_file, options
):
    """Test that error is raised in inconsistent number datasets are provided.

    i.e one train dataset but two validation datasets. Same for the test dataset."""
    monkeypatch.chdir(tmp_path)

    systems = read(DATASET_PATH_QM9, ":")

    ase.io.write("qm9_reduced_100.xyz", systems[:50])

    if validation_set_file:
        ase.io.write("validation.xyz", systems[50:80])
        options["validation_set"] = options["training_set"].copy()
        options["validation_set"]["systems"]["read_from"] = "validation.xyz"
        options["validation_set"] = OmegaConf.create(2 * [options["validation_set"]])

    if test_set_file:
        ase.io.write("test.xyz", systems[80:])
        options["test_set"] = options["training_set"].copy()
        options["test_set"]["systems"]["read_from"] = "test.xyz"
        options["test_set"] = OmegaConf.create(2 * [options["test_set"]])

    with pytest.raises(ValueError, match="different size than the training datatset"):
        train_model(options)


@pytest.mark.parametrize(
    "training_set_file, test_set_file, validation_set_file",
    [(True, False, False), (False, True, False), (False, False, True)],
)
def test_inconsistencies_within_list_datasets(
    monkeypatch,
    tmp_path,
    training_set_file,
    test_set_file,
    validation_set_file,
    options,
):
    """Test error raise if inconsistency within one datasets config present."""
    monkeypatch.chdir(tmp_path)
    shutil.copy(DATASET_PATH_QM9, "qm9_reduced_100.xyz")

    ref_dataset_conf = OmegaConf.create(2 * [options["training_set"]])
    broken_dataset_conf = ref_dataset_conf.copy()
    broken_dataset_conf[0]["systems"]["length_unit"] = "foo"
    broken_dataset_conf[1]["systems"]["length_unit"] = "bar"

    options["training_set"] = ref_dataset_conf
    options["validation_set"] = ref_dataset_conf
    options["test_set"] = ref_dataset_conf

    if training_set_file:
        options["training_set"] = broken_dataset_conf
    if test_set_file:
        options["test_set"] = broken_dataset_conf
    if validation_set_file:
        options["validation_set"] = broken_dataset_conf

    with pytest.raises(ValueError, match="`length_unit`s are inconsistent"):
        train_model(options)


@pytest.mark.parametrize(
    "break_target, break_extra",
    [(True, False), (False, True), (False, False)],
)
def test_conflicting_info_between_training_sets(
    monkeypatch,
    tmp_path,
    break_target,
    break_extra,
    options_extra,
):
    """
    Test that train_model raises ValueError if either the target-info dicts or the
    extra-data dicts disagree between two entries in options_extra['training_set']
    """
    monkeypatch.chdir(tmp_path)
    shutil.copy(DATASET_PATH_QM9, "qm9_reduced_100.xyz")

    ref_dataset_conf = OmegaConf.create(2 * [options_extra["training_set"]])
    broken_dataset_conf = ref_dataset_conf.copy()

    options_extra["training_set"] = ref_dataset_conf
    options_extra["validation_set"] = ref_dataset_conf
    options_extra["test_set"] = ref_dataset_conf

    if break_target:
        broken_dataset_conf[0]["targets"]["energy"]["quantity"] = "foo"
        broken_dataset_conf[1]["targets"]["energy"]["quantity"] = "bar"
        options_extra["training_set"] = broken_dataset_conf
        msg = (
            r"(?s)"  # now "." matches newlines
            r"Target information for key energy differs between training sets\.\s*"
            r"Got TargetInfo\(quantity='foo'.*?"
            r"and TargetInfo\(quantity='bar'.*?\)\."
        )
        with pytest.raises(ValueError, match=msg):
            train_model(options_extra)
    elif break_extra:
        broken_dataset_conf[0]["extra_data"]["extra"]["quantity"] = "foo"
        broken_dataset_conf[1]["extra_data"]["extra"]["quantity"] = "bar"
        options_extra["training_set"] = broken_dataset_conf
        msg = (
            r"(?s)"  # now "." matches newlines
            r"Extra data information for key extra differs between training sets\.\s*"
            r"Got TargetInfo\(quantity='foo'.*?"
            r"and TargetInfo\(quantity='bar'.*?\)\."
        )
        with pytest.raises(ValueError, match=msg):
            train_model(options_extra)
    else:
        # no exception should be raised
        train_model(options_extra)


@pytest.mark.parametrize(
    "same_name",
    [True, False],
)
def test_same_name_targets_extra_data(
    monkeypatch,
    tmp_path,
    same_name,
    options_extra,
):
    """
    Test that train_model raises ValueError if the same name is used for
    targets and extra_data in the same training set.
    """
    monkeypatch.chdir(tmp_path)
    shutil.copy(DATASET_PATH_QM9, "qm9_reduced_100.xyz")

    ref_dataset_conf = OmegaConf.create(options_extra["training_set"])
    broken_dataset_conf = ref_dataset_conf.copy()

    options_extra["training_set"] = ref_dataset_conf
    options_extra["validation_set"] = ref_dataset_conf
    options_extra["test_set"] = ref_dataset_conf

    if same_name:
        broken_dataset_conf["extra_data"]["energy"] = broken_dataset_conf["extra_data"][
            "extra"
        ]
        options_extra["training_set"] = broken_dataset_conf
        msg = (
            "Extra data keys {'energy'} overlap with target keys. "
            "Please use unique keys for targets and extra data."
        )
        with pytest.raises(ValueError, match=msg):
            train_model(options_extra)
    else:
        # no exception should be raised
        train_model(options_extra)


def test_restart(options, monkeypatch, tmp_path):
    """Test that continuing training from a checkpoint runs without an error raise."""
    monkeypatch.chdir(tmp_path)
    shutil.copy(DATASET_PATH_QM9, "qm9_reduced_100.xyz")

    train_model(options, restart_from=MODEL_PATH_64_BIT)


def test_finetune(options_pet, caplog, monkeypatch, tmp_path):
    monkeypatch.chdir(tmp_path)

    options_pet["architecture"]["training"]["finetune"] = {
        "method": "heads",
        "read_from": str(MODEL_PATH_PET),
        "config": {
            "head_modules": ["node_heads", "edge_heads"],
            "last_layer_modules": ["node_last_layers", "edge_last_layers"],
        },
    }
    shutil.copy(DATASET_PATH_QM9, "qm9_reduced_100.xyz")

    caplog.set_level(logging.INFO)
    train_model(options_pet)

    assert f"Starting finetuning from '{MODEL_PATH_PET}'" in caplog.text


def test_finetune_no_read_from(options_pet, monkeypatch, tmp_path):
    monkeypatch.chdir(tmp_path)

    options_pet["architecture"]["training"]["finetune"] = OmegaConf.create(
        {"method": "full"}
    )
    shutil.copy(DATASET_PATH_QM9, "qm9_reduced_100.xyz")

    match = (
        "Finetuning is enabled but no checkpoint was provided. Please provide one "
        "using the `read_from` option in the `finetune` section."
    )
    with pytest.raises(ValueError, match=match):
        train_model(options_pet)


def test_transfer_learn(options_pet, caplog, monkeypatch, tmp_path):
    monkeypatch.chdir(tmp_path)

    options_pet_transfer_learn = copy.deepcopy(options_pet)
    options_pet_transfer_learn["architecture"]["training"]["finetune"] = {
        "method": "heads",
        "read_from": str(MODEL_PATH_PET),
        "config": {
            "head_modules": ["node_heads", "edge_heads"],
            "last_layer_modules": ["node_last_layers", "edge_last_layers"],
        },
    }
    options_pet_transfer_learn["training_set"]["targets"]["mtt::energy"] = (
        options_pet_transfer_learn["training_set"]["targets"].pop("energy")
    )
    shutil.copy(DATASET_PATH_QM9, "qm9_reduced_100.xyz")

    caplog.set_level(logging.INFO)
    train_model(options_pet_transfer_learn)

    assert f"Starting finetuning from '{MODEL_PATH_PET}'" in caplog.text


def test_transfer_learn_with_forces(options_pet, caplog, monkeypatch, tmp_path):
    monkeypatch.chdir(tmp_path)

    options_pet_transfer_learn = copy.deepcopy(options_pet)
    options_pet_transfer_learn["architecture"]["training"]["finetune"] = {
        "method": "heads",
        "read_from": str(MODEL_PATH_PET),
        "config": {
            "head_modules": ["node_heads", "edge_heads"],
            "last_layer_modules": ["node_last_layers", "edge_last_layers"],
        },
    }
    options_pet_transfer_learn["training_set"]["systems"]["read_from"] = (
        "ethanol_reduced_100.xyz"
    )
    options_pet_transfer_learn["training_set"]["targets"]["mtt::energy"] = (
        options_pet_transfer_learn["training_set"]["targets"].pop("energy")
    )
    options_pet_transfer_learn["training_set"]["targets"]["mtt::energy"]["key"] = (
        "energy"
    )
    options_pet_transfer_learn["training_set"]["targets"]["mtt::energy"]["forces"] = {
        "key": "forces",
    }
    shutil.copy(DATASET_PATH_ETHANOL, "ethanol_reduced_100.xyz")

    caplog.set_level(logging.INFO)
    train_model(options_pet_transfer_learn)

    assert f"Starting finetuning from '{MODEL_PATH_PET}'" in caplog.text


@pytest.mark.parametrize("move_folder", [True, False])
def test_restart_auto(options, caplog, monkeypatch, tmp_path, move_folder):
    """Test that continuing with the `auto` keyword results in
    a continuation from the most recent checkpoint."""
    monkeypatch.chdir(tmp_path)
    shutil.copy(DATASET_PATH_QM9, "qm9_reduced_100.xyz")
    caplog.set_level(logging.INFO)

    # Make up an output directory with some checkpoints
    true_checkpoint_dir = Path("outputs/2021-09-02/00-10-05")
    # as well as some lower-priority checkpoints
    fake_checkpoints_dirs = [
        Path("outputs/2021-08-01/00-00-00"),
        Path("outputs/2021-09-01/00-00-00"),
        Path("outputs/2021-09-02/00-00-00"),
        Path("outputs/2021-09-02/00-10-00"),
        Path("outputs/foo"),
    ]

    for i_ckpt in [1, 2, 3]:
        checkpoint_name = f"model_{i_ckpt}.ckpt"
        # Create the true checkpoint last to ensure it's picked based on timestamp
        for checkpoint_dir in fake_checkpoints_dirs + [true_checkpoint_dir]:
            time.sleep(0.1)
            checkpoint_dir.mkdir(parents=True, exist_ok=True)
            shutil.copy(MODEL_PATH_64_BIT, checkpoint_dir / checkpoint_name)

    # also check that the timestamp-based implementation works with moved folders
    if move_folder:
        shutil.move("outputs/", "tmp/outputs/")
        shutil.move("tmp/outputs/", "outputs/")

    train_model(options, restart_from=_process_restart_from("auto"))

    assert str(true_checkpoint_dir) in caplog.text
    assert "model_3.ckpt" in caplog.text


def test_restart_auto_no_outputs(options, caplog, monkeypatch, tmp_path):
    """Test that continuing with the `auto` keyword results in
    training from scratch if `outputs/` is not present."""
    monkeypatch.chdir(tmp_path)
    shutil.copy(DATASET_PATH_QM9, "qm9_reduced_100.xyz")
    caplog.set_level(logging.INFO)

    train_model(options, restart_from=_process_restart_from("auto"))

    assert "Restart training from" not in caplog.text


def test_restart_different_dataset(options, monkeypatch, tmp_path):
    """Test that continuing training from a checkpoint runs without an error raise
    with a different dataset than the original."""
    monkeypatch.chdir(tmp_path)
    shutil.copy(RESOURCES_PATH / "ethanol_reduced_100.xyz", "ethanol_reduced_100.xyz")

    options["training_set"]["systems"]["read_from"] = "ethanol_reduced_100.xyz"
    options["training_set"]["targets"]["energy"]["key"] = "energy"

    train_model(options, restart_from=MODEL_PATH_64_BIT)


@pytest.mark.parametrize("seed", [None, 1234])
def test_model_consistency_with_seed(options, monkeypatch, tmp_path, seed):
    """Checks final model consistency with a fixed seed."""
    monkeypatch.chdir(tmp_path)
    shutil.copy(DATASET_PATH_QM9, "qm9_reduced_100.xyz")

    if seed is not None:
        options["seed"] = seed

    os.mkdir("outputs_1/")
    train_model(options, output="model1.pt", checkpoint_dir="outputs_1/")

    if seed is None:
        options["seed"] = RANDOM_SEED + 1

    os.mkdir("outputs_2/")
    train_model(options, output="model2.pt", checkpoint_dir="outputs_2/")

    m1 = torch.load("model1.ckpt", weights_only=False)
    m2 = torch.load("model2.ckpt", weights_only=False)

    for tensor_name in m1["model_state_dict"]:
        if "type_to_index" in tensor_name or "spliner" in tensor_name:
            continue  # these the same for both models
        tensor1 = m1["model_state_dict"][tensor_name]
        tensor2 = m2["model_state_dict"][tensor_name]

        if seed is None:
            assert not torch.allclose(tensor1, tensor2)
        else:
            torch.testing.assert_close(tensor1, tensor2)


def test_base_validation(options, monkeypatch, tmp_path):
    """Test that the base options are validated."""
    monkeypatch.chdir(tmp_path)

    options["base_precision"] = 67

    match = r"67 is not one of \[16, 32, 64\]"
    with pytest.raises(ValidationError, match=match):
        train_model(options)


# TODO add parametrize for 16-bit once we have a model that supports this.
@pytest.mark.parametrize("base_precision", [64])
def test_different_base_precision(options, monkeypatch, tmp_path, base_precision):
    """Test different `base_precision`s."""
    monkeypatch.chdir(tmp_path)
    shutil.copy(DATASET_PATH_QM9, "qm9_reduced_100.xyz")
    options["base_precision"] = base_precision
    train_model(options)


def test_architecture_error(options, monkeypatch, tmp_path):
    """Test an error raise if there is problem wth the architecture."""
    monkeypatch.chdir(tmp_path)
    shutil.copy(DATASET_PATH_QM9, "qm9_reduced_100.xyz")

    options["architecture"]["model"] = OmegaConf.create(
        {"soap": {"cutoff": {"radius": -1.0}}}
    )

    with pytest.raises(ArchitectureError, match="originates from an architecture"):
        train_model(options)


def test_oom_error(options, monkeypatch, tmp_path):
    """Test an error raise if there is problem wth the architecture."""

    def oom_error(*args, **kwargs):
        raise torch.cuda.OutOfMemoryError()

    monkeypatch.setattr(metatrain.soap_bpnn.Trainer, "train", oom_error)

    monkeypatch.chdir(tmp_path)
    shutil.copy(DATASET_PATH_QM9, "qm9_reduced_100.xyz")

    match = (
        "The error above likely means that the model ran out of memory during training."
    )
    with pytest.raises(ArchitectureError, match=match):
        train_model(options)


def test_train_split_failure(monkeypatch, tmp_path):
    """Test the potential problem from a split of large to very large datasets.

    See issue #290.
    """
    monkeypatch.chdir(tmp_path)
    shutil.copy(DATASET_PATH_ETHANOL, "ethanol_reduced_100.xyz")

    structures = ase.io.read("ethanol_reduced_100.xyz", ":")
    more_structures = structures * 15 + [structures[0]]
    ase.io.write("ethanol_1501.xyz", more_structures)

    # run training with original options
    options = OmegaConf.load(OPTIONS_PATH)
    options["training_set"]["systems"]["read_from"] = "ethanol_1501.xyz"
    options["training_set"]["targets"]["energy"]["key"] = "energy"
    options["validation_set"] = 0.01
    options["test_set"] = 0.85

    train_model(options)


@pytest.mark.parametrize("atomic_types", [[1, 6, 7, 8], [1, 6, 7, 8, 100]])
def test_train_atomic_types(options, monkeypatch, tmp_path, atomic_types):
    """Tests that passing a complete and an over-complete
    list of atomic types works."""
    monkeypatch.chdir(tmp_path)
    shutil.copy(DATASET_PATH_QM9, "qm9_reduced_100.xyz")
    options["architecture"]["atomic_types"] = atomic_types
    train_model(options)


def test_train_log_order(caplog, monkeypatch, tmp_path, options):
    """Tests that the log is always printed in the same order for forces
    and virials."""

    monkeypatch.chdir(tmp_path)
    shutil.copy(DATASET_PATH_CARBON, "carbon_reduced_100.xyz")

    options["architecture"]["training"]["num_epochs"] = 5
    options["architecture"]["training"]["log_interval"] = 1

    options["training_set"]["systems"]["read_from"] = str(DATASET_PATH_CARBON)
    options["training_set"]["targets"]["energy"]["read_from"] = str(DATASET_PATH_CARBON)
    options["training_set"]["targets"]["energy"]["key"] = "energy"
    options["training_set"]["targets"]["energy"]["forces"] = {
        "key": "force",
    }
    options["training_set"]["targets"]["energy"]["virial"] = True

    caplog.set_level(logging.INFO)
    train_model(options)
    log_test = caplog.text

    # find all the lines that have "Epoch" in them; these are the lines that
    # contain the training metrics
    epoch_lines = [line for line in log_test.split("\n") if "Epoch" in line]

    # check that "training forces RMSE" comes before "training virial RMSE"
    # in every line
    for line in epoch_lines:
        force_index = line.index("training forces RMSE")
        virial_index = line.index("training virial RMSE")
        assert force_index < virial_index

    # same for validation
    for line in epoch_lines:
        force_index = line.index("validation forces RMSE")
        virial_index = line.index("validation virial RMSE")
        assert force_index < virial_index


def test_train_generic_target(monkeypatch, tmp_path):
    """Test training on a spherical vector target"""
    monkeypatch.chdir(tmp_path)
    shutil.copy(DATASET_PATH_ETHANOL, "ethanol_reduced_100.xyz")

    # run training with original options
    options = OmegaConf.load(OPTIONS_PATH)
    options["training_set"]["systems"]["read_from"] = "ethanol_reduced_100.xyz"
    options["training_set"]["targets"]["energy"]["type"] = {
        "spherical": {"irreps": [{"o3_lambda": 1, "o3_sigma": 1}]}
    }
    options["training_set"]["targets"]["energy"]["per_atom"] = True
    options["training_set"]["targets"]["energy"]["key"] = "forces"

    train_model(options)


def test_train_direct_forces(monkeypatch, tmp_path):
    """Test training on a Cartesian vector target"""
    monkeypatch.chdir(tmp_path)
    shutil.copy(DATASET_PATH_ETHANOL, "ethanol_reduced_100.xyz")

    # run training with original options
    options = OmegaConf.load(OPTIONS_PET_PATH)
    options["training_set"]["systems"]["read_from"] = "ethanol_reduced_100.xyz"
    options["training_set"]["targets"]["energy"]["type"] = {"cartesian": {"rank": 1}}
    options["training_set"]["targets"]["energy"]["per_atom"] = True
    options["training_set"]["targets"]["energy"]["key"] = "forces"

    train_model(options)


@pytest.mark.parametrize("with_scalar_part", [False, True])
def test_train_generic_target_metatensor(monkeypatch, tmp_path, with_scalar_part):
    """Test training on a spherical rank-2 tensor target in metatensor format"""
    monkeypatch.chdir(tmp_path)
    shutil.copy(DATASET_PATH_QM7X, "qm7x_reduced_100.xyz")

    dump_spherical_targets(
        "qm7x_reduced_100.xyz", "qm7x_reduced_100.mts", with_scalar_part
    )

    # run training with original options
    options = OmegaConf.load(OPTIONS_PET_PATH)
    options["training_set"]["systems"]["read_from"] = "qm7x_reduced_100.xyz"
    options["training_set"]["targets"] = {
        "mtt::polarizability": {
            "read_from": "qm7x_reduced_100.mts",
            "type": {
                "spherical": {
                    "irreps": (
                        [{"o3_lambda": 0, "o3_sigma": 1}] if with_scalar_part else []
                    )
                    + [{"o3_lambda": 2, "o3_sigma": 1}]
                }
            },
        }
    }

    train_model(options)


def test_train_disk_dataset(monkeypatch, tmp_path, options):
    """Test that training via the training cli runs without an error raise
    when learning from a `DiskDataset`."""
    monkeypatch.chdir(tmp_path)
    shutil.copy(DATASET_PATH_CARBON, "carbon.xyz")

    disk_dataset_writer = DiskDatasetWriter("carbon.zip")

    all_atoms = read("carbon.xyz", index=":100")
    for count, atoms in enumerate(all_atoms):
        system = systems_to_torch(atoms, dtype=torch.float64)
        system = get_system_with_neighbor_lists(
            system,
            [NeighborListOptions(cutoff=5.0, full_list=True, strict=True)],
        )
        energy_block = TensorBlock(
            values=torch.tensor([[atoms.get_potential_energy()]], dtype=torch.float64),
            samples=Labels(
                names=["system"],
                values=torch.tensor([[count]]),
            ),
            components=[],
            properties=Labels("energy", torch.tensor([[0]])),
        )
        energy_block.add_gradient(
            "positions",
            TensorBlock(
                values=-torch.tensor(
                    atoms.arrays["force"], dtype=torch.float64
                ).unsqueeze(-1),
                samples=Labels(
                    names=["sample", "atom"],
                    values=torch.tensor([[0, i] for i in range(len(atoms))]),
                ),
                components=[Labels("xyz", torch.tensor([[0], [1], [2]]))],
                properties=Labels("energy", torch.tensor([[0]])),
            ),
        )
        energy_block.add_gradient(
            "strain",
            TensorBlock(
                values=-torch.tensor(atoms.info["virial"], dtype=torch.float64)
                .unsqueeze(0)
                .unsqueeze(-1)
                .contiguous(),
                samples=Labels(
                    names=["sample"],
                    values=torch.tensor([[0]]),
                ),
                components=[
                    Labels("xyz_1", torch.tensor([[0], [1], [2]])),
                    Labels("xyz_2", torch.tensor([[0], [1], [2]])),
                ],
                properties=Labels("energy", torch.tensor([[0]])),
            ),
        )
        energy = TensorMap(
            keys=Labels.single(),
            blocks=[energy_block],
        )
        disk_dataset_writer.write([system], {"energy": energy})
    disk_dataset_writer.finish()

    options["training_set"]["systems"]["read_from"] = "carbon.zip"
    options["training_set"]["targets"]["energy"]["read_from"] = "carbon.zip"
    train_model(options)


def test_train_disk_dataset_splits_issue_601(monkeypatch, tmp_path, options):
    """Test that training via the training cli runs without an error raise
    when learning from multiple `DiskDataset` objects for training and test datasets, as
    per issue https://github.com/metatensor/metatrain/issues/601."""
    monkeypatch.chdir(tmp_path)
    shutil.copy(DATASET_PATH_QM9, "qm9_reduced_100.xyz")

    for subset_name, xyz_idxs in zip(
        ["training", "test"], [range(0, 80), range(80, 100)]
    ):
        disk_dataset_writer = DiskDatasetWriter(f"qm9_reduced_100_{subset_name}.zip")
        for subset_i, xyz_i in enumerate(xyz_idxs):
            frame = read("qm9_reduced_100.xyz", index=xyz_i)
            system = systems_to_torch(frame, dtype=torch.float64)
            system = get_system_with_neighbor_lists(
                system,
                [NeighborListOptions(cutoff=5.0, full_list=True, strict=True)],
            )
            energy = TensorMap(
                keys=Labels.single(),
                blocks=[
                    TensorBlock(
                        values=torch.tensor([[frame.info["U0"]]], dtype=torch.float64),
                        samples=Labels(
                            names=["system"],
                            values=torch.tensor([[subset_i]]),
                        ),
                        components=[],
                        properties=Labels("energy", torch.tensor([[0]])),
                    )
                ],
            )
            disk_dataset_writer.write([system], {"energy": energy})
        disk_dataset_writer.finish()

        options[f"{subset_name}_set"] = {
            "systems": {
                "read_from": f"qm9_reduced_100_{subset_name}.zip",
                "length_unit": "angstrom",
            },
            "targets": {
                "energy": {
                    "read_from": f"qm9_reduced_100_{subset_name}.zip",
                    "unit": "eV",
                }
            },
        }
    train_model(options)


<<<<<<< HEAD
def test_train_memmap_dataset(monkeypatch, tmp_path, options_pet):
    """Test that training via the training cli runs without an error raise
    when learning from a `MemmapDataset`."""
    monkeypatch.chdir(tmp_path)
    shutil.copy(DATASET_PATH_CARBON, "carbon.xyz")
    structures = read("carbon.xyz", index=":")
    _write_dataset_to_memmap(structures, "carbon/")

    options_pet["training_set"]["systems"]["read_from"] = "carbon/"
    options_pet["training_set"]["targets"]["energy"]["key"] = "e"
    options_pet["training_set"]["targets"]["energy"]["forces"] = OmegaConf.create(
        {"key": "f"}
    )
    options_pet["training_set"]["targets"]["energy"]["stress"] = OmegaConf.create(
        {"key": "s"}
    )
    options_pet["training_set"]["targets"]["non_conservative_forces"] = (
        OmegaConf.create(
            {
                "key": "f",
                "quantity": "force",
                "unit": "eV/A",
                "per_atom": True,
                "type": {"cartesian": {"rank": 1}},
            }
        )
    )
    options_pet["training_set"]["targets"]["non_conservative_stress"] = (
        OmegaConf.create(
            {
                "key": "s",
                "quantity": "pressure",
                "unit": "eV/A^3",
                "type": {"cartesian": {"rank": 2}},
            }
        )
    )

    with pytest.warns(
        UserWarning,
        match="PET assumes that Cartesian tensors of rank 2 are stress-like",
    ):
        train_model(options_pet)


=======
@pytest.mark.skipif(not WANDB_AVAILABLE.present, reason=WANDB_AVAILABLE.message)
>>>>>>> 8314305c
def test_train_wandb_logger(monkeypatch, tmp_path):
    """Test that training via the training cli runs with an attached wandb logger."""
    monkeypatch.chdir(tmp_path)
    shutil.copy(DATASET_PATH_QM9, "qm9_reduced_100.xyz")

    # Add wandb logger to the options
    options = OmegaConf.load(OPTIONS_PATH)
    options["wandb"] = {"mode": "offline"}
    OmegaConf.save(config=options, f="options.yaml")

    command = ["mtt", "train", "options.yaml"]
    subprocess.check_call(command)

    # test that logfile contains options
    with open("wandb/latest-run/logs/debug.log") as f:
        file_log = f.read()

    assert "'base_precision': 64" in file_log
    assert "'seed': 42" in file_log


def _write_dataset_to_memmap(structures, filename):
    """Helper function to write a list of `ase.Atoms` objects to a `MemmapDataset`."""

    root = Path("carbon/")
    root.mkdir()

    N_path = root / "N.npy"
    n_path = root / "n.npy"
    a_path = root / "a.bin"
    x_path = root / "x.bin"
    c_path = root / "c.bin"
    e_path = root / "e.bin"
    f_path = root / "f.bin"
    s_path = root / "s.bin"

    N = len(structures)
    n = np.cumsum(np.array([0] + [len(s) for s in structures], dtype=np.int64))
    np.save(N_path, N)
    np.save(n_path, n)

    a_mm = np.memmap(a_path, dtype="int32", mode="w+", shape=(n[-1],))
    x_mm = np.memmap(x_path, dtype="float32", mode="w+", shape=(n[-1], 3))
    c_mm = np.memmap(c_path, dtype="float32", mode="w+", shape=(N, 3, 3))
    e_mm = np.memmap(e_path, dtype="float32", mode="w+", shape=(N, 1))
    f_mm = np.memmap(f_path, dtype="float32", mode="w+", shape=(n[-1], 3))
    s_mm = np.memmap(s_path, dtype="float32", mode="w+", shape=(N, 3, 3))

    for i, s in enumerate(structures):
        a_mm[n[i] : n[i + 1]] = s.numbers
        x_mm[n[i] : n[i + 1]] = s.get_positions()
        c_mm[i] = s.get_cell()[:]
        e_mm[i] = s.get_potential_energy()
        f_mm[n[i] : n[i + 1]] = s.arrays["force"]
        s_mm[i] = -s.info["virial"] / s.get_volume()

    a_mm.flush()
    x_mm.flush()
    c_mm.flush()
    e_mm.flush()
    f_mm.flush()
    s_mm.flush()<|MERGE_RESOLUTION|>--- conflicted
+++ resolved
@@ -1086,7 +1086,6 @@
     train_model(options)
 
 
-<<<<<<< HEAD
 def test_train_memmap_dataset(monkeypatch, tmp_path, options_pet):
     """Test that training via the training cli runs without an error raise
     when learning from a `MemmapDataset`."""
@@ -1132,9 +1131,7 @@
         train_model(options_pet)
 
 
-=======
 @pytest.mark.skipif(not WANDB_AVAILABLE.present, reason=WANDB_AVAILABLE.message)
->>>>>>> 8314305c
 def test_train_wandb_logger(monkeypatch, tmp_path):
     """Test that training via the training cli runs with an attached wandb logger."""
     monkeypatch.chdir(tmp_path)
