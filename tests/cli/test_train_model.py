--- conflicted
+++ resolved
@@ -17,10 +17,7 @@
 from metatrain import RANDOM_SEED
 from metatrain.cli.train import _process_continue_from, train_model
 from metatrain.utils.data import DiskDatasetWriter
-<<<<<<< HEAD
-=======
 from metatrain.utils.data.readers.ase import read
->>>>>>> 0634767f
 from metatrain.utils.errors import ArchitectureError
 from metatrain.utils.neighbor_lists import get_system_with_neighbor_lists
 
@@ -686,19 +683,11 @@
 
     disk_dataset_writer = DiskDatasetWriter("qm9_reduced_100.zip")
     for i in range(100):
-<<<<<<< HEAD
-        frame = ase.io.read("qm9_reduced_100.xyz", index=i)
-        system = systems_to_torch(frame, dtype=torch.float64)
-        system = get_system_with_neighbor_lists(
-            system,
-            [NeighborListOptions(cutoff=5.0, full_list=True, strict=True)],
-=======
         frame = read("qm9_reduced_100.xyz", index=i)
         system = systems_to_torch(frame, dtype=torch.float64)
         system = get_system_with_neighbor_lists(
             system,
             [NeighborListOptions(cutoff=5.0, full_list=False, strict=False)],
->>>>>>> 0634767f
         )
         energy = TensorMap(
             keys=Labels.single(),
