--- conflicted
+++ resolved
@@ -21,15 +21,6 @@
 
 def test_find_all_architectures():
     all_arches = find_all_architectures()
-<<<<<<< HEAD
-    assert len(all_arches) == 5
-
-    assert "experimental.gap" in all_arches
-    assert "experimental.pet" in all_arches
-    assert "experimental.soap_bpnn" in all_arches
-    assert "experimental.nanopet" in all_arches
-    assert "experimental.phace" in all_arches
-=======
 
     assert len(all_arches) == 6
 
@@ -39,7 +30,6 @@
     assert "deprecated.nanopet" in all_arches
     assert "experimental.flashmd" in all_arches
     assert "llpr" in all_arches
->>>>>>> 6e60b2fd
 
 
 def test_get_architecture_path():
