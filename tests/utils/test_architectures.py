--- conflicted
+++ resolved
@@ -28,11 +28,8 @@
     assert "pet" in all_arches
     assert "soap_bpnn" in all_arches
     assert "experimental.nanopet" in all_arches
-<<<<<<< HEAD
     assert "experimental.phace" in all_arches
-=======
     assert "deprecated.pet" in all_arches
->>>>>>> dcd12aeb
 
 
 def test_get_architecture_path():
