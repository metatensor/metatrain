import importlib
from pathlib import Path

import pytest

from metatrain import PACKAGE_ROOT
from metatrain.utils.architectures import (
    check_architecture_name,
    check_architecture_options,
    find_all_architectures,
    get_architecture_name,
    get_architecture_path,
    get_default_hypers,
    import_architecture,
)


def is_None(*args, **kwargs) -> None:
    return None


def test_find_all_architectures():
    all_arches = find_all_architectures()
<<<<<<< HEAD

    assert len(all_arches) == 7
=======
    assert len(all_arches) == 5
>>>>>>> 54dac585

    assert "gap" in all_arches
    assert "pet" in all_arches
    assert "soap_bpnn" in all_arches
<<<<<<< HEAD
    assert "experimental.nanopet" in all_arches
    assert "experimental.flashmd" in all_arches
    assert "deprecated.pet" in all_arches
=======
    assert "deprecated.nanopet" in all_arches
>>>>>>> 54dac585
    assert "llpr" in all_arches


def test_get_architecture_path():
    assert get_architecture_path("soap_bpnn") == PACKAGE_ROOT / "soap_bpnn"


@pytest.mark.parametrize("name", find_all_architectures())
def test_get_default_hypers(name):
    """Test that architecture hypers for all arches can be loaded."""
    if name == "llpr":
        # Skip this architecture as it is not a valid architecture but a wrapper
        return
    default_hypers = get_default_hypers(name)
    assert type(default_hypers) is dict
    assert default_hypers["name"] == name


def test_check_architecture_name():
    check_architecture_name("soap_bpnn")


def test_check_architecture_name_suggest():
    name = "soap-bpnn"
    match = (
        rf"Architecture {name!r} is not a valid architecture. "
        r"Did you mean 'soap_bpnn'?"
    )
    with pytest.raises(ValueError, match=match):
        check_architecture_name(name)


def test_check_architecture_no_name_suggest():
    name = "sdlfijwpeofj"
    match = f"Architecture {name!r} is not a valid architecture."
    with pytest.raises(ValueError, match=match):
        check_architecture_name(name)


def test_check_architecture_name_deprecated():
    with pytest.raises(ValueError, match="deprecated architecture with the same name"):
        check_architecture_name("nanopet")


@pytest.mark.parametrize("path_type", [Path, str])
@pytest.mark.parametrize(
    "path",
    [
        PACKAGE_ROOT / "soap_bpnn",
        PACKAGE_ROOT / "soap_bpnn" / "__init__.py",
        PACKAGE_ROOT / "soap_bpnn" / "default-hypers.yaml",
    ],
)
def test_get_architecture_name(path_type, path):
    assert get_architecture_name(path_type(path)) == "soap_bpnn"


def test_get_architecture_name_err_no_such_path():
    path = PACKAGE_ROOT / "foo"
    match = f"`path` {str(path)!r} does not exist"
    with pytest.raises(ValueError, match=match):
        get_architecture_name(path)


def test_get_architecture_name_err_no_such_arch():
    path = PACKAGE_ROOT
    match = f"`path` {str(path)!r} does not point to a valid architecture folder"
    with pytest.raises(ValueError, match=match):
        get_architecture_name(path)


@pytest.mark.parametrize("name", find_all_architectures())
def test_check_valid_default_architecture_options(name):
    """Test that all default hypers are according to the provided schema."""
    if name == "llpr":
        # Skip this architecture as it is not a valid architecture but a wrapper
        return
    options = get_default_hypers(name)
    check_architecture_options(name=name, options=options)


def test_check_architecture_options_error_raise():
    name = "soap_bpnn"
    options = get_default_hypers(name)

    # Add an unknown parameter
    options["training"]["num_epochxxx"] = 10

    match = r"Unrecognized options \('num_epochxxx' was unexpected\)"
    with pytest.raises(ValueError, match=match):
        check_architecture_options(name=name, options=options)


def test_import_architecture():
    name = "soap_bpnn"
    architecture_ref = importlib.import_module(f"metatrain.{name}")
    assert import_architecture(name) == architecture_ref


def test_import_architecture_erro(monkeypatch):
    # `check_architecture_name` is called inside `import_architecture` and we have to
    # disble the check to allow passing our "unknown" fancy-model below.
    monkeypatch.setattr(
        "metatrain.utils.architectures.check_architecture_name", is_None
    )

    name = "experimental.fancy_model"
    name_for_deps = "fancy-model"

    match = (
        rf"Trying to import '{name}' but architecture dependencies seem not be "
        rf"installed. \nTry to install them with "
        rf"`pip install metatrain\[{name_for_deps}\]`"
    )
    with pytest.raises(ImportError, match=match):
        import_architecture(name)<|MERGE_RESOLUTION|>--- conflicted
+++ resolved
@@ -21,23 +21,14 @@
 
 def test_find_all_architectures():
     all_arches = find_all_architectures()
-<<<<<<< HEAD
 
-    assert len(all_arches) == 7
-=======
-    assert len(all_arches) == 5
->>>>>>> 54dac585
+    assert len(all_arches) == 6
 
     assert "gap" in all_arches
     assert "pet" in all_arches
     assert "soap_bpnn" in all_arches
-<<<<<<< HEAD
-    assert "experimental.nanopet" in all_arches
+    assert "deprecated.nanopet" in all_arches
     assert "experimental.flashmd" in all_arches
-    assert "deprecated.pet" in all_arches
-=======
-    assert "deprecated.nanopet" in all_arches
->>>>>>> 54dac585
     assert "llpr" in all_arches
 
 
