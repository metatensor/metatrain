--- conflicted
+++ resolved
@@ -27,14 +27,8 @@
     assert "gap" in all_arches
     assert "pet" in all_arches
     assert "soap_bpnn" in all_arches
-<<<<<<< HEAD
-    assert "experimental.nanopet" in all_arches
-    assert "experimental.phace" in all_arches
-    assert "deprecated.pet" in all_arches
-=======
     assert "deprecated.nanopet" in all_arches
     assert "experimental.flashmd" in all_arches
->>>>>>> 6e60b2fd
     assert "llpr" in all_arches
 
 
