--- conflicted
+++ resolved
@@ -89,13 +89,8 @@
     targets = {
         "energy": TensorMap(
             keys=Labels(
-<<<<<<< HEAD
                 names=["_"],
                 values=torch.tensor([[0]]),
-=======
-                names=["o3_lambda", "o3_sigma"],
-                values=torch.tensor([[0, 1]]),
->>>>>>> fbdb93dd
             ),
             blocks=[block],
         ),
