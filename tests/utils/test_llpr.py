--- conflicted
+++ resolved
@@ -1,9 +1,6 @@
-<<<<<<< HEAD
+import subprocess
+
 import pytest
-=======
-import subprocess
-
->>>>>>> 5276b88a
 import torch
 from metatomic.torch import (
     AtomisticModel,
@@ -155,7 +152,63 @@
     )
 
 
-<<<<<<< HEAD
+def test_llpr_metadata_preservation_on_export(tmpdir):
+    """
+    Tests that the metadata of the wrapped model is preserved
+    during save-load-export operations.
+    """
+    checkpoint = torch.load(
+        str(RESOURCES_PATH / "model-64-bit.ckpt"),
+        weights_only=False,
+        map_location="cpu",
+    )
+    metadata = ModelMetadata(
+        name="test",
+        description="test",
+        references={"architecture": ["TEST: https://arxiv.org/abs/1234.56789v1"]},
+    )
+    checkpoint["metadata"] = metadata
+    with tmpdir.as_cwd():
+        torch.save(checkpoint, "model_with_metadata.ckpt")
+
+    with tmpdir.as_cwd():
+        model_with_metadata = load_model("model_with_metadata.ckpt")
+    model_without_metadata = load_model(str(RESOURCES_PATH / "model-64-bit.ckpt"))
+    llpr_model_with_metadata = LLPRUncertaintyModel(model_with_metadata)
+    llpr_model_without_metadata = LLPRUncertaintyModel(model_without_metadata)
+
+    # hack these fields so we can save the models
+    llpr_model_with_metadata.covariance_computed = True
+    llpr_model_without_metadata.covariance_computed = True
+    llpr_model_with_metadata.inv_covariance_computed = True
+    llpr_model_without_metadata.inv_covariance_computed = True
+    llpr_model_with_metadata.is_calibrated = True
+    llpr_model_without_metadata.is_calibrated = True
+
+    with tmpdir.as_cwd():
+        llpr_model_with_metadata.save_checkpoint("llpr_model_with_metadata.ckpt")
+        llpr_model_without_metadata.save_checkpoint("llpr_model_without_metadata.ckpt")
+        subprocess.run("mtt export llpr_model_with_metadata.ckpt", shell=True)
+        subprocess.run("mtt export llpr_model_without_metadata.ckpt", shell=True)
+        metadata_1 = load_atomistic_model("llpr_model_with_metadata.pt").metadata()
+        metadata_2 = load_atomistic_model("llpr_model_without_metadata.pt").metadata()
+
+    exported_references_1 = metadata_1.references
+    exported_references_2 = metadata_2.references
+
+    assert metadata_1.name == "test"
+    assert metadata_1.description == "test"
+    assert any(["TEST" in ref for ref in exported_references_1["architecture"]])
+    assert any(["LLPR" in ref for ref in exported_references_1["architecture"]])
+    assert any(["LPR" in ref for ref in exported_references_1["architecture"]])
+
+    assert metadata_2.name == ""
+    assert metadata_2.description == ""
+    assert all(["TEST" not in ref for ref in exported_references_2["architecture"]])
+    assert any(["LLPR" in ref for ref in exported_references_2["architecture"]])
+    assert any(["LPR" in ref for ref in exported_references_2["architecture"]])
+
+
 @pytest.mark.parametrize("context", ["finetune", "restart", "export"])
 def test_llpr_loads_wrapped_model(tmpdir, context):
     """
@@ -267,61 +320,4 @@
         train_datasets=[dataset],
         val_datasets=[dataset],
         checkpoint_dir=".",
-    )
-=======
-def test_llpr_metadata_preservation_on_export(tmpdir):
-    """
-    Tests that the metadata of the wrapped model is preserved
-    during save-load-export operations.
-    """
-    checkpoint = torch.load(
-        str(RESOURCES_PATH / "model-64-bit.ckpt"),
-        weights_only=False,
-        map_location="cpu",
-    )
-    metadata = ModelMetadata(
-        name="test",
-        description="test",
-        references={"architecture": ["TEST: https://arxiv.org/abs/1234.56789v1"]},
-    )
-    checkpoint["metadata"] = metadata
-    with tmpdir.as_cwd():
-        torch.save(checkpoint, "model_with_metadata.ckpt")
-
-    with tmpdir.as_cwd():
-        model_with_metadata = load_model("model_with_metadata.ckpt")
-    model_without_metadata = load_model(str(RESOURCES_PATH / "model-64-bit.ckpt"))
-    llpr_model_with_metadata = LLPRUncertaintyModel(model_with_metadata)
-    llpr_model_without_metadata = LLPRUncertaintyModel(model_without_metadata)
-
-    # hack these fields so we can save the models
-    llpr_model_with_metadata.covariance_computed = True
-    llpr_model_without_metadata.covariance_computed = True
-    llpr_model_with_metadata.inv_covariance_computed = True
-    llpr_model_without_metadata.inv_covariance_computed = True
-    llpr_model_with_metadata.is_calibrated = True
-    llpr_model_without_metadata.is_calibrated = True
-
-    with tmpdir.as_cwd():
-        llpr_model_with_metadata.save_checkpoint("llpr_model_with_metadata.ckpt")
-        llpr_model_without_metadata.save_checkpoint("llpr_model_without_metadata.ckpt")
-        subprocess.run("mtt export llpr_model_with_metadata.ckpt", shell=True)
-        subprocess.run("mtt export llpr_model_without_metadata.ckpt", shell=True)
-        metadata_1 = load_atomistic_model("llpr_model_with_metadata.pt").metadata()
-        metadata_2 = load_atomistic_model("llpr_model_without_metadata.pt").metadata()
-
-    exported_references_1 = metadata_1.references
-    exported_references_2 = metadata_2.references
-
-    assert metadata_1.name == "test"
-    assert metadata_1.description == "test"
-    assert any(["TEST" in ref for ref in exported_references_1["architecture"]])
-    assert any(["LLPR" in ref for ref in exported_references_1["architecture"]])
-    assert any(["LPR" in ref for ref in exported_references_1["architecture"]])
-
-    assert metadata_2.name == ""
-    assert metadata_2.description == ""
-    assert all(["TEST" not in ref for ref in exported_references_2["architecture"]])
-    assert any(["LLPR" in ref for ref in exported_references_2["architecture"]])
-    assert any(["LPR" in ref for ref in exported_references_2["architecture"]])
->>>>>>> 5276b88a
+    )