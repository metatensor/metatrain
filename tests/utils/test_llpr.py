import torch
from metatensor.torch.atomistic import (
    MetatensorAtomisticModel,
    ModelEvaluationOptions,
    ModelMetadata,
    ModelOutput,
    load_atomistic_model,
)

from metatrain.utils.data import Dataset, collate_fn, read_systems, read_targets
from metatrain.utils.llpr import LLPRUncertaintyModel
<<<<<<< HEAD
from metatrain.utils.loss import TensorMapDictLoss
from metatrain.utils.neighbor_lists import get_system_with_neighbor_lists
=======
from metatrain.utils.neighbor_lists import (
    get_requested_neighbor_lists,
    get_system_with_neighbor_lists,
)
>>>>>>> 6ece48e2

from . import RESOURCES_PATH


torch.manual_seed(42)


def test_llpr(tmpdir):

    model = load_atomistic_model(
        str(RESOURCES_PATH / "model-64-bit.pt"),
        extensions_directory=str(RESOURCES_PATH / "extensions/"),
    )
    qm9_systems = read_systems(RESOURCES_PATH / "qm9_reduced_100.xyz")
    target_config = {
        "energy": {
            "quantity": "energy",
            "read_from": str(RESOURCES_PATH / "qm9_reduced_100.xyz"),
            "reader": "ase",
            "key": "U0",
            "unit": "kcal/mol",
            "forces": False,
            "stress": False,
            "virial": False,
        },
    }
    targets, _ = read_targets(target_config)
    requested_neighbor_lists = get_requested_neighbor_lists(model)
    qm9_systems = [
        get_system_with_neighbor_lists(system, requested_neighbor_lists)
        for system in qm9_systems
    ]
    dataset = Dataset.from_dict({"system": qm9_systems, **targets})
    dataloader = torch.utils.data.DataLoader(
        dataset,
        batch_size=10,
        shuffle=False,
        collate_fn=collate_fn,
    )

    llpr_model = LLPRUncertaintyModel(model)
    llpr_model.compute_covariance(dataloader)
    llpr_model.compute_inverse_covariance()

    exported_model = MetatensorAtomisticModel(
        llpr_model.eval(),
        ModelMetadata(),
        llpr_model.capabilities,
    )

    evaluation_options = ModelEvaluationOptions(
        length_unit="angstrom",
        outputs={
            "mtt::aux::energy_uncertainty": ModelOutput(per_atom=True),
            "energy": ModelOutput(per_atom=True),
            "mtt::aux::last_layer_features": ModelOutput(per_atom=True),
        },
        selected_atoms=None,
    )

    outputs = exported_model(
        qm9_systems[:5], evaluation_options, check_consistency=True
    )

    assert "mtt::aux::energy_uncertainty" in outputs
    assert "energy" in outputs
    assert "mtt::aux::last_layer_features" in outputs

    assert outputs["mtt::aux::energy_uncertainty"].block().samples.names == [
        "system",
        "atom",
    ]
    assert outputs["energy"].block().samples.names == ["system", "atom"]
    assert outputs["mtt::aux::last_layer_features"].block().samples.names == [
        "system",
        "atom",
    ]

    # Now test the ensemble approach
    params = []  # One per element, SOAP-BPNN
    for name, param in llpr_model.model.named_parameters():
        if "last_layers" in name and "energy" in name:
            params.append(param.squeeze())
    weights = torch.cat(params)

    n_ensemble_members = 10000
    llpr_model.calibrate(dataloader)
    llpr_model.generate_ensemble({"energy": weights}, n_ensemble_members)
    assert "mtt::energy_ensemble" in llpr_model.capabilities.outputs

    exported_model = MetatensorAtomisticModel(
        llpr_model.eval(),
        ModelMetadata(),
        llpr_model.capabilities,
    )

    exported_model.save(
        file=str(tmpdir / "llpr_model.pt"),
        collect_extensions=str(tmpdir / "extensions"),
    )
    llpr_model = load_atomistic_model(
        str(tmpdir / "llpr_model.pt"), extensions_directory=str(tmpdir / "extensions")
    )

    evaluation_options = ModelEvaluationOptions(
        length_unit="angstrom",
        outputs={
            "mtt::aux::energy_uncertainty": ModelOutput(per_atom=False),
            "mtt::energy_ensemble": ModelOutput(per_atom=False),
        },
        selected_atoms=None,
    )
    outputs = exported_model(
        qm9_systems[:5], evaluation_options, check_consistency=True
    )

    assert "mtt::aux::energy_uncertainty" in outputs
    assert "mtt::energy_ensemble" in outputs

    analytical_uncertainty = outputs["mtt::aux::energy_uncertainty"].block().values
    ensemble_uncertainty = torch.var(
        outputs["mtt::energy_ensemble"].block().values, dim=1, keepdim=True
    )

    torch.testing.assert_close(
        analytical_uncertainty, ensemble_uncertainty, rtol=1e-2, atol=1e-2
    )


def test_llpr_covariance_as_pseudo_hessian(tmpdir):

    model = load_atomistic_model(
        str(RESOURCES_PATH / "model-64-bit.pt"),
        extensions_directory=str(RESOURCES_PATH / "extensions/"),
    )
    qm9_systems = read_systems(RESOURCES_PATH / "qm9_reduced_100.xyz")
    target_config = {
        "energy": {
            "quantity": "energy",
            "read_from": str(RESOURCES_PATH / "qm9_reduced_100.xyz"),
            "reader": "ase",
            "key": "U0",
            "unit": "kcal/mol",
            "forces": False,
            "stress": False,
            "virial": False,
        },
    }
    targets, target_info = read_targets(target_config)
    requested_neighbor_lists = model.requested_neighbor_lists()
    qm9_systems = [
        get_system_with_neighbor_lists(system, requested_neighbor_lists)
        for system in qm9_systems
    ]
    dataset = Dataset.from_dict({"system": qm9_systems, **targets})
    dataloader = torch.utils.data.DataLoader(
        dataset,
        batch_size=10,
        shuffle=False,
        collate_fn=collate_fn,
    )

    llpr_model = LLPRUncertaintyModel(model)

    parameters = []
    for name, param in llpr_model.named_parameters():
        if "last_layers" in name:
            parameters.append(param)

    loss_weight_dict = {
        "energy": 1.0,
        "energy_positions_grad": 1.0,
        "energy_grain_grad": 1.0,
    }
    loss_fn = TensorMapDictLoss(loss_weight_dict)

    llpr_model.compute_covariance_as_pseudo_hessian(
        dataloader, target_info, loss_fn, parameters
    )
    llpr_model.compute_inverse_covariance()

    exported_model = MetatensorAtomisticModel(
        llpr_model.eval(),
        ModelMetadata(),
        llpr_model.capabilities,
    )

    evaluation_options = ModelEvaluationOptions(
        length_unit="angstrom",
        outputs={
            "mtt::aux::energy_uncertainty": ModelOutput(per_atom=True),
            "energy": ModelOutput(per_atom=True),
            "mtt::aux::last_layer_features": ModelOutput(per_atom=True),
        },
        selected_atoms=None,
    )

    outputs = exported_model(
        qm9_systems[:5], evaluation_options, check_consistency=True
    )

    assert "mtt::aux::energy_uncertainty" in outputs
    assert "energy" in outputs
    assert "mtt::aux::last_layer_features" in outputs

    assert outputs["mtt::aux::energy_uncertainty"].block().samples.names == [
        "system",
        "atom",
    ]
    assert outputs["energy"].block().samples.names == ["system", "atom"]
    assert outputs["mtt::aux::last_layer_features"].block().samples.names == [
        "system",
        "atom",
    ]

    # Now test the ensemble approach
    params = []  # One per element, SOAP-BPNN
    for name, param in llpr_model.model.named_parameters():
        if "last_layers" in name and "energy" in name:
            params.append(param.squeeze())
    weights = torch.cat(params)

    n_ensemble_members = 10000
    llpr_model.calibrate(dataloader)
    llpr_model.generate_ensemble({"energy": weights}, n_ensemble_members)
    assert "mtt::energy_ensemble" in llpr_model.capabilities.outputs

    exported_model = MetatensorAtomisticModel(
        llpr_model.eval(),
        ModelMetadata(),
        llpr_model.capabilities,
    )

    exported_model.save(
        file=str(tmpdir / "llpr_model.pt"),
        collect_extensions=str(tmpdir / "extensions"),
    )
    llpr_model = load_atomistic_model(
        str(tmpdir / "llpr_model.pt"), extensions_directory=str(tmpdir / "extensions")
    )

    evaluation_options = ModelEvaluationOptions(
        length_unit="angstrom",
        outputs={
            "mtt::aux::energy_uncertainty": ModelOutput(per_atom=False),
            "mtt::energy_ensemble": ModelOutput(per_atom=False),
        },
        selected_atoms=None,
    )
    outputs = exported_model(
        qm9_systems[:5], evaluation_options, check_consistency=True
    )

    assert "mtt::aux::energy_uncertainty" in outputs
    assert "mtt::energy_ensemble" in outputs

    analytical_uncertainty = outputs["mtt::aux::energy_uncertainty"].block().values
    ensemble_uncertainty = torch.var(
        outputs["mtt::energy_ensemble"].block().values, dim=1, keepdim=True
    )

    torch.testing.assert_close(
        analytical_uncertainty, ensemble_uncertainty, rtol=1e-2, atol=1e-2
    )<|MERGE_RESOLUTION|>--- conflicted
+++ resolved
@@ -9,15 +9,11 @@
 
 from metatrain.utils.data import Dataset, collate_fn, read_systems, read_targets
 from metatrain.utils.llpr import LLPRUncertaintyModel
-<<<<<<< HEAD
 from metatrain.utils.loss import TensorMapDictLoss
-from metatrain.utils.neighbor_lists import get_system_with_neighbor_lists
-=======
 from metatrain.utils.neighbor_lists import (
     get_requested_neighbor_lists,
     get_system_with_neighbor_lists,
 )
->>>>>>> 6ece48e2
 
 from . import RESOURCES_PATH
 
