from pathlib import Path

import metatensor.torch
import pytest
import torch
from metatensor.torch import Labels, TensorBlock, TensorMap
from metatensor.torch.atomistic import ModelOutput, System
from omegaconf import OmegaConf

from metatrain.utils.additive import ZBL, CompositionModel, remove_additive
from metatrain.utils.data import Dataset, DatasetInfo
from metatrain.utils.data.readers import read_systems, read_targets
from metatrain.utils.data.target_info import (
    get_energy_target_info,
    get_generic_target_info,
)
from metatrain.utils.neighbor_lists import (
    get_requested_neighbor_lists,
    get_system_with_neighbor_lists,
)


RESOURCES_PATH = Path(__file__).parents[1] / "resources"


def test_composition_model_train():
    """Test the calculation of composition weights."""

    # Here we use three synthetic structures:
    # - O atom, with an energy of 1.0
    # - H2O molecule, with an energy of 5.0
    # - H4O2 molecule, with an energy of 10.0
    # The expected composition weights are 2.0 for H and 1.0 for O.

    systems = [
        System(
            positions=torch.tensor([[0.0, 0.0, 0.0]], dtype=torch.float64),
            types=torch.tensor([8]),
            cell=torch.eye(3, dtype=torch.float64),
            pbc=torch.tensor([True, True, True]),
        ),
        System(
            positions=torch.tensor(
                [[0.0, 0.0, 0.0], [1.0, 0.0, 0.0], [0.0, 1.0, 0.0]], dtype=torch.float64
            ),
            types=torch.tensor([1, 1, 8]),
            cell=torch.eye(3, dtype=torch.float64),
            pbc=torch.tensor([True, True, True]),
        ),
        System(
            positions=torch.tensor(
                [
                    [0.0, 0.0, 0.0],
                    [1.0, 0.0, 0.0],
                    [0.0, 1.0, 0.0],
                    [0.0, 0.0, 1.0],
                    [1.0, 0.0, 1.0],
                    [0.0, 1.0, 1.0],
                ],
                dtype=torch.float64,
            ),
            types=torch.tensor([1, 1, 8, 1, 1, 8]),
            cell=torch.eye(3, dtype=torch.float64),
            pbc=torch.tensor([True, True, True]),
        ),
    ]
    energies = [1.0, 5.0, 10.0]
    energies = [
        TensorMap(
            keys=Labels(names=["_"], values=torch.tensor([[0]])),
            blocks=[
                TensorBlock(
                    values=torch.tensor([[e]], dtype=torch.float64),
                    samples=Labels(names=["system"], values=torch.tensor([[i]])),
                    components=[],
                    properties=Labels(names=["energy"], values=torch.tensor([[0]])),
                )
            ],
        )
        for i, e in enumerate(energies)
    ]
    dataset = Dataset.from_dict({"system": systems, "energy": energies})

    composition_model = CompositionModel(
        model_hypers={},
        dataset_info=DatasetInfo(
            length_unit="angstrom",
            atomic_types=[1, 8],
            targets={"energy": get_energy_target_info({"unit": "eV"})},
        ),
    )

    composition_model.train_model(dataset)
    assert composition_model.weights.shape[0] == 1
    assert composition_model.weights.shape[1] == 2
    assert composition_model.output_to_output_index == {"energy": 0}
    assert composition_model.atomic_types == [1, 8]
    torch.testing.assert_close(
        composition_model.weights, torch.tensor([[2.0, 1.0]], dtype=torch.float64)
    )

    composition_model.train_model([dataset])
    assert composition_model.weights.shape[0] == 1
    assert composition_model.weights.shape[1] == 2
    assert composition_model.output_to_output_index == {"energy": 0}
    assert composition_model.atomic_types == [1, 8]
    torch.testing.assert_close(
        composition_model.weights, torch.tensor([[2.0, 1.0]], dtype=torch.float64)
    )

    composition_model.train_model([dataset, dataset, dataset])
    assert composition_model.weights.shape[0] == 1
    assert composition_model.weights.shape[1] == 2
    assert composition_model.output_to_output_index == {"energy": 0}
    assert composition_model.atomic_types == [1, 8]
    torch.testing.assert_close(
        composition_model.weights, torch.tensor([[2.0, 1.0]], dtype=torch.float64)
    )


def test_composition_model_predict():
    """Test the prediction of composition energies."""

    dataset_path = RESOURCES_PATH / "qm9_reduced_100.xyz"
    systems = read_systems(dataset_path)

    conf = {
        "mtt::U0": {
            "quantity": "energy",
            "read_from": dataset_path,
            "file_format": ".xyz",
            "reader": "ase",
            "key": "U0",
            "unit": "eV",
            "type": "scalar",
            "per_atom": False,
<<<<<<< HEAD
            "num_properties": 1,
=======
            "num_subtargets": 1,
>>>>>>> 444fb728
            "forces": False,
            "stress": False,
            "virial": False,
        }
    }
    targets, target_info = read_targets(OmegaConf.create(conf))
    dataset = Dataset.from_dict({"system": systems, "mtt::U0": targets["mtt::U0"]})

    composition_model = CompositionModel(
        model_hypers={},
        dataset_info=DatasetInfo(
            length_unit="angstrom",
            atomic_types=[1, 6, 7, 8],
            targets=target_info,
        ),
    )

    composition_model.train_model(dataset)

    # per_atom = False
    output = composition_model(
        systems[:5],
        {"mtt::U0": ModelOutput(quantity="energy", unit="", per_atom=False)},
    )
    assert "mtt::U0" in output
    assert output["mtt::U0"].block().samples.names == ["system"]
    assert output["mtt::U0"].block().values.shape == (5, 1)

    # per_atom = True
    output = composition_model(
        systems[:5],
        {"mtt::U0": ModelOutput(quantity="energy", unit="", per_atom=True)},
    )
    assert "mtt::U0" in output
    assert output["mtt::U0"].block().samples.names == ["system", "atom"]
    assert output["mtt::U0"].block().values.shape != (5, 1)

    # with selected_atoms
    selected_atoms = metatensor.torch.Labels(
        names=["system", "atom"],
        values=torch.tensor([[0, 0]]),
    )

    output = composition_model(
        systems[:5],
        {"mtt::U0": ModelOutput(quantity="energy", unit="", per_atom=True)},
        selected_atoms=selected_atoms,
    )
    assert "mtt::U0" in output
    assert output["mtt::U0"].block().samples.names == ["system", "atom"]
    assert output["mtt::U0"].block().values.shape == (1, 1)

    output = composition_model(
        systems[:5],
        {"mtt::U0": ModelOutput(quantity="energy", unit="", per_atom=False)},
        selected_atoms=selected_atoms,
    )
    assert "mtt::U0" in output
    assert output["mtt::U0"].block().samples.names == ["system"]
    assert output["mtt::U0"].block().values.shape == (1, 1)


def test_composition_model_torchscript(tmpdir):
    """Test the torchscripting, saving and loading of the composition model."""
    system = System(
        positions=torch.tensor([[0.0, 0.0, 0.0]], dtype=torch.float64),
        types=torch.tensor([8]),
        cell=torch.eye(3, dtype=torch.float64),
        pbc=torch.tensor([True, True, True]),
    )

    composition_model = CompositionModel(
        model_hypers={},
        dataset_info=DatasetInfo(
            length_unit="angstrom",
            atomic_types=[1, 8],
            targets={"energy": get_energy_target_info({"unit": "eV"})},
        ),
    )
    composition_model = torch.jit.script(composition_model)
    composition_model(
        [system], {"energy": ModelOutput(quantity="energy", unit="", per_atom=False)}
    )
    torch.jit.save(composition_model, tmpdir / "composition_model.pt")
    composition_model = torch.jit.load(tmpdir / "composition_model.pt")
    composition_model(
        [system], {"energy": ModelOutput(quantity="energy", unit="", per_atom=False)}
    )


def test_remove_additive():
    """Tests the remove_additive function."""

    dataset_path = RESOURCES_PATH / "qm9_reduced_100.xyz"
    systems = read_systems(dataset_path)

    conf = {
        "mtt::U0": {
            "quantity": "energy",
            "read_from": dataset_path,
            "file_format": ".xyz",
            "reader": "ase",
            "key": "U0",
            "unit": "eV",
            "type": "scalar",
            "per_atom": False,
<<<<<<< HEAD
            "num_properties": 1,
=======
            "num_subtargets": 1,
>>>>>>> 444fb728
            "forces": False,
            "stress": False,
            "virial": False,
        }
    }
    targets, target_info = read_targets(OmegaConf.create(conf))
    dataset = Dataset.from_dict({"system": systems, "mtt::U0": targets["mtt::U0"]})

    composition_model = CompositionModel(
        model_hypers={},
        dataset_info=DatasetInfo(
            length_unit="angstrom",
            atomic_types=[1, 6, 7, 8],
            targets=target_info,
        ),
    )
    composition_model.train_model(dataset)

    # concatenate all targets
    targets["mtt::U0"] = metatensor.torch.join(targets["mtt::U0"], axis="samples")

    std_before = targets["mtt::U0"].block().values.std().item()
    remove_additive(systems, targets, composition_model, target_info)
    std_after = targets["mtt::U0"].block().values.std().item()

    # In QM9 the composition contribution is very large: the standard deviation
    # of the energies is reduced by a factor of over 100 upon removing the composition
    assert std_after < 100.0 * std_before


def test_composition_model_missing_types():
    """
    Test the error when there are too many or too types in the dataset
    compared to those declared at initialization.
    """

    # Here we use three synthetic structures:
    # - O atom, with an energy of 1.0
    # - H2O molecule, with an energy of 5.0
    # - H4O2 molecule, with an energy of 10.0
    # The expected composition weights are 2.0 for H and 1.0 for O.

    systems = [
        System(
            positions=torch.tensor([[0.0, 0.0, 0.0]], dtype=torch.float64),
            types=torch.tensor([8]),
            cell=torch.eye(3, dtype=torch.float64),
            pbc=torch.tensor([True, True, True]),
        ),
        System(
            positions=torch.tensor(
                [[0.0, 0.0, 0.0], [1.0, 0.0, 0.0], [0.0, 1.0, 0.0]], dtype=torch.float64
            ),
            types=torch.tensor([1, 1, 8]),
            cell=torch.eye(3, dtype=torch.float64),
            pbc=torch.tensor([True, True, True]),
        ),
        System(
            positions=torch.tensor(
                [
                    [0.0, 0.0, 0.0],
                    [1.0, 0.0, 0.0],
                    [0.0, 1.0, 0.0],
                    [0.0, 0.0, 1.0],
                    [1.0, 0.0, 1.0],
                    [0.0, 1.0, 1.0],
                ],
                dtype=torch.float64,
            ),
            types=torch.tensor([1, 1, 8, 1, 1, 8]),
            cell=torch.eye(3, dtype=torch.float64),
            pbc=torch.tensor([True, True, True]),
        ),
    ]
    energies = [1.0, 5.0, 10.0]
    energies = [
        TensorMap(
            keys=Labels(names=["_"], values=torch.tensor([[0]])),
            blocks=[
                TensorBlock(
                    values=torch.tensor([[e]], dtype=torch.float64),
                    samples=Labels(names=["system"], values=torch.tensor([[i]])),
                    components=[],
                    properties=Labels(names=["energy"], values=torch.tensor([[0]])),
                )
            ],
        )
        for i, e in enumerate(energies)
    ]
    dataset = Dataset.from_dict({"system": systems, "energy": energies})

    composition_model = CompositionModel(
        model_hypers={},
        dataset_info=DatasetInfo(
            length_unit="angstrom",
            atomic_types=[1],
            targets={"energy": get_energy_target_info({"unit": "eV"})},
        ),
    )
    with pytest.raises(
        ValueError,
        match="unknown atomic types",
    ):
        composition_model.train_model(dataset)

    composition_model = CompositionModel(
        model_hypers={},
        dataset_info=DatasetInfo(
            length_unit="angstrom",
            atomic_types=[1, 8, 100],
            targets={"energy": get_energy_target_info({"unit": "eV"})},
        ),
    )
    with pytest.warns(
        UserWarning,
        match="do not contain atomic types",
    ):
        composition_model.train_model(dataset)


def test_composition_model_wrong_target():
    """
    Test the error when a non-scalar is fed to the composition model.
    """
    composition_model = CompositionModel(
        model_hypers={},
        dataset_info=DatasetInfo(
            length_unit="angstrom",
            atomic_types=[1],
            targets={
                "force": get_generic_target_info(
                    {
                        "quantity": "force",
                        "unit": "",
                        "type": {"cartesian": {"rank": 1}},
                        "num_properties": 1,
                        "per_atom": True,
                    }
                )
            },
        ),
    )
    # This should do nothing, because the target is not scalar and it should be
    # ignored by the composition model. The warning is due to the "empty" dataset
    # not containing H (atomic type 1)
    with pytest.warns(UserWarning, match="do not contain atomic types"):
        composition_model.train_model([])

<<<<<<< HEAD
    assert composition_model.weights.shape == (0, 1)
=======
    with pytest.raises(
        ValueError,
        match="only supports energy-like outputs",
    ):
        CompositionModel(
            model_hypers={},
            dataset_info=DatasetInfo(
                length_unit="angstrom",
                atomic_types=[1],
                targets={
                    "energy": get_generic_target_info(
                        {
                            "quantity": "dipole",
                            "unit": "D",
                            "per_atom": True,
                            "num_subtargets": 5,
                            "type": {
                                "Cartesian": {
                                    "rank": 1,
                                }
                            },
                        }
                    )
                },
            ),
        )
>>>>>>> 444fb728


def test_zbl():
    """Test the ZBL model."""

    dataset_path = RESOURCES_PATH / "qm9_reduced_100.xyz"

    systems = read_systems(dataset_path)[:5]

    conf = {
        "mtt::U0": {
            "quantity": "energy",
            "read_from": dataset_path,
            "file_format": ".xyz",
            "reader": "ase",
            "key": "U0",
            "unit": "eV",
            "type": "scalar",
            "per_atom": False,
<<<<<<< HEAD
            "num_properties": 1,
=======
            "num_subtargets": 1,
>>>>>>> 444fb728
            "forces": False,
            "stress": False,
            "virial": False,
        }
    }
    _, target_info = read_targets(OmegaConf.create(conf))

    zbl = ZBL(
        model_hypers={},
        dataset_info=DatasetInfo(
            length_unit="angstrom",
            atomic_types=[1, 6, 7, 8],
            targets=target_info,
        ),
    )

    requested_neighbor_lists = get_requested_neighbor_lists(zbl)
    for system in systems:
        get_system_with_neighbor_lists(system, requested_neighbor_lists)

    # per_atom = True
    output = zbl(
        systems,
        {"mtt::U0": ModelOutput(quantity="energy", unit="", per_atom=True)},
    )
    assert "mtt::U0" in output
    assert output["mtt::U0"].block().samples.names == ["system", "atom"]
    assert output["mtt::U0"].block().values.shape != (5, 1)

    # with selected_atoms
    selected_atoms = metatensor.torch.Labels(
        names=["system", "atom"],
        values=torch.tensor([[0, 0]]),
    )

    output = zbl(
        systems,
        {"mtt::U0": ModelOutput(quantity="energy", unit="", per_atom=True)},
        selected_atoms=selected_atoms,
    )
    assert "mtt::U0" in output
    assert output["mtt::U0"].block().samples.names == ["system", "atom"]
    assert output["mtt::U0"].block().values.shape == (1, 1)

    # per_atom = False
    output = zbl(
        systems,
        {"mtt::U0": ModelOutput(quantity="energy", unit="", per_atom=False)},
    )
    assert "mtt::U0" in output
    assert output["mtt::U0"].block().samples.names == ["system"]
    assert output["mtt::U0"].block().values.shape == (5, 1)

    # check that the result is the same without batching
    expected = output["mtt::U0"].block().values[3]
    system = systems[3]
    output = zbl(
        [system],
        {"mtt::U0": ModelOutput(quantity="energy", unit="", per_atom=False)},
    )
    assert torch.allclose(output["mtt::U0"].block().values[0], expected)<|MERGE_RESOLUTION|>--- conflicted
+++ resolved
@@ -134,11 +134,7 @@
             "unit": "eV",
             "type": "scalar",
             "per_atom": False,
-<<<<<<< HEAD
-            "num_properties": 1,
-=======
             "num_subtargets": 1,
->>>>>>> 444fb728
             "forces": False,
             "stress": False,
             "virial": False,
@@ -245,11 +241,7 @@
             "unit": "eV",
             "type": "scalar",
             "per_atom": False,
-<<<<<<< HEAD
-            "num_properties": 1,
-=======
             "num_subtargets": 1,
->>>>>>> 444fb728
             "forces": False,
             "stress": False,
             "virial": False,
@@ -385,7 +377,7 @@
                         "quantity": "force",
                         "unit": "",
                         "type": {"cartesian": {"rank": 1}},
-                        "num_properties": 1,
+                        "num_subtargets": 1,
                         "per_atom": True,
                     }
                 )
@@ -398,36 +390,7 @@
     with pytest.warns(UserWarning, match="do not contain atomic types"):
         composition_model.train_model([])
 
-<<<<<<< HEAD
     assert composition_model.weights.shape == (0, 1)
-=======
-    with pytest.raises(
-        ValueError,
-        match="only supports energy-like outputs",
-    ):
-        CompositionModel(
-            model_hypers={},
-            dataset_info=DatasetInfo(
-                length_unit="angstrom",
-                atomic_types=[1],
-                targets={
-                    "energy": get_generic_target_info(
-                        {
-                            "quantity": "dipole",
-                            "unit": "D",
-                            "per_atom": True,
-                            "num_subtargets": 5,
-                            "type": {
-                                "Cartesian": {
-                                    "rank": 1,
-                                }
-                            },
-                        }
-                    )
-                },
-            ),
-        )
->>>>>>> 444fb728
 
 
 def test_zbl():
@@ -447,11 +410,7 @@
             "unit": "eV",
             "type": "scalar",
             "per_atom": False,
-<<<<<<< HEAD
-            "num_properties": 1,
-=======
             "num_subtargets": 1,
->>>>>>> 444fb728
             "forces": False,
             "stress": False,
             "virial": False,
