--- conflicted
+++ resolved
@@ -366,53 +366,6 @@
     """
     Test the error when a non-scalar is fed to the composition model.
     """
-<<<<<<< HEAD
-    composition_model = CompositionModel(
-        model_hypers={},
-        dataset_info=DatasetInfo(
-            length_unit="angstrom",
-            atomic_types=[1, 8],
-            targets={
-                "force": get_generic_target_info(
-                    {
-                        "quantity": "force",
-                        "unit": "",
-                        "type": {"cartesian": {"rank": 1}},
-                        "num_subtargets": 1,
-                        "per_atom": False,
-                    }
-                )
-            },
-        ),
-    )
-
-    systems = [
-        System(
-            positions=torch.tensor([[0.0, 0.0, 0.0]], dtype=torch.float64),
-            types=torch.tensor([8]),
-            cell=torch.eye(3, dtype=torch.float64),
-            pbc=torch.tensor([True, True, True]),
-        ),
-        System(
-            positions=torch.tensor(
-                [[0.0, 0.0, 0.0], [1.0, 0.0, 0.0], [0.0, 1.0, 0.0]], dtype=torch.float64
-            ),
-            types=torch.tensor([1, 1, 8]),
-            cell=torch.eye(3, dtype=torch.float64),
-            pbc=torch.tensor([True, True, True]),
-        ),
-        System(
-            positions=torch.tensor(
-                [
-                    [0.0, 0.0, 0.0],
-                    [1.0, 0.0, 0.0],
-                    [0.0, 1.0, 0.0],
-                    [0.0, 0.0, 1.0],
-                    [1.0, 0.0, 1.0],
-                    [0.0, 1.0, 1.0],
-                ],
-                dtype=torch.float64,
-=======
     with pytest.raises(ValueError, match="does not support target quantity force"):
         CompositionModel(
             model_hypers={},
@@ -430,36 +383,11 @@
                         }
                     )
                 },
->>>>>>> b5de3b24
             ),
-            types=torch.tensor([1, 1, 8, 1, 1, 8]),
-            cell=torch.eye(3, dtype=torch.float64),
-            pbc=torch.tensor([True, True, True]),
-        ),
-    ]
-    force = [[1.0, 5.0, 10.0], [2.0, 6.0, 11.0], [3.0, 7.0, 12.0]]
-    force = [
-        TensorMap(
-            keys=Labels.single(),
-            blocks=[
-                TensorBlock(
-                    values=torch.tensor(
-                        [[[single_f] for single_f in f]], dtype=torch.float64
-                    ),
-                    samples=Labels(names=["system"], values=torch.tensor([[i]])),
-                    components=[
-                        Labels(names=["xyz"], values=torch.tensor([[0], [1], [2]])),
-                    ],
-                    properties=Labels(names=["energy"], values=torch.tensor([[0]])),
-                )
-            ],
+            types=torch.tensor([1, 1, 8]),
+            cell=torch.eye(3, dtype=torch.float64),
+            pbc=torch.tensor([True, True, True]),
         )
-        for i, f in enumerate(force)
-    ]
-    dataset = Dataset.from_dict({"system": systems, "force": force})
-
-    composition_model.train_model(dataset)
-    assert composition_model.weights.shape == (0, 2)
 
 
 def test_zbl():
