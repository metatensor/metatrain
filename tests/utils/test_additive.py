from pathlib import Path

import metatensor.torch
import pytest
import torch
from metatensor.torch import Labels, TensorBlock, TensorMap
from metatensor.torch.atomistic import ModelOutput, System
from omegaconf import OmegaConf

from metatrain.utils.additive import ZBL, CompositionModel, remove_additive
from metatrain.utils.data import Dataset, DatasetInfo
from metatrain.utils.data.readers import read_systems, read_targets
from metatrain.utils.data.target_info import (
    get_energy_target_info,
    get_generic_target_info,
)
from metatrain.utils.neighbor_lists import (
    get_requested_neighbor_lists,
    get_system_with_neighbor_lists,
)


RESOURCES_PATH = Path(__file__).parents[1] / "resources"


def test_composition_model_train():
    """Test the calculation of composition weights."""

    # Here we use three synthetic structures:
    # - O atom, with an energy of 1.0
    # - H2O molecule, with an energy of 5.0
    # - H4O2 molecule, with an energy of 10.0
    # The expected composition weights are 2.0 for H and 1.0 for O.

    systems = [
        System(
            positions=torch.tensor([[0.0, 0.0, 0.0]], dtype=torch.float64),
            types=torch.tensor([8]),
            cell=torch.eye(3, dtype=torch.float64),
            pbc=torch.tensor([True, True, True]),
        ),
        System(
            positions=torch.tensor(
                [[0.0, 0.0, 0.0], [1.0, 0.0, 0.0], [0.0, 1.0, 0.0]], dtype=torch.float64
            ),
            types=torch.tensor([1, 1, 8]),
            cell=torch.eye(3, dtype=torch.float64),
            pbc=torch.tensor([True, True, True]),
        ),
        System(
            positions=torch.tensor(
                [
                    [0.0, 0.0, 0.0],
                    [1.0, 0.0, 0.0],
                    [0.0, 1.0, 0.0],
                    [0.0, 0.0, 1.0],
                    [1.0, 0.0, 1.0],
                    [0.0, 1.0, 1.0],
                ],
                dtype=torch.float64,
            ),
            types=torch.tensor([1, 1, 8, 1, 1, 8]),
            cell=torch.eye(3, dtype=torch.float64),
            pbc=torch.tensor([True, True, True]),
        ),
    ]
    energies = [1.0, 5.0, 10.0]
    energies = [
        TensorMap(
            keys=Labels(names=["_"], values=torch.tensor([[0]])),
            blocks=[
                TensorBlock(
                    values=torch.tensor([[e]], dtype=torch.float64),
                    samples=Labels(names=["system"], values=torch.tensor([[i]])),
                    components=[],
                    properties=Labels(names=["energy"], values=torch.tensor([[0]])),
                )
            ],
        )
        for i, e in enumerate(energies)
    ]
    dataset = Dataset.from_dict({"system": systems, "energy": energies})

    composition_model = CompositionModel(
        model_hypers={},
        dataset_info=DatasetInfo(
            length_unit="angstrom",
            atomic_types=[1, 8],
            targets={"energy": get_energy_target_info({"unit": "eV"})},
        ),
    )

    composition_model.train_model(dataset)
    assert composition_model.weights.shape[0] == 1
    assert composition_model.weights.shape[1] == 2
    assert composition_model.output_name_to_output_index == {"energy": 0}
    assert composition_model.atomic_types == [1, 8]
    torch.testing.assert_close(
        composition_model.weights, torch.tensor([[2.0, 1.0]], dtype=torch.float64)
    )

    composition_model.train_model([dataset])
    assert composition_model.weights.shape[0] == 1
    assert composition_model.weights.shape[1] == 2
    assert composition_model.output_name_to_output_index == {"energy": 0}
    assert composition_model.atomic_types == [1, 8]
    torch.testing.assert_close(
        composition_model.weights, torch.tensor([[2.0, 1.0]], dtype=torch.float64)
    )

    composition_model.train_model([dataset, dataset, dataset])
    assert composition_model.weights.shape[0] == 1
    assert composition_model.weights.shape[1] == 2
    assert composition_model.output_name_to_output_index == {"energy": 0}
    assert composition_model.atomic_types == [1, 8]
    torch.testing.assert_close(
        composition_model.weights, torch.tensor([[2.0, 1.0]], dtype=torch.float64)
    )


def test_composition_model_predict():
    """Test the prediction of composition energies."""

    dataset_path = RESOURCES_PATH / "qm9_reduced_100.xyz"
    systems = read_systems(dataset_path)

    conf = {
        "mtt::U0": {
            "quantity": "energy",
            "read_from": dataset_path,
            "file_format": ".xyz",
            "reader": "ase",
            "key": "U0",
            "unit": "eV",
            "type": "scalar",
            "per_atom": False,
            "num_subtargets": 1,
            "forces": False,
            "stress": False,
            "virial": False,
        }
    }
    targets, target_info = read_targets(OmegaConf.create(conf))
    dataset = Dataset.from_dict({"system": systems, "mtt::U0": targets["mtt::U0"]})

    composition_model = CompositionModel(
        model_hypers={},
        dataset_info=DatasetInfo(
            length_unit="angstrom",
            atomic_types=[1, 6, 7, 8],
            targets=target_info,
        ),
    )

    composition_model.train_model(dataset)

    # per_atom = False
    output = composition_model(
        systems[:5],
        {"mtt::U0": ModelOutput(quantity="energy", unit="", per_atom=False)},
    )
    assert "mtt::U0" in output
    assert output["mtt::U0"].block().samples.names == ["system"]
    assert output["mtt::U0"].block().values.shape == (5, 1)

    # per_atom = True
    output = composition_model(
        systems[:5],
        {"mtt::U0": ModelOutput(quantity="energy", unit="", per_atom=True)},
    )
    assert "mtt::U0" in output
    assert output["mtt::U0"].block().samples.names == ["system", "atom"]
    assert output["mtt::U0"].block().values.shape != (5, 1)

    # with selected_atoms
    selected_atoms = metatensor.torch.Labels(
        names=["system", "atom"],
        values=torch.tensor([[0, 0]]),
    )

    output = composition_model(
        systems[:5],
        {"mtt::U0": ModelOutput(quantity="energy", unit="", per_atom=True)},
        selected_atoms=selected_atoms,
    )
    assert "mtt::U0" in output
    assert output["mtt::U0"].block().samples.names == ["system", "atom"]
    assert output["mtt::U0"].block().values.shape == (1, 1)

    output = composition_model(
        systems[:5],
        {"mtt::U0": ModelOutput(quantity="energy", unit="", per_atom=False)},
        selected_atoms=selected_atoms,
    )
    assert "mtt::U0" in output
    assert output["mtt::U0"].block().samples.names == ["system"]
    assert output["mtt::U0"].block().values.shape == (1, 1)


def test_composition_model_torchscript(tmpdir):
    """Test the torchscripting, saving and loading of the composition model."""
    system = System(
        positions=torch.tensor([[0.0, 0.0, 0.0]], dtype=torch.float64),
        types=torch.tensor([8]),
        cell=torch.eye(3, dtype=torch.float64),
        pbc=torch.tensor([True, True, True]),
    )

    composition_model = CompositionModel(
        model_hypers={},
        dataset_info=DatasetInfo(
            length_unit="angstrom",
            atomic_types=[1, 8],
            targets={"energy": get_energy_target_info({"unit": "eV"})},
        ),
    )
    composition_model = torch.jit.script(composition_model)
    composition_model(
        [system], {"energy": ModelOutput(quantity="energy", unit="", per_atom=False)}
    )
    torch.jit.save(composition_model, tmpdir / "composition_model.pt")
    composition_model = torch.jit.load(tmpdir / "composition_model.pt")
    composition_model(
        [system], {"energy": ModelOutput(quantity="energy", unit="", per_atom=False)}
    )


def test_remove_additive():
    """Tests the remove_additive function."""

    dataset_path = RESOURCES_PATH / "qm9_reduced_100.xyz"
    systems = read_systems(dataset_path)

    conf = {
        "mtt::U0": {
            "quantity": "energy",
            "read_from": dataset_path,
            "file_format": ".xyz",
            "reader": "ase",
            "key": "U0",
            "unit": "eV",
            "type": "scalar",
            "per_atom": False,
            "num_subtargets": 1,
            "forces": False,
            "stress": False,
            "virial": False,
        }
    }
    targets, target_info = read_targets(OmegaConf.create(conf))
    dataset = Dataset.from_dict({"system": systems, "mtt::U0": targets["mtt::U0"]})

    composition_model = CompositionModel(
        model_hypers={},
        dataset_info=DatasetInfo(
            length_unit="angstrom",
            atomic_types=[1, 6, 7, 8],
            targets=target_info,
        ),
    )
    composition_model.train_model(dataset)

    # concatenate all targets
    targets["mtt::U0"] = metatensor.torch.join(targets["mtt::U0"], axis="samples")

    std_before = targets["mtt::U0"].block().values.std().item()
    remove_additive(systems, targets, composition_model, target_info)
    std_after = targets["mtt::U0"].block().values.std().item()

    # In QM9 the composition contribution is very large: the standard deviation
    # of the energies is reduced by a factor of over 100 upon removing the composition
    assert std_after < 100.0 * std_before


def test_composition_model_missing_types():
    """
    Test the error when there are too many or too types in the dataset
    compared to those declared at initialization.
    """

    # Here we use three synthetic structures:
    # - O atom, with an energy of 1.0
    # - H2O molecule, with an energy of 5.0
    # - H4O2 molecule, with an energy of 10.0
    # The expected composition weights are 2.0 for H and 1.0 for O.

    systems = [
        System(
            positions=torch.tensor([[0.0, 0.0, 0.0]], dtype=torch.float64),
            types=torch.tensor([8]),
            cell=torch.eye(3, dtype=torch.float64),
            pbc=torch.tensor([True, True, True]),
        ),
        System(
            positions=torch.tensor(
                [[0.0, 0.0, 0.0], [1.0, 0.0, 0.0], [0.0, 1.0, 0.0]], dtype=torch.float64
            ),
            types=torch.tensor([1, 1, 8]),
            cell=torch.eye(3, dtype=torch.float64),
            pbc=torch.tensor([True, True, True]),
        ),
        System(
            positions=torch.tensor(
                [
                    [0.0, 0.0, 0.0],
                    [1.0, 0.0, 0.0],
                    [0.0, 1.0, 0.0],
                    [0.0, 0.0, 1.0],
                    [1.0, 0.0, 1.0],
                    [0.0, 1.0, 1.0],
                ],
                dtype=torch.float64,
            ),
            types=torch.tensor([1, 1, 8, 1, 1, 8]),
            cell=torch.eye(3, dtype=torch.float64),
            pbc=torch.tensor([True, True, True]),
        ),
    ]
    energies = [1.0, 5.0, 10.0]
    energies = [
        TensorMap(
            keys=Labels(names=["_"], values=torch.tensor([[0]])),
            blocks=[
                TensorBlock(
                    values=torch.tensor([[e]], dtype=torch.float64),
                    samples=Labels(names=["system"], values=torch.tensor([[i]])),
                    components=[],
                    properties=Labels(names=["energy"], values=torch.tensor([[0]])),
                )
            ],
        )
        for i, e in enumerate(energies)
    ]
    dataset = Dataset.from_dict({"system": systems, "energy": energies})

    composition_model = CompositionModel(
        model_hypers={},
        dataset_info=DatasetInfo(
            length_unit="angstrom",
            atomic_types=[1],
            targets={"energy": get_energy_target_info({"unit": "eV"})},
        ),
    )
    with pytest.raises(
        ValueError,
        match="unknown atomic types",
    ):
        composition_model.train_model(dataset)

    composition_model = CompositionModel(
        model_hypers={},
        dataset_info=DatasetInfo(
            length_unit="angstrom",
            atomic_types=[1, 8, 100],
            targets={"energy": get_energy_target_info({"unit": "eV"})},
        ),
    )
    with pytest.warns(
        UserWarning,
        match="do not contain atomic types",
    ):
        composition_model.train_model(dataset)


def test_composition_model_wrong_target():
    """
    Test the error when a non-scalar is fed to the composition model.
    """
<<<<<<< HEAD
    composition_model = CompositionModel(
        model_hypers={},
        dataset_info=DatasetInfo(
            length_unit="angstrom",
            atomic_types=[1, 8],
            targets={
                "force": get_generic_target_info(
                    {
                        "quantity": "force",
                        "unit": "",
                        "type": {"cartesian": {"rank": 1}},
                        "num_subtargets": 1,
                        "per_atom": False,
                    }
                )
            },
        ),
    )

    systems = [
        System(
            positions=torch.tensor([[0.0, 0.0, 0.0]], dtype=torch.float64),
            types=torch.tensor([8]),
            cell=torch.eye(3, dtype=torch.float64),
            pbc=torch.tensor([True, True, True]),
        ),
        System(
            positions=torch.tensor(
                [[0.0, 0.0, 0.0], [1.0, 0.0, 0.0], [0.0, 1.0, 0.0]], dtype=torch.float64
            ),
            types=torch.tensor([1, 1, 8]),
            cell=torch.eye(3, dtype=torch.float64),
            pbc=torch.tensor([True, True, True]),
        ),
        System(
            positions=torch.tensor(
                [
                    [0.0, 0.0, 0.0],
                    [1.0, 0.0, 0.0],
                    [0.0, 1.0, 0.0],
                    [0.0, 0.0, 1.0],
                    [1.0, 0.0, 1.0],
                    [0.0, 1.0, 1.0],
                ],
                dtype=torch.float64,
=======
    with pytest.raises(ValueError, match="does not support target quantity force"):
        CompositionModel(
            model_hypers={},
            dataset_info=DatasetInfo(
                length_unit="angstrom",
                atomic_types=[1],
                targets={
                    "force": get_generic_target_info(
                        {
                            "quantity": "force",
                            "unit": "",
                            "type": {"cartesian": {"rank": 1}},
                            "num_subtargets": 1,
                            "per_atom": True,
                        }
                    )
                },
>>>>>>> 8ae40887
            ),
            types=torch.tensor([1, 1, 8, 1, 1, 8]),
            cell=torch.eye(3, dtype=torch.float64),
            pbc=torch.tensor([True, True, True]),
        ),
    ]
    force = [[1.0, 5.0, 10.0], [2.0, 6.0, 11.0], [3.0, 7.0, 12.0]]
    force = [
        TensorMap(
            keys=Labels.single(),
            blocks=[
                TensorBlock(
                    values=torch.tensor(
                        [[[single_f] for single_f in f]], dtype=torch.float64
                    ),
                    samples=Labels(names=["system"], values=torch.tensor([[i]])),
                    components=[
                        Labels(names=["xyz"], values=torch.tensor([[0], [1], [2]])),
                    ],
                    properties=Labels(names=["energy"], values=torch.tensor([[0]])),
                )
            ],
        )
        for i, f in enumerate(force)
    ]
    dataset = Dataset.from_dict({"system": systems, "force": force})

    composition_model.train_model(dataset)
    assert composition_model.weights.shape == (0, 2)


def test_zbl():
    """Test the ZBL model."""

    dataset_path = RESOURCES_PATH / "qm9_reduced_100.xyz"

    systems = read_systems(dataset_path)[:5]

    conf = {
        "mtt::U0": {
            "quantity": "energy",
            "read_from": dataset_path,
            "file_format": ".xyz",
            "reader": "ase",
            "key": "U0",
            "unit": "eV",
            "type": "scalar",
            "per_atom": False,
            "num_subtargets": 1,
            "forces": False,
            "stress": False,
            "virial": False,
        }
    }
    _, target_info = read_targets(OmegaConf.create(conf))

    zbl = ZBL(
        model_hypers={},
        dataset_info=DatasetInfo(
            length_unit="angstrom",
            atomic_types=[1, 6, 7, 8],
            targets=target_info,
        ),
    )

    requested_neighbor_lists = get_requested_neighbor_lists(zbl)
    for system in systems:
        get_system_with_neighbor_lists(system, requested_neighbor_lists)

    # per_atom = True
    output = zbl(
        systems,
        {"mtt::U0": ModelOutput(quantity="energy", unit="", per_atom=True)},
    )
    assert "mtt::U0" in output
    assert output["mtt::U0"].block().samples.names == ["system", "atom"]
    assert output["mtt::U0"].block().values.shape != (5, 1)

    # with selected_atoms
    selected_atoms = metatensor.torch.Labels(
        names=["system", "atom"],
        values=torch.tensor([[0, 0]]),
    )

    output = zbl(
        systems,
        {"mtt::U0": ModelOutput(quantity="energy", unit="", per_atom=True)},
        selected_atoms=selected_atoms,
    )
    assert "mtt::U0" in output
    assert output["mtt::U0"].block().samples.names == ["system", "atom"]
    assert output["mtt::U0"].block().values.shape == (1, 1)

    # per_atom = False
    output = zbl(
        systems,
        {"mtt::U0": ModelOutput(quantity="energy", unit="", per_atom=False)},
    )
    assert "mtt::U0" in output
    assert output["mtt::U0"].block().samples.names == ["system"]
    assert output["mtt::U0"].block().values.shape == (5, 1)

    # check that the result is the same without batching
    expected = output["mtt::U0"].block().values[3]
    system = systems[3]
    output = zbl(
        [system],
        {"mtt::U0": ModelOutput(quantity="energy", unit="", per_atom=False)},
    )
    assert torch.allclose(output["mtt::U0"].block().values[0], expected)<|MERGE_RESOLUTION|>--- conflicted
+++ resolved
@@ -366,53 +366,6 @@
     """
     Test the error when a non-scalar is fed to the composition model.
     """
-<<<<<<< HEAD
-    composition_model = CompositionModel(
-        model_hypers={},
-        dataset_info=DatasetInfo(
-            length_unit="angstrom",
-            atomic_types=[1, 8],
-            targets={
-                "force": get_generic_target_info(
-                    {
-                        "quantity": "force",
-                        "unit": "",
-                        "type": {"cartesian": {"rank": 1}},
-                        "num_subtargets": 1,
-                        "per_atom": False,
-                    }
-                )
-            },
-        ),
-    )
-
-    systems = [
-        System(
-            positions=torch.tensor([[0.0, 0.0, 0.0]], dtype=torch.float64),
-            types=torch.tensor([8]),
-            cell=torch.eye(3, dtype=torch.float64),
-            pbc=torch.tensor([True, True, True]),
-        ),
-        System(
-            positions=torch.tensor(
-                [[0.0, 0.0, 0.0], [1.0, 0.0, 0.0], [0.0, 1.0, 0.0]], dtype=torch.float64
-            ),
-            types=torch.tensor([1, 1, 8]),
-            cell=torch.eye(3, dtype=torch.float64),
-            pbc=torch.tensor([True, True, True]),
-        ),
-        System(
-            positions=torch.tensor(
-                [
-                    [0.0, 0.0, 0.0],
-                    [1.0, 0.0, 0.0],
-                    [0.0, 1.0, 0.0],
-                    [0.0, 0.0, 1.0],
-                    [1.0, 0.0, 1.0],
-                    [0.0, 1.0, 1.0],
-                ],
-                dtype=torch.float64,
-=======
     with pytest.raises(ValueError, match="does not support target quantity force"):
         CompositionModel(
             model_hypers={},
@@ -430,7 +383,22 @@
                         }
                     )
                 },
->>>>>>> 8ae40887
+            ),
+            types=torch.tensor([1, 1, 8]),
+            cell=torch.eye(3, dtype=torch.float64),
+            pbc=torch.tensor([True, True, True]),
+        ),
+        System(
+            positions=torch.tensor(
+                [
+                    [0.0, 0.0, 0.0],
+                    [1.0, 0.0, 0.0],
+                    [0.0, 1.0, 0.0],
+                    [0.0, 0.0, 1.0],
+                    [1.0, 0.0, 1.0],
+                    [0.0, 1.0, 1.0],
+                ],
+                dtype=torch.float64,
             ),
             types=torch.tensor([1, 1, 8, 1, 1, 8]),
             cell=torch.eye(3, dtype=torch.float64),
