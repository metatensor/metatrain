--- conflicted
+++ resolved
@@ -89,11 +89,7 @@
         "unit": "eV",
         "type": "scalar",
         "per_atom": False,
-<<<<<<< HEAD
-        "num_properties": 1,
-=======
         "num_subtargets": 1,
->>>>>>> 444fb728
         "forces": {"read_from": filename, "reader": "ase", "key": "forces"},
         "stress": stress_dict,
         "virial": virial_dict,
@@ -180,11 +176,7 @@
         "unit": "eV",
         "type": "scalar",
         "per_atom": False,
-<<<<<<< HEAD
-        "num_properties": 1,
-=======
         "num_subtargets": 1,
->>>>>>> 444fb728
         "forces": {"read_from": filename, "reader": "ase", "key": "forces"},
         "stress": stress_dict,
         "virial": virial_dict,
@@ -217,11 +209,7 @@
         "key": "true_energy",
         "type": "scalar",
         "per_atom": False,
-<<<<<<< HEAD
-        "num_properties": 1,
-=======
         "num_subtargets": 1,
->>>>>>> 444fb728
         "forces": {"read_from": filename, "reader": "ase", "key": "forces"},
         "stress": True,
         "virial": True,
@@ -257,11 +245,7 @@
             }
         },
         "per_atom": False,
-<<<<<<< HEAD
-        "num_properties": 3,
-=======
         "num_subtargets": 3,
->>>>>>> 444fb728
     }
     conf = {"stress": stress_section}
     with pytest.warns(UserWarning, match="should not be its own top-level target"):
@@ -300,11 +284,7 @@
             }
         },
         "per_atom": False,
-<<<<<<< HEAD
-        "num_properties": 1,
-=======
         "num_subtargets": 1,
->>>>>>> 444fb728
     }
     conf = {"stress": stress_section}
     with pytest.warns(UserWarning, match="should not be its own top-level target"):
@@ -339,11 +319,7 @@
         "unit": "GPa",
         "type": "scalar",
         "per_atom": False,
-<<<<<<< HEAD
-        "num_properties": 9,
-=======
         "num_subtargets": 9,
->>>>>>> 444fb728
     }
     conf = {"stress": stress_section}
     with pytest.warns(UserWarning, match="should not be its own top-level target"):
@@ -374,11 +350,7 @@
             }
         },
         "per_atom": False,
-<<<<<<< HEAD
-        "num_properties": 9,
-=======
         "num_subtargets": 9,
->>>>>>> 444fb728
     }
     conf = {"stress": stress_section}
     with pytest.raises(ValueError, match="use the metatensor reader"):
