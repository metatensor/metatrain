--- conflicted
+++ resolved
@@ -266,11 +266,7 @@
         read_targets(OmegaConf.create(conf))
 
 
-<<<<<<< HEAD
-def test_unsupprted_quantity():
-=======
 def test_unsupported_quantity():
->>>>>>> 0da1c7f2
     conf = {
         "energy": {
             "quantity": "foo",
@@ -284,11 +280,7 @@
         read_targets(OmegaConf.create(conf))
 
 
-<<<<<<< HEAD
-def test_unsupprted_target_name():
-=======
 def test_unsupported_target_name():
->>>>>>> 0da1c7f2
     conf = {
         "free_energy": {
             "quantity": "energy",
