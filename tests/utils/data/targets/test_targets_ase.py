--- conflicted
+++ resolved
@@ -1,9 +1,5 @@
 """Here we check only the correct values. Correct shape and metadata will be checked
 within `test_readers.py`"""
-<<<<<<< HEAD
-=======
-from typing import List
->>>>>>> 1e487a99
 
 import ase.io
 import pytest
