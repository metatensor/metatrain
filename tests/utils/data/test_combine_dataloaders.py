--- conflicted
+++ resolved
@@ -32,11 +32,7 @@
             "unit": "eV",
             "type": "scalar",
             "per_atom": False,
-<<<<<<< HEAD
-            "num_properties": 1,
-=======
             "num_subtargets": 1,
->>>>>>> 444fb728
             "forces": False,
             "stress": False,
             "virial": False,
@@ -58,11 +54,7 @@
             "unit": "eV",
             "type": "scalar",
             "per_atom": False,
-<<<<<<< HEAD
-            "num_properties": 1,
-=======
             "num_subtargets": 1,
->>>>>>> 444fb728
             "forces": False,
             "stress": False,
             "virial": False,
@@ -104,11 +96,7 @@
             "unit": "eV",
             "type": "scalar",
             "per_atom": False,
-<<<<<<< HEAD
-            "num_properties": 1,
-=======
             "num_subtargets": 1,
->>>>>>> 444fb728
             "forces": False,
             "stress": False,
             "virial": False,
@@ -132,11 +120,7 @@
             "unit": "eV",
             "type": "scalar",
             "per_atom": False,
-<<<<<<< HEAD
-            "num_properties": 1,
-=======
             "num_subtargets": 1,
->>>>>>> 444fb728
             "forces": False,
             "stress": False,
             "virial": False,
