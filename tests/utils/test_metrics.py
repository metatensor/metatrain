import pytest
import torch
from metatensor.torch import Labels, TensorBlock, TensorMap

from metatrain.utils.metrics import MAEAccumulator, RMSEAccumulator, get_selected_metric


@pytest.fixture
def tensor_map_with_grad_1():
    block = TensorBlock(
        values=torch.tensor([[1.0], [2.0], [3.0]]),
        samples=Labels.range("samples", 3),
        components=[],
        properties=Labels("energy", torch.tensor([[0]])),
    )
    block.add_gradient(
        "gradient",
        TensorBlock(
            values=torch.tensor([[1.0], [2.0], [3.0]]),
            samples=Labels.range("sample", 3),
            components=[],
            properties=Labels("energy", torch.tensor([[0]])),
        ),
    )
    tensor_map = TensorMap(keys=Labels.single(), blocks=[block])
    return tensor_map


@pytest.fixture
def tensor_map_with_grad_2():
    block = TensorBlock(
        values=torch.tensor([[1.0], [1.0], [3.0]]),
        samples=Labels.range("samples", 3),
        components=[],
        properties=Labels("energy", torch.tensor([[0]])),
    )
    block.add_gradient(
        "gradient",
        TensorBlock(
            values=torch.tensor([[1.0], [0.0], [3.0]]),
            samples=Labels.range("sample", 3),
            components=[],
            properties=Labels("energy", torch.tensor([[0]])),
        ),
    )
    tensor_map = TensorMap(keys=Labels.single(), blocks=[block])
    return tensor_map


def test_rmse_accumulator(tensor_map_with_grad_1, tensor_map_with_grad_2):
    """Tests the RMSEAccumulator class."""

    rmse_accumulator = RMSEAccumulator()
    for _ in range(10):
        rmse_accumulator.update(
            {"energy": tensor_map_with_grad_1}, {"energy": tensor_map_with_grad_2}
        )

    assert rmse_accumulator.information["energy"][1] == 30
    assert rmse_accumulator.information["energy_gradient_gradients"][1] == 30

    rmses = rmse_accumulator.finalize(not_per_atom=["gradient_gradients"])

    assert "energy RMSE (per atom)" in rmses
    assert "energy_gradient_gradients RMSE" in rmses


def test_mae_accumulator(tensor_map_with_grad_1, tensor_map_with_grad_2):
    """Tests the MAEAccumulator class."""

    mae_accumulator = MAEAccumulator()
    for _ in range(10):
        mae_accumulator.update(
            {"energy": tensor_map_with_grad_1}, {"energy": tensor_map_with_grad_2}
        )

    assert mae_accumulator.information["energy"][1] == 30
    assert mae_accumulator.information["energy_gradient_gradients"][1] == 30

    maes = mae_accumulator.finalize(not_per_atom=["gradient_gradients"])

    assert "energy MAE (per atom)" in maes
    assert "energy_gradient_gradients MAE" in maes


<<<<<<< HEAD
@pytest.mark.parametrize("accumulator_class", [RMSEAccumulator, MAEAccumulator])
def test_per_block(accumulator_class, tensor_map_with_grad_1, tensor_map_with_grad_2):
    """Tests that separate errors per block works."""

    tensor_1 = TensorMap(
        keys=Labels.range("label_name", 2),
        blocks=[tensor_map_with_grad_1.block(), tensor_map_with_grad_1.block()],
    )
    tensor_2 = TensorMap(
        keys=Labels.range("label_name", 2),
        blocks=[tensor_map_with_grad_2.block(), tensor_map_with_grad_2.block()],
    )

    accumulator = accumulator_class(separate_blocks=True)
    for _ in range(10):
        accumulator.update({"energy": tensor_1}, {"energy": tensor_2})

    assert accumulator.information["energy_label_name_0"][1] == 30
    assert accumulator.information["energy_label_name_1"][1] == 30
    assert accumulator.information["energy_label_name_0_gradient_gradients"][1] == 30
    assert accumulator.information["energy_label_name_1_gradient_gradients"][1] == 30

    metrics = accumulator.finalize(not_per_atom=["gradient_gradients"])

    rmse_or_mae = "RMSE" if accumulator_class == RMSEAccumulator else "MAE"
    assert f"energy(label_name=0) {rmse_or_mae} (per atom)" in metrics
    assert f"energy(label_name=0)_gradient_gradients {rmse_or_mae}" in metrics
    assert f"energy(label_name=1) {rmse_or_mae} (per atom)" in metrics
    assert f"energy(label_name=1)_gradient_gradients {rmse_or_mae}" in metrics
=======
def test_get_selected_metric():
    """Tests the get_selected_metric function."""

    metrics = {
        "loss": 1,
        "energy RMSE": 2,
        "energy MAE": 3,
        "mtt::target RMSE": 4,
        "mtt::target MAE": 5,
    }

    selected_metric = "foo"
    with pytest.raises(ValueError, match="Please select from"):
        get_selected_metric(metrics, selected_metric)

    selected_metric = "rmse_prod"
    assert get_selected_metric(metrics, selected_metric) == 8

    selected_metric = "mae_prod"
    assert get_selected_metric(metrics, selected_metric) == 15

    selected_metric = "loss"
    assert get_selected_metric(metrics, selected_metric) == 1
>>>>>>> 52d1eb7d
<|MERGE_RESOLUTION|>--- conflicted
+++ resolved
@@ -83,7 +83,6 @@
     assert "energy_gradient_gradients MAE" in maes
 
 
-<<<<<<< HEAD
 @pytest.mark.parametrize("accumulator_class", [RMSEAccumulator, MAEAccumulator])
 def test_per_block(accumulator_class, tensor_map_with_grad_1, tensor_map_with_grad_2):
     """Tests that separate errors per block works."""
@@ -113,7 +112,8 @@
     assert f"energy(label_name=0)_gradient_gradients {rmse_or_mae}" in metrics
     assert f"energy(label_name=1) {rmse_or_mae} (per atom)" in metrics
     assert f"energy(label_name=1)_gradient_gradients {rmse_or_mae}" in metrics
-=======
+
+
 def test_get_selected_metric():
     """Tests the get_selected_metric function."""
 
@@ -136,5 +136,4 @@
     assert get_selected_metric(metrics, selected_metric) == 15
 
     selected_metric = "loss"
-    assert get_selected_metric(metrics, selected_metric) == 1
->>>>>>> 52d1eb7d
+    assert get_selected_metric(metrics, selected_metric) == 1